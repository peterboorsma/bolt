--- conflicted
+++ resolved
@@ -81,18 +81,8 @@
         /** @var Template $template */
         $template = $twig->resolveTemplate($template);
 
-<<<<<<< HEAD
-=======
-        if ($this->getOption('general/compatibility/twig_globals', true)) {
-            foreach ($globals as $name => $value) {
-                $twig->addGlobal($name, $value);
-            }
-        }
-        $context += $globals;
-
         $this->addResolvedRoute($context, $template->getTemplateName());
 
->>>>>>> ad4278e0
         if ($this->getOption('general/compatibility/template_view', false)) {
             return new TemplateView($template->getTemplateName(), $context);
         }
