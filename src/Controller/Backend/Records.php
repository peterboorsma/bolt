<?php

namespace Bolt\Controller\Backend;

use Bolt\Exception\InvalidRepositoryException;
use Bolt\Storage\ContentRequest\ListingOptions;
use Bolt\Translation\Translator as Trans;
use Silex\ControllerCollection;
use Symfony\Component\HttpFoundation\Request;

/**
 * Backend controller for record manipulation routes.
 *
 * Prior to v3.0 this functionality primarily existed in the monolithic
 * Bolt\Controllers\Backend class.
 *
 * @author Gawain Lynch <gawain.lynch@gmail.com>
 */
class Records extends BackendBase
{
    protected function addRoutes(ControllerCollection $c)
    {
        $c->method('GET|POST');

        $c->match('/editcontent/{contenttypeslug}/{id}', 'edit')
            ->bind('editcontent')
            ->assert('id', '\d*')
            ->value('id', '');

        $c->get('/overview/{contenttypeslug}', 'overview')
            ->bind('overview');
    }

    /**
     * Edit a record, or create a new one.
     *
     * @param Request $request         The Symfony Request
     * @param string  $contenttypeslug The content type slug
     * @param integer $id              The content ID
     *
     * @return \Bolt\Response\TemplateResponse|\Symfony\Component\HttpFoundation\Response
     */
    public function edit(Request $request, $contenttypeslug, $id)
    {
        // Is the record new or existing
        $new = empty($id);

        // Test the access control
        if ($response = $this->checkEditAccess($contenttypeslug, $id)) {
            return $response;
        }

        // Get the ContentType object
        $contentType = $this->getContentType($contenttypeslug);

        // Save the POSTed record
        if ($request->isMethod('POST')) {
            $this->validateCsrfToken();

            $formValues = $request->request->all();
            $returnTo = $request->get('returnto');
            $editReferrer = $request->get('editreferrer');

            return $this->recordSave()->action($formValues, $contentType, $id, $new, $returnTo, $editReferrer);
        }

        try {
            // Get the record
            $repo = $this->getRepository($contenttypeslug);
        } catch (InvalidRepositoryException $e) {
            $this->flashes()->error(Trans::__('contenttypes.generic.not-existing', ['%contenttype%' => $contenttypeslug]));

            return $this->redirectToRoute('dashboard');
        }

        if ($new) {
            $content = $repo->create(['contenttype' => $contenttypeslug, 'status' => $contentType['default_status']]);
        } else {
            $content = $repo->find($id);
            if ($content === false) {
                // Record not found, advise and redirect to the dashboard
                $this->flashes()->error(Trans::__('contenttypes.generic.not-existing', ['%contenttype%' => $contenttypeslug]));

                return $this->redirectToRoute('dashboard');
            }
        }

        // We're doing a GET
        $duplicate = $request->query->get('duplicate', false);
        $context = $this->recordEdit()->action($content, $content->getContenttype(), $duplicate);

        // Get the editreferrer
        $referrer = $this->getEditReferrer($request);
        if ($referrer) {
            $content['editreferrer'] = $referrer;
        }

        return $this->render('@bolt/editcontent/editcontent.twig', $context);
    }

    /**
     * Content type overview page.
     *
     * @param Request $request         The Symfony Request
     * @param string  $contenttypeslug The content type slug
     *
     * @return \Bolt\Response\TemplateResponse|\Symfony\Component\HttpFoundation\RedirectResponse
     */
    public function overview(Request $request, $contenttypeslug)
    {
        // Make sure the user is allowed to see this page, based on 'allowed contenttypes'
        // for Editors.
        if (!$this->isAllowed('contenttype:' . $contenttypeslug)) {
            $this->flashes()->error(Trans::__('general.phrase.access-denied-privilege-view-page'));

            return $this->redirectToRoute('dashboard');
        }

        $taxonomy = null;
        foreach (array_keys($this->getOption('taxonomy', [])) as $taxonomyKey) {
            if ($request->query->get('taxonomy-' . $taxonomyKey)) {
                $taxonomy[$taxonomyKey] = $request->query->get('taxonomy-' . $taxonomyKey);
            }
        }

        $options = (new ListingOptions())
            ->setOrder($request->query->get('order'))
            ->setPage($request->query->get('page_' . $contenttypeslug))
            ->setFilter($request->query->get('filter'))
            ->setTaxonomies($taxonomy)
        ;

        $context = [
            'contenttype'     => $this->getContentType($contenttypeslug),
            'multiplecontent' => $this->recordListing()->action($contenttypeslug, $options),
            'filter'          => array_merge((array) $taxonomy, (array) $options->getFilter()),
            'permissions'     => $this->getContentTypeUserPermissions($contenttypeslug, $this->users()->getCurrentUser()),
        ];

        return $this->render('@bolt/overview/overview.twig', $context);
    }

    /**
<<<<<<< HEAD
=======
     * Get related records.
     *
     * @param Request $request         The Symfony Request
     * @param string  $contenttypeslug The content type slug
     * @param integer $id              The ID
     *
     * @return \Bolt\Response\TemplateResponse|\Symfony\Component\HttpFoundation\RedirectResponse
     */
    public function related(Request $request, $contenttypeslug, $id)
    {
        // Make sure the user is allowed to see this page, based on 'allowed contenttypes' for Editors.
        if (!$this->isAllowed('contenttype:' . $contenttypeslug)) {
            $this->flashes()->error(Trans::__('general.phrase.access-denied-privilege-edit-record'));

            return $this->redirectToRoute('dashboard');
        }

        // Get content record, and the contenttype config from $contenttypeslug
        $content = $this->getContent($contenttypeslug, ['id' => $id]);
        $contenttype = $this->getContentType($contenttypeslug);

        // Get relations
        $showContentType = null;
        $relations = null;
        if (isset($contenttype['relations'])) {
            $relations = $contenttype['relations'];

            // Which related contenttype is to be shown?
            // If non is selected or selection does not exist, take the first one
            $showSlug = $request->get('show') ? $request->get('show') : null;
            if (!isset($relations[$showSlug])) {
                reset($relations);
                $showSlug = key($relations);
            }

            foreach (array_keys($relations) as $relatedslug) {
                $relatedtype = $this->getContentType($relatedslug);

                if ($relatedtype['slug'] == $showSlug) {
                    $showContentType = $relatedtype;
                }

                $relations[$relatedslug] = [
                    'name'   => Trans::__($relatedtype['name']),
                    'active' => ($relatedtype['slug'] === $showSlug),
                ];
            }
        }

        $context = [
            'id'               => $id,
            'name'             => Trans::__($contenttype['singular_name']),
            'title'            => $content['title'],
            'contenttype'      => $contenttype,
            'relations'        => $relations,
            'show_contenttype' => $showContentType,
            'related_content'  => $relations === null ? null : $content->related($showContentType['slug']),
            'permissions'      => $this->getContentTypeUserPermissions($contenttypeslug, $this->users()->getCurrentUser()),
        ];

        return $this->render('@bolt/relatedto/relatedto.twig', $context);
    }

    /**
>>>>>>> 2b2196be
     * Check that the user is allowed to edit the record.
     *
     * @param string  $contenttypeslug
     * @param integer $id
     *
     * @return bool|\Symfony\Component\HttpFoundation\RedirectResponse
     */
    private function checkEditAccess($contenttypeslug, $id)
    {
        // Is the record new or existing
        $new = empty($id) ?: false;

        /*
         * Check the user is allowed to create/edit this record, based on:
         *     contenttype-all:
         *     contenttype-default:
         *     contenttypes:
         *         edit: []
         *         create: []
         */
        $perm = $new ? "contenttype:$contenttypeslug:create" : "contenttype:$contenttypeslug:edit:$id";
        if (!$this->isAllowed($perm)) {
            $action = $new ? 'create' : 'edit';
            $this->flashes()->error(Trans::__("You do not have the right privileges to $action that record."));

            return $this->redirectToRoute('dashboard');
        }

        return false;
    }

    /**
     * Set the editreferrer in twig if it was not set yet.
     *
     * @param Request $request
     *
     * @return string|null
     */
    private function getEditReferrer(Request $request)
    {
        $tmp = parse_url($request->server->get('HTTP_REFERER'));

        $referrer = $tmp['path'];
        if (!empty($tmp['query'])) {
            $referrer .= '?' . $tmp['query'];
        }

        if (strpos($referrer, '/overview/') !== false || ($referrer === $this->generateUrl('dashboard') . '/')) {
            if ($this->getOption('general/compatibility/twig_globals', true)) {
                $this->app['twig']->addGlobal('editreferrer', $referrer);
            }

            return $referrer;
        }

        return null;
    }

    /**
     * @return \Bolt\Storage\ContentRequest\Edit
     */
    protected function recordEdit()
    {
        return $this->app['storage.request.edit'];
    }

    /**
     * @return \Bolt\Storage\ContentRequest\Listing
     */
    protected function recordListing()
    {
        return $this->app['storage.request.listing'];
    }

    /**
     * @return \Bolt\Storage\ContentRequest\Save
     */
    protected function recordSave()
    {
        return $this->app['storage.request.save'];
    }
}<|MERGE_RESOLUTION|>--- conflicted
+++ resolved
@@ -141,73 +141,6 @@
     }
 
     /**
-<<<<<<< HEAD
-=======
-     * Get related records.
-     *
-     * @param Request $request         The Symfony Request
-     * @param string  $contenttypeslug The content type slug
-     * @param integer $id              The ID
-     *
-     * @return \Bolt\Response\TemplateResponse|\Symfony\Component\HttpFoundation\RedirectResponse
-     */
-    public function related(Request $request, $contenttypeslug, $id)
-    {
-        // Make sure the user is allowed to see this page, based on 'allowed contenttypes' for Editors.
-        if (!$this->isAllowed('contenttype:' . $contenttypeslug)) {
-            $this->flashes()->error(Trans::__('general.phrase.access-denied-privilege-edit-record'));
-
-            return $this->redirectToRoute('dashboard');
-        }
-
-        // Get content record, and the contenttype config from $contenttypeslug
-        $content = $this->getContent($contenttypeslug, ['id' => $id]);
-        $contenttype = $this->getContentType($contenttypeslug);
-
-        // Get relations
-        $showContentType = null;
-        $relations = null;
-        if (isset($contenttype['relations'])) {
-            $relations = $contenttype['relations'];
-
-            // Which related contenttype is to be shown?
-            // If non is selected or selection does not exist, take the first one
-            $showSlug = $request->get('show') ? $request->get('show') : null;
-            if (!isset($relations[$showSlug])) {
-                reset($relations);
-                $showSlug = key($relations);
-            }
-
-            foreach (array_keys($relations) as $relatedslug) {
-                $relatedtype = $this->getContentType($relatedslug);
-
-                if ($relatedtype['slug'] == $showSlug) {
-                    $showContentType = $relatedtype;
-                }
-
-                $relations[$relatedslug] = [
-                    'name'   => Trans::__($relatedtype['name']),
-                    'active' => ($relatedtype['slug'] === $showSlug),
-                ];
-            }
-        }
-
-        $context = [
-            'id'               => $id,
-            'name'             => Trans::__($contenttype['singular_name']),
-            'title'            => $content['title'],
-            'contenttype'      => $contenttype,
-            'relations'        => $relations,
-            'show_contenttype' => $showContentType,
-            'related_content'  => $relations === null ? null : $content->related($showContentType['slug']),
-            'permissions'      => $this->getContentTypeUserPermissions($contenttypeslug, $this->users()->getCurrentUser()),
-        ];
-
-        return $this->render('@bolt/relatedto/relatedto.twig', $context);
-    }
-
-    /**
->>>>>>> 2b2196be
      * Check that the user is allowed to edit the record.
      *
      * @param string  $contenttypeslug
