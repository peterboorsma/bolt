--- conflicted
+++ resolved
@@ -8,23 +8,8 @@
 use Bolt\Storage\Entity;
 use Bolt\Translation\Translator as Trans;
 use Silex\ControllerCollection;
-<<<<<<< HEAD
 use Symfony\Component\HttpFoundation\RedirectResponse;
-=======
-use Symfony\Component\Form\Extension\Core\Type\ChoiceType;
-use Symfony\Component\Form\Extension\Core\Type\DateTimeType;
-use Symfony\Component\Form\Extension\Core\Type\FormType;
-use Symfony\Component\Form\Extension\Core\Type\HiddenType;
-use Symfony\Component\Form\Extension\Core\Type\PasswordType;
-use Symfony\Component\Form\Extension\Core\Type\TextType;
-use Symfony\Component\Form\Form;
-use Symfony\Component\Form\FormBuilderInterface;
-use Symfony\Component\Form\FormError;
-use Symfony\Component\Form\FormEvent;
-use Symfony\Component\Form\FormEvents;
->>>>>>> 15854a1e
 use Symfony\Component\HttpFoundation\Request;
-use Symfony\Component\Validator\Constraints as Assert;
 
 /**
  * Backend controller for user maintenance routes.
@@ -100,26 +85,11 @@
             return $this->redirectToRoute('users');
         }
 
-<<<<<<< HEAD
         // Generate the form
         $form = $this->createFormBuilder(FormType\UserEditType::class, $userEntity)
             ->getForm()
             ->handleRequest($request)
         ;
-=======
-        // Get the base form
-        $formBuilder = $this->getUserForm($userEntity, true);
-
-        // Get the extra editable fields
-        $formBuilder = $this->getUserEditFields($formBuilder, $id);
-
-        // Set the validation
-        $formBuilder = $this->setUserFormValidation($formBuilder, true);
-
-        // Generate the form
-        /** @var \Symfony\Component\Form\Form $form */
-        $form = $formBuilder->getForm();
->>>>>>> 15854a1e
 
         if ($form->isValid()) {
             $userEntity = $form->getData();
@@ -188,7 +158,6 @@
         // Grant 'root' to first user by default
         $userEntity->setRoles([Permissions::ROLE_ROOT]);
 
-<<<<<<< HEAD
         // Generate the form
         $form = $this->createFormBuilder(FormType\UserNewType::class, $userEntity)
             ->getForm()
@@ -212,18 +181,6 @@
                     $this->flashes()->clear();
                     $this->flashes()->success(Trans::__('general.bolt-welcome-new-site', ['%USER%' => $userEntity->getDisplayname()]));
 
-=======
-        // Get the form
-        $formBuilder = $this->getUserForm($userEntity, true);
-
-        // Set the validation
-        $formBuilder = $this->setUserFormValidation($formBuilder, true);
-
-        /** @var \Symfony\Component\Form\Form $form */
-        $form = $formBuilder->getForm();
->>>>>>> 15854a1e
-
-
                     /** @var RedirectResponse $response */
                     $response = $this->setAuthenticationCookie($request, $this->redirectToRoute('dashboard'), (string) $token);
 
@@ -336,20 +293,11 @@
             return $this->redirectToRoute('users');
         }
 
-<<<<<<< HEAD
         // Generate the form
         $form = $this->createFormBuilder(FormType\UserProfileType::class, $userEntity)
             ->getForm()
             ->handleRequest($request)
         ;
-=======
-                $user = new Entity\Users($form->getData());
-                if ($this->getRepository(Entity\Users::class)->save($user)) {
-                    $this->flashes()->success(Trans::__('page.edit-users.message.user-saved', ['%user%' => $user->getDisplayname()]));
-                } else {
-                    $this->flashes()->error(Trans::__('page.edit-users.message.saving-user', ['%user%' => $user->getDisplayname()]));
-                }
->>>>>>> 15854a1e
 
         if ($form->isValid()) {
             $userEntity = $form->getData();
@@ -400,126 +348,7 @@
     }
 
     /**
-<<<<<<< HEAD
      * Get the user we want to edit, or a new entity object if null.
-=======
-     * Handle a first user creation POST.
-     *
-     * @param Request $request
-     * @param Form    $form
-     *
-     * @return \Symfony\Component\HttpFoundation\RedirectResponse|false
-     */
-    private function firstPost(Request $request, Form $form)
-    {
-        if (!$userEntity = $this->validateUserForm($request, $form, true)) {
-            return false;
-        }
-
-        $event = new AccessControlEvent($request);
-        $login = $this->login()->login($userEntity->getUsername(), $form->get('password')->getData(), $event);
-        $token = $this->session()->get('authentication');
-        if ($login && $token) {
-            $this->flashes()->clear();
-            $this->flashes()->success(Trans::__('general.bolt-welcome-new-site', ['%USER%' => $userEntity->getDisplayname()]));
-
-            /** @var \Symfony\Component\HttpFoundation\RedirectResponse $response */
-            $response = $this->setAuthenticationCookie($request, $this->redirectToRoute('dashboard'), (string) $token);
-
-            return $response;
-        }
-
-        if (!$token) {
-            $this->flashes()->error(Trans::__('general.phrase.error-session-data-login'));
-        } else {
-            $this->flashes()->error(Trans::__('general.phrase.something-went-wrong-after-first-user'));
-        }
-
-        return false;
-    }
-
-    /**
-     * Create a user form with the form builder.
-     *
-     * @param Entity\Users $user
-     * @param boolean      $addusername
-     *
-     * @return \Symfony\Component\Form\FormBuilderInterface
-     */
-    private function getUserForm(Entity\Users $user, $addusername = false)
-    {
-        // Start building the form
-        $form = $this->createFormBuilder(FormType::class, $user);
-
-        // Username goes first
-        if ($addusername) {
-            $form->add(
-                'username',
-                TextType::class,
-                [
-                    'constraints' => [new Assert\NotBlank(), new Assert\Length(['min' => 2, 'max' => 32])],
-                    'label'       => Trans::__('page.edit-users.label.username'),
-                    'attr'        => [
-                        'placeholder' => Trans::__('page.edit-users.placeholder.username'),
-                    ],
-                ]
-            );
-        }
-
-        // Add the other fields. Regarding the autocomplete on the passwords,
-        // see: https://bugs.chromium.org/p/chromium/issues/detail?id=468153#c150
-        $form
-            ->add('id', HiddenType::class)
-            ->add(
-                'password',
-                PasswordType::class,
-                [
-                    'required' => false,
-                    'label'    => Trans::__('page.edit-users.label.password'),
-                    'attr'     => [
-                        'placeholder'  => Trans::__('page.edit-users.placeholder.password'),
-                        'autocomplete' => 'new-password',
-                    ],
-                ]
-            )
-            ->add(
-                'password_confirmation',
-                PasswordType::class,
-                [
-                    'required' => false,
-                    'label'    => Trans::__('page.edit-users.label.password-confirm'),
-                    'attr'     => [
-                        'placeholder'  => Trans::__('page.edit-users.placeholder.password-confirm'),
-                        'autocomplete' => 'new-password',
-                    ],
-                ]
-            )
-            ->add(
-                'email',
-                TextType::class,
-                [
-                    'constraints' => new Assert\Email(),
-                    'label'       => Trans::__('page.edit-users.label.email'),
-                    'attr'        => ['placeholder' => Trans::__('page.edit-users.placeholder.email')],
-                ]
-            )
-            ->add(
-                'displayname',
-                TextType::class,
-                [
-                    'constraints' => [new Assert\NotBlank(), new Assert\Length(['min' => 2, 'max' => 32])],
-                    'label'       => Trans::__('page.edit-users.label.display-name'),
-                    'attr'        => ['placeholder' => Trans::__('page.edit-users.placeholder.displayname')],
-                ]
-            )
-        ;
-
-        return $form;
-    }
-
-    /**
-     * Get the user we want to edit (if any).
->>>>>>> 15854a1e
      *
      * @param integer $id
      *
@@ -547,213 +376,6 @@
     }
 
     /**
-<<<<<<< HEAD
-=======
-     * Get the editable fields for the user form.
-     *
-     * @param FormBuilderInterface $form
-     * @param integer              $id
-     *
-     * @return \Symfony\Component\Form\FormBuilderInterface
-     */
-    private function getUserEditFields(FormBuilderInterface $form, $id)
-    {
-        $enabledOptions = [
-            Trans::__('page.edit-users.activated.yes') => 1,
-            Trans::__('page.edit-users.activated.no')  => 0,
-        ];
-
-        $roles = array_flip(array_map(
-            function ($role) {
-                return $role['label'];
-            },
-            $this->app['permissions']->getDefinedRoles()
-        ));
-
-        // New users and the current users don't need to disable themselves
-        $currentUser = $this->getUser();
-        if ($currentUser->getId() != $id) {
-            $form->add(
-                'enabled',
-                ChoiceType::class,
-                [
-                    'choices_as_values' => true, // Can be removed when symfony/form:^3.0 is the minimum
-                    'choices'     => $enabledOptions,
-                    'expanded'    => false,
-                    'constraints' => new Assert\Choice(array_values($enabledOptions)),
-                    'label'       => Trans::__('page.edit-users.label.user-enabled'),
-                ]
-            );
-        }
-
-        $form
-            ->add(
-                'roles',
-                ChoiceType::class,
-                [
-                    'choices_as_values' => true, // Can be removed when symfony/form:^3.0 is the minimum
-                    'choices'  => $roles,
-                    'expanded' => true,
-                    'multiple' => true,
-                    'label'    => Trans::__('page.edit-users.label.assigned-roles'),
-                ]
-            )
-            ->add(
-                'lastseen',
-                DateTimeType::class,
-                [
-                    'widget'   => 'single_text',
-                    'format'   => 'yyyy-MM-dd HH:mm:ss',
-                    'disabled' => true,
-                    'label'    => Trans::__('page.edit-users.label.last-seen'),
-                ]
-            )
-            ->add(
-                'lastip',
-                TextType::class,
-                [
-                    'disabled' => true,
-                    'label'    => Trans::__('page.edit-users.label.last-ip'),
-                ]
-            )
-        ;
-
-        return $form;
-    }
-
-    /**
-     * Validate the user form.
-     *
-     * Use a custom validator to check:
-     *   * Passwords are identical
-     *   * Username is unique
-     *   * Email is unique
-     *   * Displaynames are unique
-     *
-     * @param FormBuilderInterface $form
-     * @param boolean              $addusername
-     *
-     * @return \Symfony\Component\Form\FormBuilderInterface
-     */
-    private function setUserFormValidation(FormBuilderInterface $form, $addusername = false)
-    {
-        $users = $this->users();
-        $form->addEventListener(
-            FormEvents::POST_SUBMIT,
-            function (FormEvent $event) use ($addusername, $users) {
-                $form = $event->getForm();
-                $id = $form['id']->getData();
-                $pass1 = $form['password']->getData();
-                $pass2 = $form['password_confirmation']->getData();
-
-                // If adding a new user (empty $id) or if the password is not empty (indicating we want to change it),
-                // then make sure it's at least 6 characters long.
-                if ((empty($id) || !empty($pass1)) && strlen($pass1) < 6) {
-                    $error = new FormError(Trans::__('page.edit-users.error.password-short'));
-                    $form['password']->addError($error);
-                }
-
-                // Passwords must be identical.
-                if ($pass1 != $pass2) {
-                    $form['password_confirmation']->addError(new FormError(Trans::__('page.edit-users.error.password-mismatch')));
-                }
-
-                if ($addusername) {
-                    // Password must be different from username
-                    $username = strtolower($form['username']->getData());
-                    if (!empty($username) && strtolower($pass1) === $username) {
-                        $form['password']->addError(new FormError(Trans::__('page.edit-users.error.password-different-username')));
-                    }
-
-                    // Password must not be contained in the display name
-                    $displayname = strtolower($form['displayname']->getData());
-                    if (!empty($displayname) && strrpos($displayname, strtolower($pass1)) !== false) {
-                        $form['password']->addError(new FormError(Trans::__('page.edit-users.error.password-different-displayname')));
-                    }
-
-                    // Usernames must be unique.
-                    if (!$users->checkAvailability('username', $form['username']->getData(), $id)) {
-                        $form['username']->addError(new FormError(Trans::__('page.edit-users.error.username-used')));
-                    }
-                }
-
-                // Email addresses must be unique.
-                if (!$users->checkAvailability('email', $form['email']->getData(), $id)) {
-                    $form['email']->addError(new FormError(Trans::__('page.edit-users.error.email-used')));
-                }
-
-                // Displaynames must be unique.
-                if (!$users->checkAvailability('displayname', $form['displayname']->getData(), $id)) {
-                    $form['displayname']->addError(new FormError(Trans::__('page.edit-users.error.displayname-used')));
-                }
-            }
-        );
-
-        return $form;
-    }
-
-    /**
-     * Handle a POST from user edit or first user creation.
-     *
-     * @param Request $request
-     * @param Form    $form      A Symfony form
-     * @param boolean $firstUser If this is a first user set up
-     *
-     * @return Entity\Users|false
-     */
-    private function validateUserForm(Request $request, Form $form, $firstUser = false)
-    {
-        $form->submit($request->get($form->getName()));
-        if (!$form->isValid()) {
-            return false;
-        }
-
-        $userEntity = new Entity\Users($form->getData());
-        $userEntity->setUsername($this->app['slugify']->slugify($userEntity->getUsername()));
-
-        if ($firstUser) {
-            $userEntity->setEnabled(true);
-        } else {
-            $userEntity->setRoles($this->users()->filterManipulatableRoles($userEntity->getId(), $userEntity->getRoles()));
-        }
-
-        $saved = $this->getRepository(Entity\Users::class)->save($userEntity);
-        if ($saved) {
-            $this->flashes()->success(Trans::__('page.edit-users.message.user-saved', ['%user%' => $userEntity->getDisplayname()]));
-            $this->notifyUserSave($request, $userEntity->getDisplayname(), $userEntity->getEmail(), $firstUser);
-        } else {
-            $this->flashes()->error(Trans::__('page.edit-users.message.saving-user', ['%user%' => $userEntity->getDisplayname()]));
-        }
-
-        return $userEntity;
-    }
-
-    /**
-     * Notify of save event.
-     *
-     * @param Request $request
-     * @param string  $displayName
-     * @param string  $email
-     * @param boolean $firstuser
-     */
-    private function notifyUserSave(Request $request, $displayName, $email, $firstuser)
-    {
-        if (!$firstuser) {
-            $this->app['logger.system']->info(
-                Trans::__('page.edit-users.log.user-updated', ['%user%' => $displayName]),
-                ['event' => 'security']
-            );
-        } else {
-            $this->app['logger.system']->info(
-                Trans::__('page.edit-users.log.user-added', ['%user%' => $displayName]),
-                ['event' => 'security']
-            );
-            $this->notifyUserSetupEmail($request, $displayName, $email);
-        }
-    }
-
-    /**
->>>>>>> 15854a1e
      * Send a welcome email to test mail settings.
      *
      * @param Request $request
