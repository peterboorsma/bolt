--- conflicted
+++ resolved
@@ -288,7 +288,6 @@
      */
     public function profile(Request $request)
     {
-<<<<<<< HEAD
         $userEntity = $this->getUser();
         if ($userEntity === false) {
             return $this->redirectToRoute('users');
@@ -300,7 +299,7 @@
             ->handleRequest($request)
         ;
 
-        if ($form->isValid()) {
+        if ($form->isSubmitted() && $form->isValid()) {
             $userEntity = $form->getData();
             $this->app['logger.system']->info(Trans::__('page.edit-users.log.user-updated', ['%user%' => $userEntity->getDisplayname()]), ['event' => 'security']);
             if ($this->getRepository(Entity\Users::class)->save($userEntity)) {
@@ -311,32 +310,6 @@
 
             return $this->redirectToRoute('profile');
         }
-=======
-        $user = $this->getUser();
-
-        // Get the form
-        $form = $this->getUserForm($user, false);
-
-        // Set the validation
-        $form = $this->setUserFormValidation($form, false);
-
-        /** @var \Symfony\Component\Form\Form */
-        $form = $form->getForm();
-
-        $form->handleRequest($request);
-        if ($form->isSubmitted() && $form->isValid()) {
-            $this->app['logger.system']->info(Trans::__('page.edit-users.log.user-updated', ['%user%' => $user->getDisplayname()]), ['event' => 'security']);
-
-            $user = new Entity\Users($form->getData());
-            if ($this->getRepository(Entity\Users::class)->save($user)) {
-                $this->flashes()->success(Trans::__('page.edit-users.message.user-saved', ['%user%' => $user->getDisplayname()]));
-            } else {
-                $this->flashes()->error(Trans::__('page.edit-users.message.saving-user', ['%user%' => $user->getDisplayname()]));
-            }
-
-            return $this->redirectToRoute('profile');
-        };
->>>>>>> 5e8d0e1e
 
         $context = [
             'kind'        => 'profile',
