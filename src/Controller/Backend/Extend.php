--- conflicted
+++ resolved
@@ -454,11 +454,8 @@
             'online'         => $this->app['extend.online'],
             'extensionsPath' => $this->app['path_resolver']->resolve('extensions'),
             'site'           => $this->app['extend.site'],
-<<<<<<< HEAD
+            'extendVersion'  => Bolt\Version::forComposer(),
             'bundled'        => $bundled,
-=======
-            'extendVersion'  => Bolt\Version::forComposer(),
->>>>>>> aa5d840c
         ];
     }
 
