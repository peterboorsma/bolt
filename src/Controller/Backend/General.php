--- conflicted
+++ resolved
@@ -190,23 +190,12 @@
             ],
             'contenttypes' => $choices,
         ];
-<<<<<<< HEAD
-        $form = $this->createFormBuilder(FormType::class, [], $options)
-            ->add('contenttypes', ChoiceType::class, [
-                'choices'  => $choices,
-                'multiple' => true,
-                'expanded' => true,
-            ])
-            ->getForm();
-
-        if ($request->isMethod('POST') || $request->get('force') == 1) {
-=======
+
         $form = $this->createFormBuilder(PrefillType::class, [], $options)
             ->getForm()
         ;
 
         if ($request->isMethod('POST') || $request->query->getBoolean('force')) {
->>>>>>> 5745a239
             $form->handleRequest($request);
             if ($form->get('contenttypes')->has('contenttypes')) {
                 $contentTypeNames = (array) $form->get('contenttypes')->getData();
