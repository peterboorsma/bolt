--- conflicted
+++ resolved
@@ -109,21 +109,12 @@
 
         if (is_array($content) && count($content) > 0) {
             $first = current($content);
-<<<<<<< HEAD
             $context[$first->contenttype['slug']] = $content;
             $context['records'] = $content;
-        } elseif (!empty($content)) {
+        } elseif (is_object($content)) {
             $context['record'] = $content;
             $context[$content->contenttype['singular_slug']] = $content;
             $context['records'] = [$content->id => $content];
-=======
-            $globals[$first->contenttype['slug']] = $content;
-            $globals['records'] = $content;
-        } elseif (is_object($content)) {
-            $globals['record'] = $content;
-            $globals[$content->contenttype['singular_slug']] = $content;
-            $globals['records'] = [$content->id => $content];
->>>>>>> a644fe6b
         }
 
         return $this->render($template, $context);
