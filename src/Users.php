<?php

namespace Bolt;

use Silex;
<<<<<<< HEAD
use Bolt\Helpers\String;
use Bolt\Translation\Translation as Trans;
=======
use Bolt\Library as Lib;
use Bolt\Translation\Translator as Trans;
>>>>>>> 18fef487

/**
 * Class to handle things dealing with users..
 */
class Users
{
    const ANONYMOUS = 0;
    const EDITOR = 2;
    const ADMIN = 4;
    const DEVELOPER = 6;

    public $db;
    public $config;
    public $usertable;
    public $authtokentable;
    public $users;
    public $session;
    public $currentuser;
    public $allowed;
    private $hash_strength;

    public function __construct(Silex\Application $app)
    {
        $this->app = $app;
        $this->db = $app['db'];

        $prefix = $this->app['config']->get('general/database/prefix', "bolt_");

        // Hashstrength has a default of '10', don't allow less than '8'.
        $this->hash_strength = max($this->app['config']->get('general/hash_strength'), 8);

        $this->usertable = $prefix . "users";
        $this->authtokentable = $prefix . "authtoken";
        $this->users = array();
        $this->session = $app['session'];
        $this->remoteIP = isset($_SERVER['REMOTE_ADDR']) ? $_SERVER['REMOTE_ADDR'] : "";

        // Set 'validsession', to see if the current session is valid.
        $this->validsession = $this->checkValidSession();

        $this->allowed = array(
            'dashboard' => self::EDITOR,
            'settings' => self::ADMIN,
            'login' => self::ANONYMOUS,
            'logout' => self::EDITOR,
            'dbcheck' => self::ADMIN,
            'dbupdate' => self::ADMIN,
            'clearcache' => self::ADMIN,
            'prefill' => self::DEVELOPER,
            'users' => self::ADMIN,
            'useredit' => self::ADMIN,
            'useraction' => self::ADMIN,
            'overview' => self::EDITOR,
            'editcontent' => self::EDITOR,
            'editcontent:own' => self::EDITOR,
            'editcontent:all' => self::ADMIN,
            'contentaction' => self::EDITOR,
            'about' => self::EDITOR,
            'extensions' => self::DEVELOPER,
            'files' => self::EDITOR,
            'files:config' => self::DEVELOPER,
            'files:theme' => self::DEVELOPER,
            'files:uploads' => self::ADMIN,
            'translation' => self::DEVELOPER,
            'activitylog' => self::ADMIN,
            'fileedit' => self::ADMIN
        );
    }

    /**
     * Save changes to a user to the database. (re)hashing the password, if needed.
     *
     * @param  array $user
     * @return mixed
     */
    public function saveUser($user)
    {
        // Make an array with the allowed columns. these are the columns that are always present.
        $allowedcolumns = array(
                'id',
                'username',
                'password',
                'email',
                'lastseen',
                'lastip',
                'displayname',
                'enabled',
                'stack',
                'roles',
            );

        // unset columns we don't need to store..
        foreach ($user as $key => $value) {
            if (!in_array($key, $allowedcolumns)) {
                unset($user[$key]);
            }
        }

        if (!empty($user['password']) && $user['password'] != "**dontchange**") {
            $hasher = new \Hautelook\Phpass\PasswordHash($this->hash_strength, true);
            $user['password'] = $hasher->HashPassword($user['password']);
        } else {
            unset($user['password']);
        }

        // make sure the username is slug-like
        $user['username'] = String::slug($user['username']);

        if (empty($user['lastseen'])) {
            $user['lastseen'] = "1900-01-01";
        }

        if (empty($user['enabled']) && $user['enabled'] !== 0) {
            $user['enabled'] = 1;
        }

        if (empty($user['shadowvalidity'])) {
            $user['shadowvalidity'] = "1900-01-01";
        }

        if (empty($user['throttleduntil'])) {
            $user['throttleduntil'] = "1900-01-01";
        }

        if (empty($user['failedlogins'])) {
            $user['failedlogins'] = 0;
        }

        // Make sure the 'stack' is set.
        if (empty($user['stack'])) {
            $user['stack'] = json_encode(array());
        } elseif (is_array($user['stack'])) {
            $user['stack'] = json_encode($user['stack']);
        }

        // Serialize roles array
        if (empty($user['roles']) || !is_array($user['roles'])) {
            $user['roles'] = '[]';
        } else {
            $user['roles'] = json_encode(array_values(array_unique($user['roles'])));
        }

        // Decide whether to insert a new record, or update an existing one.
        if (empty($user['id'])) {
            unset($user['id']);

            return $this->db->insert($this->usertable, $user);
        } else {
            return $this->db->update($this->usertable, $user, array('id' => $user['id']));
        }
    }

    /**
     * Return whether or not the current session is valid.
     *
     * @return bool
     */
    public function isValidSession()
    {
        return $this->validsession;
    }

    /**
     * We will not allow tampering with sessions, so we make sure the current session
     * is still valid for the device on which it was created, and that the username,
     * ip-address are still the same.
     *
     * @return bool
     */
    public function checkValidSession()
    {
        if ($this->app['session']->get('user')) {
            $this->currentuser = $this->app['session']->get('user');
            if ($database = $this->getUser($this->currentuser['id'])) {
                // Update the session with the user from the database.
                $this->currentuser = array_merge($this->currentuser, $database);
            } else {
                // User doesn't exist anymore
                $this->logout();

                return false;
            }
            if (!$this->currentuser['enabled']) {
                // user has been disabled since logging in
                $this->logout();

                return false;
            }
        } else {
            // no current user, check if we can resume from authtoken cookie, or return without doing the rest.
            $result = $this->loginAuthtoken();

            return $result;
        }

        $key = $this->getAuthToken($this->currentuser['username']);

        if ($key != $this->currentuser['sessionkey']) {
            $this->app['log']->add("keys don't match. Invalidating session: $key != " . $this->currentuser['sessionkey'], 2);
            $this->app['log']->add("Automatically logged out user '" . $this->currentuser['username'] . "': Session data didn't match.", 3, '', 'issue');
            $this->logout();

            return false;
        }

        // Check if user is _still_ allowed to log on..
        if (!$this->isAllowed('login') || !$this->currentuser['enabled']) {
            $this->logout();

            return false;
        }

        // Check if there's a bolt_authtoken cookie. If not, set it.
        if (empty($_COOKIE['bolt_authtoken'])) {
            $this->setAuthtoken();
        }

        return true;
    }

    /**
     * Get a key to identify the session with.
     *
     * @param  string $name
     * @param  string $salt
     * @return string
     */
    private function getAuthToken($name = "", $salt = "")
    {
        if (empty($name)) {
            return false;
        }

        $seed = $name . "-" . $salt;

        if ($this->app['config']->get('general/cookies_use_remoteaddr')) {
            $seed .= '-' . $this->remoteIP;
        }
        if ($this->app['config']->get('general/cookies_use_browseragent')) {
            $seed .= '-' . $_SERVER['HTTP_USER_AGENT'];
        }
        if ($this->app['config']->get('general/cookies_use_httphost')) {
            $seed .= '-' . (isset($_SERVER['HTTP_HOST']) ? $_SERVER['HTTP_HOST'] : $_SERVER['SERVER_NAME']);
        }

        $token = md5($seed);

        return $token;
    }

    /**
     * Set the Authtoken cookie and DB-entry. If it's already present, update it.
     */
    private function setAuthToken()
    {
        $salt = $this->app['randomgenerator']->generateString(12);
        $token = array(
            'username' => $this->currentuser['username'],
            'token' => $this->getAuthToken($this->currentuser['username'], $salt),
            'salt' => $salt,
            'validity' => date('Y-m-d H:i:s', time() + $this->app['config']->get('general/cookies_lifetime')),
            'ip' => $_SERVER['REMOTE_ADDR'],
            'lastseen' => date('Y-m-d H:i:s'),
            'useragent' => $_SERVER['HTTP_USER_AGENT']
        );

        // Update or set the authtoken cookie..
        setcookie(
            'bolt_authtoken',
            $token['token'],
            time() + $this->app['config']->get('general/cookies_lifetime'),
            '/',
            $this->app['config']->get('general/cookies_domain'),
            $this->app['config']->get('general/cookies_https_only'),
            true
        );

        try {
            // Check if there's already a token stored for this name / IP combo.
            $query = sprintf('SELECT id FROM %s WHERE username=? AND ip=? AND useragent=?', $this->authtokentable);
            $query = $this->app['db']->getDatabasePlatform()->modifyLimitQuery($query, 1);
            $row = $this->db->executeQuery($query, array($token['username'], $token['ip'], $token['useragent']), array(\PDO::PARAM_STR))->fetch();

            // Update or insert the row..
            if (empty($row)) {
                $this->db->insert($this->authtokentable, $token);
            } else {
                $this->db->update($this->authtokentable, $token, array('id' => $row['id']));
            }
        } catch (\Doctrine\DBAL\DBALException $e) {
            // Oops. User will get a warning on the dashboard about tables that need to be repaired.
        }
    }

    /**
     * Generate a Anti-CSRF-like token, to use in GET requests for stuff that ought to be POST-ed forms.
     *
     * @return string $token
     */
    public function getAntiCSRFToken()
    {
        $seed = $this->app['request']->cookies->get('bolt_session');

        if ($this->app['config']->get('general/cookies_use_remoteaddr')) {
            $seed .= '-' . $this->remoteIP;
        }
        if ($this->app['config']->get('general/cookies_use_browseragent')) {
            $seed .= '-' . $_SERVER['HTTP_USER_AGENT'];
        }
        if ($this->app['config']->get('general/cookies_use_httphost')) {
            $seed .= '-' . (isset($_SERVER['HTTP_HOST']) ? $_SERVER['HTTP_HOST'] : $_SERVER['SERVER_NAME']);
        }

        $token = substr(md5($seed), 0, 8);

        return $token;
    }

    /**
     * Check if a given token matches the current (correct) Anit-CSRF-like token
     *
     * @param  string $token
     * @return bool
     */
    public function checkAntiCSRFToken($token = '')
    {
        if (empty($token)) {
            $token = $this->app['request']->get('token');
        }

        if ($token === $this->getAntiCSRFToken()) {
            return true;
        } else {
            $this->app['session']->getFlashBag()->set('error', "The security token was incorrect. Please try again.");

            return false;
        }
    }

    public function getActiveSessions()
    {
        $this->deleteExpiredSessions();

        $query = sprintf('SELECT * FROM %s', $this->authtokentable);
        $sessions = $this->db->fetchAll($query);

        return $sessions;
    }

    private function deleteExpiredSessions()
    {
        try {
            $stmt = $this->db->prepare(sprintf('DELETE FROM %s WHERE validity < :now"', $this->authtokentable));
            $stmt->bindValue("now", date("Y-m-d H:i:s"));
            $stmt->execute();
        } catch (\Doctrine\DBAL\DBALException $e) {
            // Oops. User will get a warning on the dashboard about tables that need to be repaired.
        }
    }

    /**
     * Remove a user from the database.
     *
     * @param  int  $id
     * @return bool
     */
    public function deleteUser($id)
    {
        $user = $this->getUser($id);

        if (empty($user['id'])) {
            $this->session->getFlashBag()->set('error', Trans::__('That user does not exist.'));

            return false;
        } else {
            return $this->db->delete($this->usertable, array('id' => $user['id']));
        }
    }

    /**
     * Attempt to login a user with the given password
     *
     * @param  string $user
     * @param  string $password
     * @return bool
     */
    public function login($user, $password)
    {
        $userslug = String::slug($user);

        // for once we don't use getUser(), because we need the password.
        $query = sprintf('SELECT * FROM %s WHERE username=?', $this->usertable);
        $query = $this->app['db']->getDatabasePlatform()->modifyLimitQuery($query, 1);
        $user = $this->db->executeQuery($query, array($userslug), array(\PDO::PARAM_STR))->fetch();

        if (empty($user)) {
            $this->session->getFlashBag()->set('error', Trans::__('Username or password not correct. Please check your input.'));

            return false;
        }

        $hasher = new \Hautelook\Phpass\PasswordHash($this->hash_strength, true);

        if ($hasher->CheckPassword($password, $user['password'])) {

            if (!$user['enabled']) {
                $this->session->getFlashBag()->set('error', Trans::__('Your account is disabled. Sorry about that.'));

                return false;
            }

            $update = array(
                'lastseen' => date('Y-m-d H:i:s'),
                'lastip' => $this->remoteIP,
                'failedlogins' => 0,
                'throttleduntil' => $this->throttleUntil(0)
            );

            // Attempt to update the last login, but don't break on failure.
            try {
                $this->db->update($this->usertable, $update, array('id' => $user['id']));
            } catch (\Doctrine\DBAL\DBALException $e) {
                // Oops. User will get a warning on the dashboard about tables that need to be repaired.
            }

            $user = $this->getUser($user['id']);

            $user['sessionkey'] = $this->getAuthToken($user['username']);

            // We wish to create a new session-id for extended security, but due to a bug in PHP < 5.4.11, this
            // will throw warnings. Suppress them here. #shakemyhead
            // @see: https://bugs.php.net/bug.php?id=63379
            @$this->session->migrate(true);
            $this->session->set('user', $user);
            $this->session->getFlashBag()->set('success', Trans::__("You've been logged on successfully."));

            $this->currentuser = $user;

            $this->setAuthToken();

            return true;

        } else {

            $this->session->getFlashBag()->set('error', Trans::__('Username or password not correct. Please check your input.'));
            $this->app['log']->add("Failed login attempt for '" . $user['displayname'] . "'.", 3, '', 'issue');

            // Update the failed login attempts, and perhaps throttle the logins.
            $update = array(
                'failedlogins' => $user['failedlogins'] + 1,
                'throttleduntil' => $this->throttleUntil($user['failedlogins'] + 1)
            );

            // Attempt to update the last login, but don't break on failure.
            try {
                $this->db->update($this->usertable, $update, array('id' => $user['id']));
            } catch (\Doctrine\DBAL\DBALException $e) {
                // Oops. User will get a warning on the dashboard about tables that need to be repaired.
            }

            return false;
        }
    }

    /**
     * Attempt to login a user via the bolt_authtoken cookie
     *
     * @return bool
     */
    public function loginAuthtoken()
    {
        // If there's no cookie, we can't resume a session from the authtoken.
        if (empty($_COOKIE['bolt_authtoken'])) {
            return false;
        }

        $authtoken = $_COOKIE['bolt_authtoken'];
        $remoteip = $this->remoteIP;
        $browser = $_SERVER['HTTP_USER_AGENT'];

        $this->deleteExpiredSessions();

        // Check if there's already a token stored for this token / IP combo.
        try {
            $query = sprintf('SELECT * FROM %s WHERE token=? AND ip=? AND useragent=?', $this->authtokentable);
            $query = $this->app['db']->getDatabasePlatform()->modifyLimitQuery($query, 1);
            $row = $this->db->executeQuery($query, array($authtoken, $remoteip, $browser), array(\PDO::PARAM_STR))->fetch();
        } catch (\Doctrine\DBAL\DBALException $e) {
            // Oops. User will get a warning on the dashboard about tables that need to be repaired.
        }

        // If there's no row, we can't resume a session from the authtoken.
        if (empty($row)) {
            return false;
        }

        $checksalt = $this->getAuthToken($row['username'], $row['salt']);

        if ($checksalt == $row['token']) {

            $user = $this->getUser($row['username']);

            $update = array(
                'lastseen' => date('Y-m-d H:i:s'),
                'lastip' => $this->remoteIP,
                'failedlogins' => 0,
                'throttleduntil' => $this->throttleUntil(0)
            );

            // Attempt to update the last login, but don't break on failure.
            try {
                $this->db->update($this->usertable, $update, array('id' => $user['id']));
            } catch (\Doctrine\DBAL\DBALException $e) {
                // Oops. User will get a warning on the dashboard about tables that need to be repaired.
            }

            $user['sessionkey'] = $this->getAuthToken($user['username']);

            $this->session->set('user', $user);
            $this->session->getFlashBag()->set('success', Trans::__('Session resumed.'));

            $this->currentuser = $user;

            $this->setAuthToken();

            return true;

        } else {
            // Delete the authtoken cookie..
            setcookie(
                'bolt_authtoken',
                '',
                time() - 1,
                '/',
                $this->app['config']->get('general/cookies_domain'),
                $this->app['config']->get('general/cookies_https_only'),
                true
            );

            return false;

        }
    }

    public function resetPasswordRequest($username)
    {
        $user = $this->getUser($username);

        // For safety, this is the message we display, regardless of whether $user exists.
        $this->session->getFlashBag()->set('info', Trans::__("A password reset link has been sent to '%user%'.", array('%user%' => $username)));

        if (!empty($user)) {

            $shadowpassword = $this->app['randomgenerator']->generateString(12);
            $shadowtoken = $this->app['randomgenerator']->generateString(32);

            $hasher = new \Hautelook\Phpass\PasswordHash($this->hash_strength, true);
            $shadowhashed = $hasher->HashPassword($shadowpassword);

            $shadowlink = sprintf(
                "%s%sresetpassword?token=%s",
                $this->app['paths']['hosturl'],
                $this->app['paths']['bolt'],
                $shadowtoken
            );

            // Set the shadow password and related stuff in the database..
            $update = array(
                'shadowpassword' => $shadowhashed,
                'shadowtoken' => $shadowtoken . "-" . str_replace(".", "-", $this->remoteIP),
                'shadowvalidity' => date("Y-m-d H:i:s", strtotime("+2 hours"))
            );
            $this->db->update($this->usertable, $update, array('id' => $user['id']));

            // Compile the email with the shadow password and reset link..
            $mailhtml = $this->app['render']->render(
                'mail/passwordreset.twig',
                array(
                    'user' => $user,
                    'shadowpassword' => $shadowpassword,
                    'shadowtoken' => $shadowtoken,
                    'shadowvalidity' => date("Y-m-d H:i:s", strtotime("+2 hours")),
                    'shadowlink' => $shadowlink
                )
            );

            $subject = sprintf("[ Bolt / %s ] Password reset.", $this->app['config']->get('general/sitename'));

            $message = \Swift_Message::newInstance()
                ->setSubject($subject)
                ->setFrom(array($user['email'] => "Bolt"))
                ->setTo(array($user['email'] => $user['displayname']))
                ->setBody(strip_tags($mailhtml))
                ->addPart($mailhtml, 'text/html');

            $res = $this->app['mailer']->send($message);

            if ($res) {
                $this->app['log']->add("Password request sent to '" . $user['displayname'] . "'.", 3, '', 'issue');
            } else {
                $this->app['log']->add("Failed to send password request sent to '" . $user['displayname'] . "'.", 3, '', 'issue');
            }

        }

        return true;
    }

    public function resetPasswordConfirm($token)
    {
        $token .= "-" . str_replace(".", "-", $this->remoteIP);

        $now = date("Y-m-d H:i:s");

        // Let's see if the token is valid, and it's been requested within two hours...
        $query = sprintf('SELECT * FROM %s WHERE shadowtoken = ? AND shadowvalidity > ?', $this->usertable);
        $query = $this->app['db']->getDatabasePlatform()->modifyLimitQuery($query, 1);
        $user = $this->db->executeQuery($query, array($token, $now), array(\PDO::PARAM_STR))->fetch();

        if (!empty($user)) {

            // allright, we can reset this user..
            $this->app['session']->getFlashBag()->set('success', Trans::__("Password reset successful! You can now log on with the password that was sent to you via email."));

            $update = array(
                'password' => $user['shadowpassword'],
                'shadowpassword' => "",
                'shadowtoken' => "",
                'shadowvalidity' => "0000-00-00 00:00:00"
            );
            $this->db->update($this->usertable, $update, array('id' => $user['id']));

        } else {

            // That was not a valid token, or too late, or not from the correct IP.
            $this->app['log']->add("Somebody tried to reset a password with an invalid token.", 3, '', 'issue');
            $this->app['session']->getFlashBag()->set('error', Trans::__("Password reset not successful! Either the token was incorrect, or you were too late, or you tried to reset the password from a different IP-address."));

        }
    }

    /**
     * Calculate the amount of time until we should throttle login attempts for a user.
     * The amount is increased exponentially with each attempt: 1, 4, 9, 16, 25, 36, .. seconds.
     *
     * Note: I just realized this is conceptually wrong: we should throttle based on
     * remote_addr, not username. So, this isn't used, yet.
     *
     * @param $attempts
     * @return string
     */
    private function throttleUntil($attempts)
    {
        if ($attempts < 5) {
            return "0000-00-00 00:00:00";
        } else {
            $wait = pow(($attempts - 4), 2);

            return date("Y-m-d H:i:s", strtotime("+$wait seconds"));
        }
    }

    /**
     * Log out the currently logged in user.
     *
     */
    public function logout()
    {
        $this->session->getFlashBag()->set('info', Trans::__('You have been logged out.'));
        $this->session->remove('user');
        @$this->session->migrate(true);

        // Remove all auth tokens when logging off a user (so we sign out _all_ this user's sessions on all locations)
        try {
            $this->db->delete($this->authtokentable, array('username' => $this->currentuser['username']));
        } catch (\Exception $e) {
            // Nope. No auth tokens to be deleted. .
        }

        // Remove the cookie..
        setcookie(
            'bolt_authtoken',
            '',
            time() - 1,
            '/',
            $this->app['config']->get('general/cookies_domain'),
            $this->app['config']->get('general/cookies_https_only'),
            true
        );
    }

    /**
     * Create a stub for a new/empty user.
     *
     * @return array
     */
    public function getEmptyUser()
    {
        $user = array(
            'id' => '',
            'username' => '',
            'password' => '',
            'email' => '',
            'lastseen' => '',
            'lastip' => '',
            'displayname' => '',
            'enabled' => '1',
            'shadowpassword' => '',
            'shadowtoken' => '',
            'shadowvalidity' => '',
            'failedlogins' => 0,
            'throttleduntil' => ''
        );

        return $user;
    }

    /**
     * Get an array with the current users.
     *
     * @return array
     */
    public function getUsers()
    {
        if (empty($this->users) || !is_array($this->users)) {

            $query = sprintf('SELECT * FROM %s', $this->usertable);
            $this->users = array();

            try {
                $tempusers = $this->db->fetchAll($query);

                foreach ($tempusers as $user) {
                    $key = $user['username'];
                    $this->users[$key] = $user;
                    $this->users[$key]['password'] = "**dontchange**";

                    $roles = json_decode($this->users[$key]['roles']);
                    if (!is_array($roles)) {
                        $roles = array();
                    }
                    // add "everyone" role to, uhm, well, everyone.
                    $roles[] = Permissions::ROLE_EVERYONE;
                    $this->users[$key]['roles'] = array_unique($roles);
                }
            } catch (\Exception $e) {
                // Nope. No users.
            }
        }

        return $this->users;
    }

    /**
     * Get a user, specified by id. Return 'false' if no user found.
     *
     * @param  int   $id
     * @return array
     */
    public function getUser($id)
    {
        // Make sure we've fetched the users..
        $this->getUsers();

        if (is_numeric($id)) {
            foreach ($this->users as $user) {
                if ($user['id'] == $id) {
                    return $user;
                }
            }
        } else {
            if (isset($this->users[$id])) {
                return $this->users[$id];
            }
        }

        // otherwise..
        return false;
    }

    /**
     * Get the current user as an array
     *
     * @return array
     */
    public function getCurrentUser()
    {
        return $this->currentuser;
    }

    /**
     * Get the username of the current user.
     *
     * @return string the username of the current user.
     */
    public function getCurrentUsername()
    {
        return $this->currentuser['username'];
    }

    /**
     * Enable or disable a user, specified by id.
     *
     * @param  int  $id
     * @param  int  $enabled
     * @return bool
     */
    public function setEnabled($id, $enabled = 1)
    {
        $user = $this->getUser($id);

        if (empty($user)) {
            return false;
        }

        $user['enabled'] = $enabled;

        return $this->saveUser($user);
    }

    /**
     * Check if a certain user has a specific role
     *
     * @param  mixed  $id
     * @param  string $role
     * @return bool
     */
    public function hasRole($id, $role)
    {
        $user = $this->getUser($id);

        if (empty($user)) {
            return false;
        }

        return (is_array($user['roles']) && in_array($role, $user['roles']));
    }

    /**
     * Add a certain role from a specific user.
     *
     * @param  mixed  $id
     * @param  string $role
     * @return bool
     */
    public function addRole($id, $role)
    {
        $user = $this->getUser($id);

        if (empty($user) || empty($role)) {
            return false;
        }

        // Add the role to the $user['roles'] array
        $user['roles'][] = (string) $role;

        return $this->saveUser($user);
    }

    /**
     * Remove a certain role from a specific user.
     *
     * @param  mixed  $id
     * @param  string $role
     * @return bool
     */
    public function removeRole($id, $role)
    {
        $user = $this->getUser($id);

        if (empty($user) || empty($role)) {
            return false;
        }

        // Remove the role from the $user['roles'] array.
        $user['roles'] = array_diff($user['roles'], array((string) $role));

        return $this->saveUser($user);
    }

    /**
     * Check for a user with the 'root' role. There should always be at least one
     * If there isn't we promote the current user.
     *
     * @return bool
     */
    public function checkForRoot()
    {
        // Don't check for root, if we're not logged in.
        if ($this->getCurrentUsername() == false) {
            return false;
        }

        // Loop over the users, check if anybody's root.
        foreach ($this->getUsers() as $user) {
            if (is_array($user['roles']) && in_array('root', $user['roles'])) {
                // We have a 'root' user.
                return true;
            }
        }

        // Make sure the DB is updated. Note, that at this point we currently don't have
        // the permissions to do so, but if we don't, update the DB, we can never add the
        // role 'root' to the current user.
        $this->app['integritychecker']->repairTables();

        // If we reach this point, there is no user 'root'. We promote the current user.
        $this->addRole($this->getCurrentUsername(), 'root');

        // Show a helpful message to the user.
        $this->app['session']->getFlashBag()->set('info', Trans::__("There should always be at least one 'root' user. You have just been promoted. Congratulations!"));
    }

    /**
     * Runs a permission check. Permissions are encoded as strings, where
     * the ':' character acts as a separator for dynamic parts and
     * sub-permissions.
     * Apart from the route-based rules defined in permissions.yml, the
     * following special cases are available:
     *
     * "overview:$contenttype" - view the overview for the content type. Alias
     *                           for "contenttype:$contenttype:view".
     * "contenttype:$contenttype",
     * "contenttype:$contenttype:view",
     * "contenttype:$contenttype:view:$id" - View any item or a particular item
     *                                       of the specified content type.
     * "contenttype:$contenttype:edit",
     * "contenttype:$contenttype:edit:$id" - Edit any item or a particular item
     *                                       of the specified content type.
     * "contenttype:$contenttype:create" - Create a new item of the specified
     *                                     content type. (It doesn't make sense
     *                                     to provide this permission on a
     *                                     per-item basis, for obvious reasons)
     * "contenttype:$contenttype:change-ownership",
     * "contenttype:$contenttype:change-ownership:$id" - Change the ownership
     *                                of the specified content type or item.
     *
     * @param  string $what The desired permission, as elaborated upon above.
     * @return bool   TRUE if the permission is granted, FALSE if denied.
     */
    public function isAllowed($what, $contenttype = null, $contentid = null)
    {
        $user = $this->currentuser;

        return $this->app['permissions']->isAllowed($what, $user, $contenttype, $contentid);
    }

    public function isContentStatusTransitionAllowed($fromStatus, $toStatus, $contenttype, $contentid = null)
    {
        $user = $this->currentuser;

        return $this->app['permissions']->isContentStatusTransitionAllowed($fromStatus, $toStatus, $user, $contenttype, $contentid);
    }

    private function canonicalizeFieldValue($fieldname, $fieldvalue)
    {
        switch ($fieldname) {
            case 'email':
                return strtolower(trim($fieldvalue));

            case 'username':
                return strtolower(preg_replace('/[^a-zA-Z0-9_\\-]/', '', $fieldvalue));

            default:
                return trim($fieldvalue);
        }
    }

    /**
     * Check if a certain field with a certain value doesn't exist already.
     * Depending on the field type, different pre-massaging of the compared
     * values are applied, because what constitutes 'equal' for the purpose
     * of this filtering depends on the field type.
     *
     * @param  string $fieldname
     * @param  string $value
     * @param  int    $currentid
     * @return bool
     */
    public function checkAvailability($fieldname, $value, $currentid = 0)
    {
        foreach ($this->users as $user) {
            if (($this->canonicalizeFieldValue($fieldname, $user[$fieldname]) ===
                 $this->canonicalizeFieldValue($fieldname, $value)) &&
                ($user['id'] != $currentid)
            ) {
                return false;
            }
        }

        // no clashes found, OK!
        return true;
    }
}<|MERGE_RESOLUTION|>--- conflicted
+++ resolved
@@ -3,13 +3,8 @@
 namespace Bolt;
 
 use Silex;
-<<<<<<< HEAD
 use Bolt\Helpers\String;
-use Bolt\Translation\Translation as Trans;
-=======
-use Bolt\Library as Lib;
 use Bolt\Translation\Translator as Trans;
->>>>>>> 18fef487
 
 /**
  * Class to handle things dealing with users..
