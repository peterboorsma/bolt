<?php

namespace Bolt\Filesystem;

use Bolt\Common\Ini;
use Bolt\Config;
use Bolt\Filesystem\Exception\IOException;

/**
 * Use to check if an access to a file is allowed.
 *
 * @author Benjamin Georgeault <benjamin@wedgesama.fr>
 */
class FilePermissions
{
    /** @var Config */
    protected $config;
    /** @var string[] List of Filesystem prefixes that are editable. */
    protected $allowedPrefixes = [];
    /** @var array Regex list represented editable resources. */
    protected $allowed = [];
    /** @var array Regex list represented resources forbidden for edition. */
    protected $blocked = [];
    /** @var double Maximum upload size allowed by PHP, in bytes. */
    protected $maxUploadSize;

    /**
     * Constructor, initialize filters rules.
     *
     * @param Config $config
     */
    public function __construct(Config $config)
    {
        $this->config = $config;

        $this->allowedPrefixes = [
            'config',
            'extensions_config',
            'files',
            'theme',
            'themes',
        ];

        $this->blocked = [
            '#.php$#',
            '#\.htaccess#',
            '#\.htpasswd#',
        ];
    }

    /**
     * Check if you can do something with the given file or directory.
     *
     * @param string $prefix
     * @param string $path
     *
     * @return bool
     */
    public function authorized($prefix, $path)
    {
        // Check blocked resources
        foreach ($this->blocked as $rule) {
            if (preg_match($rule, $path)) {
                return false;
            }
        }

        // Check allowed filesystems
        foreach ($this->allowedPrefixes as $allowedPrefix) {
            if ($allowedPrefix === $prefix) {
                return true;
            }
        }

        // Check allowed resources
        foreach ($this->allowed as $rule) {
            if (preg_match($rule, $path)) {
                return true;
            }
        }

        return false;
    }

    /**
     * Checks if a given file is acceptable for upload.
     *
     * @param string $originalFilename
     *
     * @throws IOException
     *
     * @return bool
     */
    public function allowedUpload($originalFilename)
    {
        // Check if file_uploads ini directive is true
        if (Ini::getBool('file_uploads') === false) {
            throw new IOException('File uploads are not allowed, check the file_uploads ini directive.');
        }
        // no UNIX-hidden files
        if ($originalFilename[0] === '.') {
            return false;
        }
        // only whitelisted extensions
        $extension = pathinfo($originalFilename, PATHINFO_EXTENSION);
        $allowedExtensions = $this->getAllowedUploadExtensions();

        return in_array($extension, $allowedExtensions);
    }

    /**
     * Get the array of configured acceptable file extensions.
     *
     * @return array
     */
    public function getAllowedUploadExtensions()
    {
        return $this->config->get('general/accept_file_types');
    }

    /**
     * Get the maximum upload size the server is configured to accept.
     *
     * @return double
     */
    public function getMaxUploadSize()
    {
        if (!isset($this->maxUploadSize)) {
<<<<<<< HEAD
            $size = $this->filesizeToBytes(ini_get('post_max_size'));

            $uploadMax = $this->filesizeToBytes(ini_get('upload_max_filesize'));
=======
            $size = Ini::getBytes('post_max_size');

            $uploadMax = Ini::getBytes('upload_max_filesize');
>>>>>>> d9522cfc
            if (($uploadMax > 0) && ($uploadMax < $size)) {
                $size = $uploadMax;
            } else {
                // This reduces the reported max size by a small amount to take account of the difference between
                // the uploaded file size and the size of the eventual post including other data.
                $size = $size * 0.995;
            }

            $this->maxUploadSize = $size;
        }

        return $this->maxUploadSize;
    }

    /**
     * Get the max upload value in a formatted string.
     *
     * @return string
     */
    public function getMaxUploadSizeNice()
    {
        return $this->formatFilesize($this->getMaxUploadSize());
    }

    /**
     * Format a filesize like '10.3 KiB' or '2.5 MiB'.
     *
     * @param integer $size
     *
     * @return string
     */
    private function formatFilesize($size)
    {
        if ($size > 1024 * 1024) {
            return sprintf('%0.2f MiB', ($size / 1024 / 1024));
        } elseif ($size > 1024) {
            return sprintf('%0.2f KiB', ($size / 1024));
        } else {
            return $size . ' B';
        }
    }

    /**
     * Convert a size string, such as 5M to bytes.
     *
     * @param string $size
     *
     * @return double
     */
    private function filesizeToBytes($size)
    {
        $unit = preg_replace('/[^bkmgtpezy]/i', '', $size);
        $size = preg_replace('/[^0-9\.]/', '', $size);

        if ($unit) {
            return round($size * pow(1024, stripos('bkmgtpezy', $unit[0])));
        } else {
            return round($size);
        }
    }
}<|MERGE_RESOLUTION|>--- conflicted
+++ resolved
@@ -126,15 +126,9 @@
     public function getMaxUploadSize()
     {
         if (!isset($this->maxUploadSize)) {
-<<<<<<< HEAD
-            $size = $this->filesizeToBytes(ini_get('post_max_size'));
-
-            $uploadMax = $this->filesizeToBytes(ini_get('upload_max_filesize'));
-=======
             $size = Ini::getBytes('post_max_size');
 
             $uploadMax = Ini::getBytes('upload_max_filesize');
->>>>>>> d9522cfc
             if (($uploadMax > 0) && ($uploadMax < $size)) {
                 $size = $uploadMax;
             } else {
@@ -160,7 +154,7 @@
     }
 
     /**
-     * Format a filesize like '10.3 KiB' or '2.5 MiB'.
+     * Format a file size like '10.3 KiB' or '2.5 MiB'.
      *
      * @param integer $size
      *
@@ -176,23 +170,4 @@
             return $size . ' B';
         }
     }
-
-    /**
-     * Convert a size string, such as 5M to bytes.
-     *
-     * @param string $size
-     *
-     * @return double
-     */
-    private function filesizeToBytes($size)
-    {
-        $unit = preg_replace('/[^bkmgtpezy]/i', '', $size);
-        $size = preg_replace('/[^0-9\.]/', '', $size);
-
-        if ($unit) {
-            return round($size * pow(1024, stripos('bkmgtpezy', $unit[0])));
-        } else {
-            return round($size);
-        }
-    }
 }