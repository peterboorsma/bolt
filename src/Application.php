<?php

namespace Bolt;

use Bolt\Events\ControllerEvents;
use Bolt\Events\MountEvent;
use Bolt\Provider\LoggerServiceProvider;
use Bolt\Provider\PathServiceProvider;
use Cocur\Slugify\Bridge\Silex\SlugifyServiceProvider;
use Silex;
use Symfony\Component\HttpFoundation\Request;
use Symfony\Component\Stopwatch;

class Application extends Silex\Application
{
    /**
<<<<<<< HEAD
=======
     * @deprecated Deprecated since 3.0, to be removed in 4.0. Use $app['locale_fallbacks'] instead.
     */
    const DEFAULT_LOCALE = 'en_GB';

    /** @var bool */
    protected $initialized;

    /**
>>>>>>> c2b5afe2
     * @param array $values
     */
    public function __construct(array $values = [])
    {
        /** @internal Parameter to track a deprecated PHP version */
        $values['deprecated.php'] = version_compare(PHP_VERSION, '5.5.9', '<');

        parent::__construct($values);

        $this->register(new Provider\DebugServiceProvider());

        /*
         * Extensions registration phase is actually during boot,
         * but since it is the first SP to boot it acts like a
         * late registration. However, services needed by Extension
         * Manager cannot be modified.
         */
        $this->register(new Provider\ExtensionServiceProvider());

        $this->register(new PathServiceProvider());

        $this->initConfig();
        $this->initLogger();

        // Initialize the JavaScript data gateway.
        $this['jsdata'] = [];

        $this->initialize();
    }

    /**
     * {@inheritdoc}
     */
    public function run(Request $request = null)
    {
        if ($this['config']->get('general/caching/request')) {
            $this['http_cache']->run($request);
        } else {
            parent::run($request);
        }
    }

    protected function initConfig()
    {
        $this
            ->register(new Provider\FilesystemServiceProvider())
            ->register(new Provider\DatabaseSchemaServiceProvider())
            ->register(new Provider\ConfigServiceProvider())
        ;
    }

    protected function initSession()
    {
        $this
            ->register(new Provider\SessionServiceProvider())
        ;
    }

    public function initialize()
    {
        if ($this->initialized) {
            return;
        }
        $this->initialized = true;

        // Set up session handling
        $this->initSession();

        // Set up locale and translations.
        $this->initLocale();

        // Initialize Twig and our rendering Provider.
        $this->initRendering();

        // Initialize the Database Providers.
        $this->initDatabase();

        // Initialize the rest of the Providers.
        $this->initProviders();

        // Initialize debugging
        $this->initDebugging();

<<<<<<< HEAD
        // Do a version check
        $this['config.environment']->checkVersion();
=======
        // Calling for BC. Controllers are mounted in ControllerServiceProvider now.
        $this->initMountpoints();
>>>>>>> c2b5afe2

        // Initialize enabled extensions before executing handlers.
        $this->initExtensions();
    }

    /**
     * Initialize the loggers.
     */
    public function initLogger()
    {
        $this->register(new LoggerServiceProvider(), []);
    }

    /**
     * Initialize the database providers.
     */
    public function initDatabase()
    {
        $this->register(new Provider\DatabaseServiceProvider());
    }

    /**
     * Initialize the rendering providers.
     */
    public function initRendering()
    {
        $this
            ->register(new Provider\TwigServiceProvider())
            ->register(new Provider\RenderServiceProvider())
            ->register(new Silex\Provider\HttpCacheServiceProvider())
        ;
        $this['http_cache.cache_dir'] = function () {
            return $this['resources']->getPath('cache/' . $this['environment'] . '/http');
        };
        $this['http_cache.options'] = function () {
            return $this['config']->get('general/performance/http_cache/options', []);
        };
    }

    /**
     * Set up the debugging if required.
     */
    public function initDebugging()
    {
        $this->register(new Provider\DumperServiceProvider());

        // Initialize Web Profiler providers
        $this->initProfiler();
    }

    /**
     * Set up the profilers for the toolbar.
     */
    public function initProfiler()
    {
        $this->register(new Provider\ProfilerServiceProvider());
    }

    public function initLocale()
    {
        $this->register(new Provider\TranslationServiceProvider());
    }

    public function initProviders()
    {
        $this
            ->register(new Silex\Provider\HttpFragmentServiceProvider())
            ->register(new Silex\Provider\UrlGeneratorServiceProvider())
            ->register(new Silex\Provider\ValidatorServiceProvider())
            ->register(new Provider\RoutingServiceProvider())
            ->register(new Silex\Provider\ServiceControllerServiceProvider()) // must be after Routing
            ->register(new Provider\RandomGeneratorServiceProvider())
            ->register(new Provider\PermissionsServiceProvider())
            ->register(new Provider\StorageServiceProvider())
            ->register(new Provider\QueryServiceProvider())
            ->register(new Provider\AccessControlServiceProvider())
            ->register(new Provider\UsersServiceProvider())
            ->register(new Provider\CacheServiceProvider())
            ->register(new Provider\StackServiceProvider())
            ->register(new Provider\OmnisearchServiceProvider())
            ->register(new Provider\TemplateChooserServiceProvider())
            ->register(new Provider\CronServiceProvider())
            ->register(new Provider\FilePermissionsServiceProvider())
            ->register(new Provider\MenuServiceProvider())
            ->register(new Provider\UploadServiceProvider())
            ->register(new Provider\ThumbnailsServiceProvider())
            ->register(new Provider\NutServiceProvider())
            ->register(new Provider\GuzzleServiceProvider())
            ->register(new Provider\PrefillServiceProvider())
            ->register(new SlugifyServiceProvider())
            ->register(new Provider\MarkdownServiceProvider())
            ->register(new Provider\ControllerServiceProvider())
            ->register(new Provider\EventListenerServiceProvider())
            ->register(new Provider\AssetServiceProvider())
            ->register(new Provider\FormServiceProvider())
            ->register(new Provider\MailerServiceProvider())
            ->register(new Provider\PagerServiceProvider())
            ->register(new Provider\CanonicalServiceProvider())
        ;

        $this['paths'] = $this->share(function () {
            return $this['resources']->getPaths();
        });

        // Initialize our friendly helpers, if available.
        if (class_exists('\Bolt\Starter\Provider\StarterProvider')) {
            $this->register(new \Bolt\Starter\Provider\StarterProvider());
        }
    }

    /**
     * @deprecated Deprecated since 3.0, to be removed in 4.0.
     */
    public function initExtensions()
    {
    }

    /**
     * {@inheritdoc}
     */
    public function mount($prefix, $controllers)
    {
        if (!$this->booted) {
            // Forward call to mount event if we can (which handles prioritization).
            $this->on(
                ControllerEvents::MOUNT,
                function (MountEvent $event) use ($prefix, $controllers) {
                    $event->mount($prefix, $controllers);
                }
            );
        } else {
            // Already missed mounting event just append it to bottom of controller list
            parent::mount($prefix, $controllers);
        }

        return $this;
    }

    /**
     * @deprecated Deprecated since 3.0, to be removed in 4.0.
     *
     * @param string $name
     *
     * @return boolean
     */
    public function __isset($name)
    {
        return isset($this[$name]);
    }
}<|MERGE_RESOLUTION|>--- conflicted
+++ resolved
@@ -13,18 +13,10 @@
 
 class Application extends Silex\Application
 {
-    /**
-<<<<<<< HEAD
-=======
-     * @deprecated Deprecated since 3.0, to be removed in 4.0. Use $app['locale_fallbacks'] instead.
-     */
-    const DEFAULT_LOCALE = 'en_GB';
-
     /** @var bool */
     protected $initialized;
 
     /**
->>>>>>> c2b5afe2
      * @param array $values
      */
     public function __construct(array $values = [])
@@ -107,14 +99,6 @@
 
         // Initialize debugging
         $this->initDebugging();
-
-<<<<<<< HEAD
-        // Do a version check
-        $this['config.environment']->checkVersion();
-=======
-        // Calling for BC. Controllers are mounted in ControllerServiceProvider now.
-        $this->initMountpoints();
->>>>>>> c2b5afe2
 
         // Initialize enabled extensions before executing handlers.
         $this->initExtensions();
