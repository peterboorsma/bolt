<?php

namespace Bolt;

use Bolt\Events\ControllerEvents;
use Bolt\Events\MountEvent;
use Bolt\Legacy\AppSingleton;
use Bolt\Provider\LoggerServiceProvider;
use Bolt\Provider\PathServiceProvider;
use Cocur\Slugify\Bridge\Silex\SlugifyServiceProvider;
use Silex;
use Symfony\Component\HttpFoundation\Request;

class Application extends Silex\Application
{
    /** @var bool */
    protected $initialized;

    /**
     * @param array $values
     */
    public function __construct(array $values = [])
    {
<<<<<<< HEAD
        parent::__construct($values);
=======
        parent::__construct();

        /** @deprecated since 3.3, to be removed in 4.0. */
        AppSingleton::set($this);

        /** @deprecated since 3.0, to be removed in 4.0. */
        $values['bolt_version'] = Version::VERSION;
        /** @deprecated since 3.0, to be removed in 4.0. */
        $values['bolt_name'] = Version::name();
        /** @deprecated since 3.0, to be removed in 4.0. */
        $values['bolt_released'] = Version::isStable();
        /** @deprecated since 3.0, to be removed in 4.0. */
        $values['bolt_long_version'] = Version::VERSION;
>>>>>>> 8b58b53c

        /** @internal Parameter to track a deprecated PHP version */
        $values['deprecated.php'] = version_compare(PHP_VERSION, '5.5.9', '<');

        // Debug 1st phase: Register early error & exception handlers
        $this->register(new Provider\DebugServiceProvider());

        /*
         * Extensions registration phase is actually during boot,
         * but since it is the first SP to boot it acts like a
         * late registration. However, services needed by Extension
         * Manager cannot be modified.
         *
         * Extension 1st phase: Run extension's DI registration code.
         */
        $this->register(new Provider\ExtensionServiceProvider());

        // Debug 2nd phase: Modify handlers with values from config
        $this->register(new Provider\DebugServiceProvider(false));

        // Extension 2nd phase: Run extension's boot code.
        $this->register(new Provider\ExtensionServiceProvider(false));

        if (isset($values['resources'])) {
            $this['resources'] = $values['resources'];
            unset($values['resources']);
        }
        $this->register(new PathServiceProvider());

        $this->initConfig();
        $this->initLogger();

        // Initialize the JavaScript data gateway.
        $this['jsdata'] = [];

        $this->initialize();

        foreach ($values as $key => $value) {
            $this[$key] = $value;
        }
    }

    /**
     * {@inheritdoc}
     */
    public function run(Request $request = null)
    {
        if (!$this->booted) {
            $this->boot();
        }

        if ($this['config']->get('general/caching/request')) {
            $this['http_cache']->run($request);
        } else {
            parent::run($request);
        }
    }

    protected function initConfig()
    {
        $this
            ->register(new Provider\FilesystemServiceProvider())
            ->register(new Provider\DatabaseSchemaServiceProvider())
            ->register(new Provider\ConfigServiceProvider())
        ;
    }

    protected function initSession()
    {
        $this
            ->register(new Provider\SessionServiceProvider())
        ;
    }

    public function initialize()
    {
        if ($this->initialized) {
            return;
        }
        $this->initialized = true;

        // Set up session handling
        $this->initSession();

        // Set up locale and translations.
        $this->initLocale();

        // Initialize Twig and our rendering Provider.
        $this->initRendering();

        // Initialize the Database Providers.
        $this->initDatabase();

        // Initialize the rest of the Providers.
        $this->initProviders();

        // Initialize debugging
        $this->initDebugging();
    }

    /**
     * Initialize the loggers.
     */
    public function initLogger()
    {
        $this->register(new LoggerServiceProvider(), []);
    }

    /**
     * Initialize the database providers.
     */
    public function initDatabase()
    {
        $this->register(new Provider\DatabaseServiceProvider());
    }

    /**
     * Initialize the rendering providers.
     */
    public function initRendering()
    {
        $this
            ->register(new Provider\TwigServiceProvider())
            ->register(new Silex\Provider\HttpCacheServiceProvider())
        ;
        $this['http_cache.cache_dir'] = function () {
            return $this['path_resolver']->resolve('%cache%/' . $this['environment'] . '/http');
        };
        $this['http_cache.options'] = function () {
            return $this['config']->get('general/performance/http_cache/options', []);
        };
    }

    /**
     * Set up the debugging if required.
     */
    public function initDebugging()
    {
        $this->register(new Provider\DumperServiceProvider());

        // Initialize Web Profiler providers
        $this->initProfiler();
    }

    /**
     * Set up the profilers for the toolbar.
     */
    public function initProfiler()
    {
        $this->register(new Provider\ProfilerServiceProvider());
    }

    public function initLocale()
    {
        $this->register(new Provider\TranslationServiceProvider());
    }

    public function initProviders()
    {
        $this
            ->register(new Silex\Provider\HttpFragmentServiceProvider())
            ->register(new Silex\Provider\UrlGeneratorServiceProvider())
            ->register(new Silex\Provider\ValidatorServiceProvider())
            ->register(new Provider\RoutingServiceProvider())
            ->register(new Silex\Provider\ServiceControllerServiceProvider()) // must be after Routing
            ->register(new Provider\SecurityServiceProvider())
            ->register(new Provider\RandomGeneratorServiceProvider())
            ->register(new Provider\PermissionsServiceProvider())
            ->register(new Provider\StorageServiceProvider())
            ->register(new Provider\QueryServiceProvider())
            ->register(new Provider\AccessControlServiceProvider())
            ->register(new Provider\UsersServiceProvider())
            ->register(new Provider\CacheServiceProvider())
            ->register(new Provider\StackServiceProvider())
            ->register(new Provider\OmnisearchServiceProvider())
            ->register(new Provider\TemplateChooserServiceProvider())
            ->register(new Provider\CronServiceProvider())
            ->register(new Provider\FilePermissionsServiceProvider())
            ->register(new Provider\MenuServiceProvider())
            ->register(new Provider\UploadServiceProvider())
            ->register(new Provider\ThumbnailsServiceProvider())
            ->register(new Provider\NutServiceProvider())
            ->register(new Provider\GuzzleServiceProvider())
            ->register(new Provider\PrefillServiceProvider())
            ->register(new SlugifyServiceProvider())
            ->register(new Provider\MarkdownServiceProvider())
            ->register(new Provider\ControllerServiceProvider())
            ->register(new Provider\EventListenerServiceProvider())
            ->register(new Provider\AssetServiceProvider())
            ->register(new Provider\FormServiceProvider())
            ->register(new Provider\MailerServiceProvider())
            ->register(new Provider\PagerServiceProvider())
            ->register(new Provider\CanonicalServiceProvider())
        ;

        // Initialize our friendly helpers, if available.
        if (class_exists('\Bolt\Starter\Provider\StarterProvider')) {
            $this->register(new \Bolt\Starter\Provider\StarterProvider());
        }
    }

    /**
     * {@inheritdoc}
     */
    public function mount($prefix, $controllers)
    {
        if (!$this->booted) {
            // Forward call to mount event if we can (which handles prioritization).
            $this->on(
                ControllerEvents::MOUNT,
                function (MountEvent $event) use ($prefix, $controllers) {
                    $event->mount($prefix, $controllers);
                }
            );
        } else {
            // Already missed mounting event just append it to bottom of controller list
            parent::mount($prefix, $controllers);
        }

        return $this;
    }
}<|MERGE_RESOLUTION|>--- conflicted
+++ resolved
@@ -21,23 +21,10 @@
      */
     public function __construct(array $values = [])
     {
-<<<<<<< HEAD
-        parent::__construct($values);
-=======
         parent::__construct();
 
         /** @deprecated since 3.3, to be removed in 4.0. */
         AppSingleton::set($this);
-
-        /** @deprecated since 3.0, to be removed in 4.0. */
-        $values['bolt_version'] = Version::VERSION;
-        /** @deprecated since 3.0, to be removed in 4.0. */
-        $values['bolt_name'] = Version::name();
-        /** @deprecated since 3.0, to be removed in 4.0. */
-        $values['bolt_released'] = Version::isStable();
-        /** @deprecated since 3.0, to be removed in 4.0. */
-        $values['bolt_long_version'] = Version::VERSION;
->>>>>>> 8b58b53c
 
         /** @internal Parameter to track a deprecated PHP version */
         $values['deprecated.php'] = version_compare(PHP_VERSION, '5.5.9', '<');
