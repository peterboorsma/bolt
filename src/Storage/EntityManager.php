<?php

namespace Bolt\Storage;

use Bolt\Exception\InvalidRepositoryException;
use Bolt\Exception\StorageException;
use Bolt\Legacy\Storage;
use Bolt\Storage\Collection\CollectionManager;
use Bolt\Storage\Mapping\ClassMetadata;
use Bolt\Storage\Mapping\MetadataDriver;
use Bolt\Storage\Repository\ContentRepository;
use Doctrine\Common\Collections\ArrayCollection;
use Doctrine\Common\Persistence\Mapping\ClassMetadata as ClassMetadataInterface;
use Doctrine\DBAL\Connection;
use Doctrine\DBAL\Query\Expression\ExpressionBuilder;
use Doctrine\DBAL\Query\QueryBuilder;
use Psr\Log\LoggerInterface;
use Psr\Log\NullLogger;
use Symfony\Component\EventDispatcher\EventDispatcherInterface;

/**
 * Manages all loaded entities across application, provides access to Repository
 * Classes.
 *
 * Legacy methods:
 *
 * @method array getContentType($contenttypeslug)
 * @method void  publishTimedRecords($contenttype)
 * @method void  depublishExpiredRecords($contenttype)
 */
class EntityManager implements EntityManagerInterface
{
    /** @var Connection */
    protected $conn;
    /** @var EventDispatcherInterface */
    protected $eventManager;
    /** @var MetadataDriver */
    protected $mapping;
    /** @var LoggerInterface */
    protected $logger;
    /** @var Entity\Builder */
    protected $builder;
    /** @var FieldManager */
    protected $fieldManager;
    /** @var CollectionManager */
    protected $collectionManager;
    /** @var array */
    protected $repositories = [];
    /** @var array */
    protected $aliases = [];
    /** @var Storage */
    protected $legacyStorage;
    /** @var callable */
    protected $defaultRepositoryFactory;
    /** @var  ContentLegacyService */
    protected $legacyService;

    /**
     * Creates a new EntityManager that operates on the given database connection
     * and uses the given EventManager.
     *
     * @param \Doctrine\DBAL\Connection $conn
     * @param EventDispatcherInterface  $eventManager
     * @param MetadataDriver            $mapping
     * @param LoggerInterface           $logger
     */
    public function __construct(Connection $conn, EventDispatcherInterface $eventManager, MetadataDriver $mapping, LoggerInterface $logger = null)
    {
        $this->conn         = $conn;
        $this->eventManager = $eventManager;
        $this->mapping      = $mapping;
        $this->logger       = $logger ?: new NullLogger();
    }

    /**
     * @return QueryBuilder
     */
    public function createQueryBuilder()
    {
        return new QueryBuilder($this->conn);
    }

    /**
     * @return ExpressionBuilder
     */
    public function createExpressionBuilder()
    {
        return new ExpressionBuilder($this->conn);
    }

    /**
     * Creates an entity of the given class, with the data supplied.
     *
     * @param string                 $className The type of entity to create
     * @param array                  $data      The data to use to hydrate the new entity
     * @param ClassMetadataInterface $metadata
     *
     * @return Entity\Entity
     */
    public function create($className, $data, ClassMetadataInterface $metadata = null)
    {
        $repo = $this->getRepository($className);

        return $repo->create($data, $metadata);
    }

    /**
     * Get an entity builder instance for a given class.
     *
     * @param string        $className
     * @param ClassMetadata $classMetadata
     *
     * @return Entity\Builder
     */
    public function getEntityBuilder($className = null, ClassMetadata $classMetadata = null)
    {
        $builder = new Entity\Builder($this->getMapper(), $this->getFieldManager());

        if ($className !== null) {
            $builder->setClass($className);
        }

        if ($classMetadata !== null) {
            $builder->setClassMetadata($classMetadata);
        }

        return $builder;
    }

    /**
     * Set an entity builder instance.
     *
     * @param Entity\Builder $builder
     */
    public function setEntityBuilder(Entity\Builder $builder)
    {
        $this->builder = $builder;
    }

    /**
     * @return FieldManager
     */
    public function getFieldManager()
    {
        $manager = $this->fieldManager;
        $manager->setEntityManager($this);

        return $manager;
    }

    /**
     * @param FieldManager $fieldManager
     */
    public function setFieldManager(FieldManager $fieldManager)
    {
        $this->fieldManager = $fieldManager;
    }

    /**
     * @return CollectionManager
     */
    public function getCollectionManager()
    {
        $manager = $this->collectionManager;
        $manager->setEntityManager($this);

        return $manager;
    }

    /**
     * @param CollectionManager $collectionManager
     */
    public function setCollectionManager(CollectionManager $collectionManager)
    {
        $this->collectionManager = $collectionManager;
    }

    /**
     * Shorthand access method to create collection. Consults aliases to allow short names.
     *
     * @param string|Entity\Entity $className
     *
     * @return ArrayCollection
     */
    public function createCollection($className)
    {
        $className = (string) $className;
        if (array_key_exists($className, $this->aliases)) {
            $className = $this->aliases[$className];
        }

        return $this->getCollectionManager()->create($className);
    }

    /**
     * Finds an object by its identifier.
     *
     * This is just a convenient shortcut for getRepository($className)->find($id).
     *
     * @param string         $className Class name of the object to find.
     * @param integer|string $id        Identity of the object to find.
     *
     * @return object The found object.
     */
    public function find($className, $id)
    {
        $repo = $this->getRepository($className);

        return $repo->find($id);
    }

    /**
     * The object will be entered into the database as a result of this operation.
     *
     * @param object $object The instance to persist to storage.
     *
     * @return boolean
     */
    public function save($object)
    {
        if (method_exists($object, 'getContenttype')) {
            $entityName = $object->getContenttype();
        } else {
            $entityName = get_class($object);
        }
        $repo = $this->getRepository($entityName);

        return $repo->save($object);
    }

    /**
     * Removes an object instance.
     *
     * Passed in object will be removed from the database as a result of this operation.
     *
     * @param object $object The object instance to remove.
     *
     * @return boolean
     */
    public function delete($object)
    {
        $entityName = get_class($object);
        $repo = $this->getRepository($entityName);

        return $repo->delete($object);
    }

    /**
     * {@inheritdoc}
     */
    public function getRepository($className)
    {
        /** @var Repository $repo */
        $repo = null;

        $className = (string) $className;
        if (array_key_exists($className, $this->aliases)) {
            $className = $this->aliases[$className];
        }

        try {
            $classMetadata = $this->getMapper()->loadMetadataForClass($className);
        } catch (StorageException $e) {
            throw new InvalidRepositoryException("Attempted to load repository for invalid class or alias: $className. Check that the class, alias or contenttype definition is correct.");
        }

        if (array_key_exists($classMetadata->getName(), $this->repositories)) {
            $repoClass = $this->repositories[$classMetadata->getName()];
            if (is_callable($repoClass)) {
                $repo = call_user_func_array($repoClass, [$this, $classMetadata]);
            } else {
                $repo = new $repoClass($this, $classMetadata);
            }
        }

        if ($repo === null) {
            foreach ($this->aliases as $alias => $namespace) {
                $full = str_replace($alias, $namespace, $className);

                if (array_key_exists($full, $this->repositories)) {
                    $classMetadata = $this->getMapper()->loadMetadataForClass($full);
                    $repoClass = $this->repositories[$full];

                    $repo = new $repoClass($this, $classMetadata);
                }
            }
        }

        /*
         * The metadata driver can also attempt to resolve an alias for us.
         * For now we are hardcoding the link between a content entity and
         * the content repository, but in time this should be a metadata level
         * configuration.
         */
        if ($repo === null && $this->getMapper()->resolveClassName($className) === Entity\Content::class) {
            $repo = $this->getDefaultRepositoryFactory($classMetadata);
        }

        /*
         * If the fetched metadata isn't mapped to a specific entity then we treat
         * it as a generic Content repo
         */
        if ($repo === null && in_array($className, $this->getMapper()->getUnmapped())) {
            $repo = $this->getDefaultRepositoryFactory($classMetadata);
        }

        if ($repo === null) {
            $repo = new Repository($this, $classMetadata);
        }

        if ($repo instanceof Repository\ContentRepository) {
            /** @var ContentRepository $repo */
            $repo->setLegacyService($this->legacyService);
        }

        return $repo;
    }

    /**
     * Sets a custom repository class for an entity.
     *
     * @param string $entityName
     * @param string $repositoryClass
     */
    public function setRepository($entityName, $repositoryClass)
    {
        $this->repositories[$entityName] = $repositoryClass;
    }

    /**
     * Sets a default repository factory that can handle metadata that is not
     * mapped to a specific entity.
     *
     * @param callable $factory
     */
    public function setDefaultRepositoryFactory(callable $factory)
    {
        $this->defaultRepositoryFactory = $factory;
    }

    /**
     * Returns the default repository factory set on this object.
     *
     * @param ClassMetadataInterface $classMetadata
     *
     * @return callable $factory
     */
    public function getDefaultRepositoryFactory($classMetadata)
    {
        if (!is_callable($this->defaultRepositoryFactory)) {
            throw new \RuntimeException('Unable to handle unmapped data without a defaultRepositoryFactory set', 1);
        }

        $factory = $this->defaultRepositoryFactory;

        return $factory($classMetadata);
    }

    /**
     * Gets the DBAL Driver Connection.
     *
     * @return Connection
     */
    public function getConnection()
    {
        return $this->conn;
    }

    /**
     * Gets the Event Manager.
     *
     * @return EventDispatcherInterface
     */
    public function getEventManager()
    {
        return $this->eventManager;
    }

    /**
     * Gets the Class Metadata Driver.
     *
     * @return MetadataDriver
     */
    public function getMapper()
    {
        return $this->mapping;
    }

    /**
     * Registers shorter alias access for Entities.
     *
     * For example ->addEntityAlias('user', 'Project\Bundle\Module\Entity\User')
     * would allow ->getRepository('user')
     *
     * @param string $alias
     * @param string $namespace
     */
    public function addEntityAlias($alias, $namespace)
    {
        $this->aliases[$alias] = $namespace;
    }

    /**
     * Returns a proxy to the legacy storage service.
     *
     * @return Storage
     */
    public function legacy()
    {
        return $this->legacyStorage;
    }

    /**
     * Sets the LegacyRepository.
     *
     * @param Storage $storage
     */
    public function setLegacyStorage(Storage $storage)
    {
        $this->legacyStorage = $storage;
    }

    /**
<<<<<<< HEAD
     * Sets the LegacyRepository
     *
     * @param ContentLegacyService $service
     */
    public function setLegacyService(ContentLegacyService $service)
    {
        $this->legacyService = $service;
    }

    /**
     * Getter for logger object
=======
     * Getter for logger object.
>>>>>>> 2b2196be
     *
     * @return LoggerInterface
     */
    public function getLogger()
    {
        return $this->logger;
    }

    /******* Deprecated functions ******/

    /**
     * Magic call method acts as a catchall proxy to the legacy repository.
     *
     * @param string $method
     * @param array  $args
     *
     * @return mixed
     */
    public function __call($method, array $args)
    {
        return call_user_func_array([$this->legacy(), $method], $args);
    }

    /**
     * Note that this method is explicitly defined here because the magic method above cannot
     * pass dynamic variables by reference.
     *
     * @param string $textquery
     * @param array  $parameters
     * @param array  $pager
     * @param array  $whereparameters
     *
     * @return \Bolt\Legacy\Content|\Bolt\Legacy\Content[]
     */
    public function getContent($textquery, $parameters = [], &$pager = [], $whereparameters = [])
    {
        return $this->legacy()->getContent($textquery, $parameters, $pager, $whereparameters);
    }
}<|MERGE_RESOLUTION|>--- conflicted
+++ resolved
@@ -421,8 +421,7 @@
     }
 
     /**
-<<<<<<< HEAD
-     * Sets the LegacyRepository
+     * Sets the LegacyRepository.
      *
      * @param ContentLegacyService $service
      */
@@ -432,10 +431,7 @@
     }
 
     /**
-     * Getter for logger object
-=======
      * Getter for logger object.
->>>>>>> 2b2196be
      *
      * @return LoggerInterface
      */
