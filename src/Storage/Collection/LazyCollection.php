--- conflicted
+++ resolved
@@ -18,10 +18,7 @@
      * Allows adding an entity proxy class
      *
      * @param EntityProxy $element
-<<<<<<< HEAD
-=======
      *
->>>>>>> 15854a1e
      * @return bool
      */
     public function add($element)
