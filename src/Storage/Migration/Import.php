--- conflicted
+++ resolved
@@ -2,12 +2,8 @@
 
 namespace Bolt\Storage\Migration;
 
-<<<<<<< HEAD
-use Bolt\Helpers\Arr;
 use Bolt\Storage\Repository;
-=======
 use Bolt\Collection\Arr;
->>>>>>> 13d43d15
 
 /**
  * Database records import class
