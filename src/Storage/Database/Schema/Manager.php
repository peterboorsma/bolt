<?php

namespace Bolt\Storage\Database\Schema;

use Bolt\Events\SchemaEvent;
use Bolt\Events\SchemaEvents;
use Bolt\Helpers\Deprecated;
use Bolt\Storage\Database\Schema\Table\BaseTable;
use Doctrine\DBAL\Schema\Schema;
use Silex\Application;

/**
 * Manager class for Bolt database schema.
 *
 * Based on on parts of the monolithic Bolt\Database\IntegrityChecker class.
 *
 * @author Gawain Lynch <gawain.lynch@gmail.com>
 */
class Manager implements SchemaManagerInterface
{
    /** @var \Doctrine\DBAL\Connection */
    protected $connection;
    /** @var \Bolt\Config */
    protected $config;
    /** @var \Doctrine\DBAL\Schema\Schema */
    protected $schema;
    /** @var \Doctrine\DBAL\Schema\Table[] */
    protected $schemaTables;
    /** @var \Doctrine\DBAL\Schema\Table[] */
    protected $installedTables;

    /** @var \Silex\Application */
    private $app;

    /**
     * Constructor.
     *
     * @param Application $app
     */
    public function __construct(Application $app)
    {
        $this->app = $app;
        $this->connection = $app['db'];
        $this->config = $app['config'];
    }

    /**
<<<<<<< HEAD
=======
     * @deprecated Deprecated since 3.0, to be removed in 4.0. This is a place holder to prevent fatal errors.
     *
     * @param string $name
     * @param mixed  $args
     */
    public function __call($name, $args)
    {
        Deprecated::raw("An extension called an invalid, or removed, integrity checker function: $name. This will throw a fatal error in 4.0.");
    }

    /**
     * @deprecated Deprecated since 3.0, to be removed in 4.0. This is a place holder to prevent fatal errors.
     *
     * @param string $name
     */
    public function __get($name)
    {
        Deprecated::raw("An extension accessed an invalid, or removed, integrity checker property: $name. This will throw a fatal error in 4.0.");
    }

    /**
>>>>>>> 2252e764
     * Get the database name of a table from an alias.
     *
     * @param string $name
     *
     * @return string|null
     */
    public function getTableName($name)
    {
        $tableName = null;
        if (isset($this->app['schema.tables'][$name])) {
            /** @var BaseTable $table */
            $table = $this->app['schema.tables'][$name];
            $tableName = $table->getTableName();
        }

        return $tableName;
    }

    /**
     * {@inheritdoc}
     */
    public function isCheckRequired()
    {
        return $this->getSchemaTimer()->isCheckRequired();
    }

    /**
     * {@inheritdoc}
     */
    public function isUpdateRequired()
    {
        $fromTables = $this->getInstalledTables();
        $toTables = $this->getSchemaTables();
        $pending = $this->getSchemaComparator()->hasPending($fromTables, $toTables, $this->app['schema.content_tables']->keys());

        if (!$pending) {
            $this->getSchemaTimer()->setCheckExpiry();
        }

        return $pending;
    }

    /**
     * Run a check against current and configured schemas.
     *
     * @return SchemaCheck
     */
    public function check()
    {
        $fromTables = $this->getInstalledTables();
        $toTables = $this->getSchemaTables();
        $response = $this->getSchemaComparator()->compare($fromTables, $toTables, $this->app['schema.content_tables']->keys());
        if (!$response->hasResponses()) {
            $this->getSchemaTimer()->setCheckExpiry();
        }

        return $response;
    }

    /**
     * Run database table updates.
     *
     * @return \Bolt\Storage\Database\Schema\SchemaCheck
     */
    public function update()
    {
        // Do the initial check
        $fromTables = $this->getInstalledTables();
        $toTables = $this->getSchemaTables();
        $this->getSchemaComparator()->compare($fromTables, $toTables, $this->app['schema.content_tables']->keys());
        $response = $this->getSchemaComparator()->getResponse();
        $creates = $this->getSchemaComparator()->getCreates();
        $alters = $this->getSchemaComparator()->getAlters();

        $modifier = new TableModifier($this->connection, $this->app['logger.system'], $this->app['logger.flash']);
        $modifier->createTables($creates, $response);
        $modifier->alterTables($alters, $response);

        $event = new SchemaEvent($creates, $alters);
        $this->app['dispatcher']->dispatch(SchemaEvents::UPDATE, $event);

        // Recheck now that we've processed
        $fromTables = $this->getInstalledTables();
        $toTables = $this->getSchemaTables();
        $this->getSchemaComparator()->compare($fromTables, $toTables, $this->app['schema.content_tables']->keys());
        if (!$this->getSchemaComparator()->hasPending($fromTables, $toTables, $this->app['schema.content_tables']->keys())) {
            $this->getSchemaTimer()->setCheckExpiry();
        }

        return $response;
    }

    /**
     * Check if just the users table is present.
     *
     * @return boolean
     */
    public function hasUserTable()
    {
        $tables = $this->getInstalledTables();
        if (isset($tables['users'])) {
            return true;
        }

        return false;
    }

    /**
     * Get the built schema.
     *
     * @return \Doctrine\DBAL\Schema\Schema
     */
    public function getSchema()
    {
        if ($this->schema === null) {
            $this->getSchemaTables();
        }

        return $this->schema;
    }

    /**
     * Get a merged array of tables.
     *
     * @return \Doctrine\DBAL\Schema\Table[]
     */
    public function getSchemaTables()
    {
        if ($this->schemaTables !== null) {
            return $this->schemaTables;
        }

        /** @deprecated Deprecated since 3.0, to be removed in 4.0. */
        $this->app['schema.builder']['extensions']->addPrefix($this->app['schema.prefix']);

        $schema = new Schema();
        $tables = array_merge(
            $this->app['schema.builder']['base']->getSchemaTables($schema),
            $this->app['schema.builder']['content']->getSchemaTables($schema, $this->config),
            $this->app['schema.builder']['extensions']->getSchemaTables($schema)
        );
        $this->schema = $schema;

        return $tables;
    }

    /**
     * Get the installed table list from Doctrine.
     *
     * @return \Doctrine\DBAL\Schema\Table[]
     */
    public function getInstalledTables()
    {
        if ($this->installedTables !== null) {
            return $this->installedTables;
        }

        /** @var $tables \Doctrine\DBAL\Schema\Table[] */
        $tables = $this->connection->getSchemaManager()->listTables();
        foreach ($tables as $table) {
            $alias = str_replace($this->app['schema.prefix'], '', $table->getName());
            $this->installedTables[$alias] = $table;
        }

        return $this->installedTables;
    }

    /**
     * This method allows extensions to register their own tables.
     *
     * @param callable $generator A generator function that takes the Schema
     *                            instance and returns a table or an array of
     *                            tables.
     */
    public function registerExtensionTable(callable $generator)
    {
        $this->app['schema.builder']['extensions']->addTable($generator);
    }

    /**
     * @return \Bolt\Storage\Database\Schema\Timer
     */
    private function getSchemaTimer()
    {
        return $this->app['schema.timer'];
    }

    /**
     * @return \Bolt\Storage\Database\Schema\Comparison\BaseComparator
     */
    private function getSchemaComparator()
    {
        return $this->app['schema.comparator'];
    }
}<|MERGE_RESOLUTION|>--- conflicted
+++ resolved
@@ -45,30 +45,6 @@
     }
 
     /**
-<<<<<<< HEAD
-=======
-     * @deprecated Deprecated since 3.0, to be removed in 4.0. This is a place holder to prevent fatal errors.
-     *
-     * @param string $name
-     * @param mixed  $args
-     */
-    public function __call($name, $args)
-    {
-        Deprecated::raw("An extension called an invalid, or removed, integrity checker function: $name. This will throw a fatal error in 4.0.");
-    }
-
-    /**
-     * @deprecated Deprecated since 3.0, to be removed in 4.0. This is a place holder to prevent fatal errors.
-     *
-     * @param string $name
-     */
-    public function __get($name)
-    {
-        Deprecated::raw("An extension accessed an invalid, or removed, integrity checker property: $name. This will throw a fatal error in 4.0.");
-    }
-
-    /**
->>>>>>> 2252e764
      * Get the database name of a table from an alias.
      *
      * @param string $name
