<?php

namespace Bolt\Storage\Database\Schema\Table;

/**
 * Table for authentication token data.
 *
 * @author Gawain Lynch <gawain.lynch@gmail.com>
 */
class AuthToken extends BaseTable
{
    /**
     * {@inheritdoc}
     */
    protected function addColumns()
    {
        // @codingStandardsIgnoreStart
        $this->table->addColumn('id',        'integer',  ['autoincrement' => true]);
<<<<<<< HEAD
        $this->table->addColumn('user_id',   'integer',  ['notnull' => false, 'default' => null]); // Will be made true in v4
        /** @deprecated Deprecated since 3.4, to be removed in v4.0.  */
        $this->table->addColumn('username',  'string',   ['length' => 32, 'notnull' => false, 'default' => null]);
        $this->table->addColumn('token',     'string',   ['length' => 128]);
        $this->table->addColumn('salt',      'string',   ['length' => 128]);
        $this->table->addColumn('lastseen',  'datetime', ['notnull' => false, 'default' => null]);
        $this->table->addColumn('ip',        'string',   ['length' => 45, 'notnull' => false, 'default' => null]);
        $this->table->addColumn('useragent', 'string',   ['length' => 128, 'notnull' => false, 'default' => null]);
        $this->table->addColumn('validity',  'datetime', ['notnull' => false, 'default' => null]);
=======
        $this->table->addColumn('username',  'string',   ['length' => 32, 'notnull' => false]);
        $this->table->addColumn('token',     'string',   ['length' => 128]);
        $this->table->addColumn('salt',      'string',   ['length' => 128]);
        $this->table->addColumn('lastseen',  'datetime', ['notnull' => false]);
        $this->table->addColumn('ip',        'string',   ['length' => 45, 'notnull' => false]);
        $this->table->addColumn('useragent', 'string',   ['length' => 128, 'notnull' => false]);
        $this->table->addColumn('validity',  'datetime', ['notnull' => false]);
>>>>>>> 4228c1b8
        // @codingStandardsIgnoreEnd
    }

    /**
     * {@inheritdoc}
     */
    protected function addIndexes()
    {
        $this->table->addIndex(['user_id']);
    }

    /**
     * {@inheritdoc}
     */
    protected function setPrimaryKey()
    {
        $this->table->setPrimaryKey(['id']);
    }
}<|MERGE_RESOLUTION|>--- conflicted
+++ resolved
@@ -16,17 +16,8 @@
     {
         // @codingStandardsIgnoreStart
         $this->table->addColumn('id',        'integer',  ['autoincrement' => true]);
-<<<<<<< HEAD
-        $this->table->addColumn('user_id',   'integer',  ['notnull' => false, 'default' => null]); // Will be made true in v4
+        $this->table->addColumn('user_id',   'integer',  ['notnull' => false]); // Will be made true in v4
         /** @deprecated Deprecated since 3.4, to be removed in v4.0.  */
-        $this->table->addColumn('username',  'string',   ['length' => 32, 'notnull' => false, 'default' => null]);
-        $this->table->addColumn('token',     'string',   ['length' => 128]);
-        $this->table->addColumn('salt',      'string',   ['length' => 128]);
-        $this->table->addColumn('lastseen',  'datetime', ['notnull' => false, 'default' => null]);
-        $this->table->addColumn('ip',        'string',   ['length' => 45, 'notnull' => false, 'default' => null]);
-        $this->table->addColumn('useragent', 'string',   ['length' => 128, 'notnull' => false, 'default' => null]);
-        $this->table->addColumn('validity',  'datetime', ['notnull' => false, 'default' => null]);
-=======
         $this->table->addColumn('username',  'string',   ['length' => 32, 'notnull' => false]);
         $this->table->addColumn('token',     'string',   ['length' => 128]);
         $this->table->addColumn('salt',      'string',   ['length' => 128]);
@@ -34,7 +25,6 @@
         $this->table->addColumn('ip',        'string',   ['length' => 45, 'notnull' => false]);
         $this->table->addColumn('useragent', 'string',   ['length' => 128, 'notnull' => false]);
         $this->table->addColumn('validity',  'datetime', ['notnull' => false]);
->>>>>>> 4228c1b8
         // @codingStandardsIgnoreEnd
     }
 
