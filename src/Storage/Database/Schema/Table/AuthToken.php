--- conflicted
+++ resolved
@@ -16,14 +16,7 @@
     {
         // @codingStandardsIgnoreStart
         $this->table->addColumn('id',        'integer',  ['autoincrement' => true]);
-<<<<<<< HEAD
         $this->table->addColumn('user_id',   'integer',  []);
-        $this->table->addColumn('username',  'string',   ['length' => 32, 'notnull' => false, 'default' => null]);
-=======
-        $this->table->addColumn('user_id',   'integer',  ['notnull' => false]); // Will be made true in v4
-        /** @deprecated Deprecated since 3.4, to be removed in v4.0.  */
-        $this->table->addColumn('username',  'string',   ['length' => 32, 'notnull' => false]);
->>>>>>> a644fe6b
         $this->table->addColumn('token',     'string',   ['length' => 128]);
         $this->table->addColumn('salt',      'string',   ['length' => 128]);
         $this->table->addColumn('lastseen',  'datetime', ['notnull' => false]);
