--- conflicted
+++ resolved
@@ -19,13 +19,8 @@
         $this->table->addColumn('username',       'string',     ['length' => 32]);
         $this->table->addColumn('password',       'string',     ['length' => 128]);
         $this->table->addColumn('email',          'string',     ['length' => 254]);
-<<<<<<< HEAD
-        $this->table->addColumn('lastseen',       'datetime',   ['notnull' => false, 'default' => null]);
-        $this->table->addColumn('lastip',         'string',     ['length' => 45, 'notnull' => false, 'default' => null]);
-=======
         $this->table->addColumn('lastseen',       'datetime',   ['notnull' => false]);
         $this->table->addColumn('lastip',         'string',     ['length' => 45, 'notnull' => false]);
->>>>>>> 4228c1b8
         $this->table->addColumn('displayname',    'string',     ['length' => 32]);
         $this->table->addColumn('stack',          'json',       []);
         $this->table->addColumn('enabled',        'boolean',    ['default' => true]);
