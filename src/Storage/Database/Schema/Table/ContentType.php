--- conflicted
+++ resolved
@@ -54,14 +54,8 @@
         $this->table->addColumn('slug',           'string',     ['length' => 128]);
         $this->table->addColumn('datecreated',    'datetime',   []);
         $this->table->addColumn('datechanged',    'datetime',   []);
-<<<<<<< HEAD
-        $this->table->addColumn('datepublish',    'datetime',   ['notnull' => false, 'default' => null]);
-        $this->table->addColumn('datedepublish',  'datetime',   ['notnull' => false, 'default' => null]);
-=======
         $this->table->addColumn('datepublish',    'datetime',   ['notnull' => false]);
         $this->table->addColumn('datedepublish',  'datetime',   ['notnull' => false]);
-        $this->table->addColumn('username',       'string',     ['length' => 32, 'notnull' => false]); // We need to keep this around for backward compatibility. For now.
->>>>>>> 4228c1b8
         $this->table->addColumn('ownerid',        'integer',    ['notnull' => false]);
         $this->table->addColumn('status',         'string',     ['length' => 32]);
         // @codingStandardsIgnoreEnd
