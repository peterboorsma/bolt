<?php

namespace Bolt\Storage\Field\Type;

use Bolt\Exception\QueryParseException;
use Bolt\Storage\EntityManager;
use Bolt\Storage\Mapping;
use Bolt\Storage\Mapping\ClassMetadata;
use Bolt\Storage\Query\QueryInterface;
use Bolt\Storage\QuerySet;
use Carbon\Carbon;

/**
 * This is one of a suite of basic Bolt field transformers that handles
 * the lifecycle of a field from pre-query to persist.
 *
 * @author Ross Riley <riley.ross@gmail.com>
 */
class DateType extends FieldTypeBase
{
    /**
     * {@inheritdoc}
     */
    public function __construct(array $mapping = [], EntityManager $em = null)
    {
        parent::__construct($mapping, $em);
<<<<<<< HEAD
        Type::overrideType(Type::DATE, Mapping\Type\CarbonDateType::class);
=======
>>>>>>> 4228c1b8
    }

    /**
     * Date fields perform substitution on the parameters passed in to query.
     * To handle this we pass every parameter through `strtotime()` to make
     * sure that it is a valid search.
     *
     * @param QueryInterface $query
     * @param ClassMetadata  $metadata
     *
     * @throws QueryParseException
     *
     * @return \Doctrine\DBAL\Query\QueryBuilder|null
     */
    public function query(QueryInterface $query, ClassMetadata $metadata)
    {
        $field = $this->mapping['fieldname'];
        $dateParams = $query->getWhereParametersFor($field);
        foreach ($dateParams as $key => $val) {
            $time = strtotime($val);
            if (!$time) {
                throw new QueryParseException('Unable to query $field = $val, not a valid date search', 1);
            }
            $replacement = date('Y-m-d H:i:s', $time);
            $query->setWhereParameter($key, $replacement);
        }
    }

    /**
     * {@inheritdoc}
     */
    public function persist(QuerySet $queries, $entity)
    {
        $key = $this->mapping['fieldname'];
        $value = $entity->get($key);

        if (!$value instanceof \DateTime && $value !== null) {
            $value = new Carbon($value);
            $value::setToStringFormat('Y-m-d');
            $entity->set($key, $value);
        }

        parent::persist($queries, $entity);
    }

    /**
     * {@inheritdoc}
     */
    public function getName()
    {
        return 'date';
    }
}<|MERGE_RESOLUTION|>--- conflicted
+++ resolved
@@ -24,10 +24,6 @@
     public function __construct(array $mapping = [], EntityManager $em = null)
     {
         parent::__construct($mapping, $em);
-<<<<<<< HEAD
-        Type::overrideType(Type::DATE, Mapping\Type\CarbonDateType::class);
-=======
->>>>>>> 4228c1b8
     }
 
     /**
