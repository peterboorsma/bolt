--- conflicted
+++ resolved
@@ -2,11 +2,8 @@
 
 namespace Bolt\Storage\Repository;
 
-<<<<<<< HEAD
 use Bolt\Helpers\Deprecated;
-=======
 use Bolt\Storage\Entity;
->>>>>>> e51ebd75
 use Doctrine\DBAL\Query\QueryBuilder;
 
 /**
@@ -111,11 +108,7 @@
      */
     public function getChangeLogByContentTypeQuery($contentType, array $options)
     {
-<<<<<<< HEAD
         $alias = $this->getAlias();
-=======
-        $tableName = $this->getTableName();
->>>>>>> e51ebd75
         $contentTableName = $this->em->getRepository($contentType)->getTableName();
 
         $qb = $this->createQueryBuilder();
@@ -188,20 +181,10 @@
 
         $query = $this->getChangeLogEntryQuery($contentType, $contentId, $id, $cmpOp);
 
-<<<<<<< HEAD
-        $record = $this->findOneWith($query);
-        if ($record) {
-            $repo = $this->getEntityManager()->getRepository($record->getContentType());
-            $record->setContentTypeMeta($repo->getClassMetadata());
-        }
-
-        return $record;
-=======
         /** @var Entity\LogChange $logChange */
         $logChange = $this->findOneWith($query);
 
         return $logChange;
->>>>>>> e51ebd75
     }
 
     /**
@@ -216,11 +199,7 @@
      */
     public function getChangeLogEntryQuery($contentType, $contentId, $id, $cmpOp)
     {
-<<<<<<< HEAD
         $alias = $this->getAlias();
-=======
-        $tableName = $this->getTableName();
->>>>>>> e51ebd75
         $contentTypeTableName = $this->em->getRepository($contentType)->getTableName();
 
         // Build base query
