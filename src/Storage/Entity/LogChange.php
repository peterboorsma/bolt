<?php

namespace Bolt\Storage\Entity;

use Bolt\Storage\Mapping\ClassMetadata;

/**
 * Entity for change logs.
 */
class LogChange extends Entity
{
    /** @var \DateTime */
    protected $date;
    /** @var int */
    protected $ownerid;
    /** @var string */
    protected $title;
    /** @var string */
    protected $contenttype;
    /** @var int */
    protected $contentid;
    /** @var string */
    protected $mutation_type;
    /** @var array */
    protected $diff;
    /** @var string */
    protected $comment;
    /** @var ClassMetadata */
    protected $contentTypeMeta;

    /**
     * @return \DateTime
     */
    public function getDate()
    {
        return $this->date;
    }

    /**
     * @param \DateTime $date
     */
    public function setDate($date)
    {
        $this->date = $date;
    }

    /**
     * @return int
     */
    public function getOwnerId()
    {
        return $this->ownerid;
    }

    /**
     * @param int $ownerId
     */
    public function setOwnerId($ownerId)
    {
        $this->ownerid = $ownerId;
    }

    /**
     * @return string
     */
    public function getTitle()
    {
        return $this->title;
    }

    /**
     * @param string $title
     */
    public function setTitle($title)
    {
        $this->title = $title;
    }

    /**
     * @return string
     */
    public function getContentType()
    {
        return $this->contenttype;
    }

    /**
     * @param string $contentType
     */
    public function setContentType($contentType)
    {
        $this->contenttype = $contentType;
    }

    /**
     * @return int
     */
    public function getContentId()
    {
        return $this->contentid;
    }

    /**
     * @param int $contentId
     */
    public function setContentId($contentId)
    {
        $this->contentid = $contentId;
    }

    /**
     * @return string
     */
    public function getMutationType()
    {
        return $this->mutation_type;
    }

    /**
     * @param string $mutationType
     */
    public function setMutationType($mutationType)
    {
        $this->mutation_type = $mutationType;
    }

    /**
     * @return array
     */
    public function getDiff()
    {
        return $this->diff;
    }

    /**
     * @param array $diff
     */
    public function setDiff($diff)
    {
        $this->diff = $diff;
    }

    /**
     * @return string
     */
    public function getComment()
    {
        return $this->comment;
    }

    /**
     * @param string $comment
     */
    public function setComment($comment)
    {
        $this->comment = $comment;
    }

    /**
     * Allows injecting the metadata configuration into the record so output can be built based on variable types.
     *
     * @param ClassMetadata $config
     */
    public function setContentTypeMeta(ClassMetadata $config)
    {
        $this->contentTypeMeta = $config;
    }

    /**
     * Get changed fields.
     *
     * @return array
     */
    public function getChangedFields(array $contentType)
    {
        $changedFields = [];

        if (empty($this->diff)) {
            return $changedFields;
        }

<<<<<<< HEAD
        // Get the contenttype that we're dealing with
        if ($this->contentTypeMeta) {
            $fields = $this->contentTypeMeta->getFieldMappings();
        }
=======
        // Get the ContentType that we're dealing with
        $fields = $contentType['fields'];
>>>>>>> e51ebd75

        $hash = [
            'html'        => 'fieldText',
            'markdown'    => 'fieldText',
            'textarea'    => 'fieldText',
            'filelist'    => 'fieldList',
            'imagelist'   => 'fieldList',
            'geolocation' => 'fieldGeolocation',
            'image'       => 'fieldImage',
            'select'      => 'fieldSelect',
            'video'       => 'fieldVideo',
        ];

        foreach ($this->diff as $key => $value) {
            if (!isset($fields[$key])) {
                continue;
            }
<<<<<<< HEAD
            $changedfields[$key] = [
                'type'   => 'normal',
=======
            $type = $fields[$key]['type'];
            $changedFields[$key] = [
                'type'   => $type,
>>>>>>> e51ebd75
                'label'  => empty($fields[$key]['label']) ? $key : $fields[$key]['label'],
                'before' => [
                    'raw'    => $value[0],
                    'render' => $value[0],
                ],
                'after'  => [
                    'raw'    => $value[1],
                    'render' => $value[1],
                ],
            ];

            /** @var string $type */
            $type = $fields[$key]['type'];
            if (isset($hash[$type])) {
                $func = $hash[$type];
                $changedFields[$key] = array_merge($changedFields[$key], $this->{$func}($key, $value, $fields));
            }
        }

        return $changedFields;
    }

    /**
     * Compile changes for text field types.
     *
     * @param string $key
     * @param string $value
     * @param array  $fields
     *
     * @return array
     */
    private function fieldText($key, $value, array $fields)
    {
        return ['type' => $fields[$key]['type']];
    }

    /**
     * Compile changes for list field types.
     *
     * @param string $key
     * @param string $value
     * @param array  $fields
     *
     * @return array
     */
    private function fieldList($key, $value, array $fields)
    {
        return [
            'type'   => $fields[$key]['type'],
            'before' => ['render' => json_decode($value[0], true)],
            'after'  => ['render' => json_decode($value[1], true)],
        ];
    }

    /**
     * Compile changes for geolocation field types.
     *
     * @param string $key
     * @param string $value
     * @param array  $fields
     *
     * @return array
     */
    private function fieldGeolocation($key, $value, array $fields)
    {
        $before = json_decode($value[0], true);
        $after  = json_decode($value[1], true);

        return [
            'type'   => $fields[$key]['type'],
            'before' => [
                'render' => [
                    'address'           => $before['address'],
                    'latitude'          => $before['latitude'],
                    'longitude'         => $before['longitude'],
                    'formatted_address' => $before['formatted_address'],
                ],
            ],
            'after'  => [
                'render' => [
                    'address'           => $after['address'],
                    'latitude'          => $after['latitude'],
                    'longitude'         => $after['longitude'],
                    'formatted_address' => $after['formatted_address'],
                ],
            ],
        ];
    }

    /**
     * Compile changes for image field types.
     *
     * @param string $key
     * @param string $value
     * @param array  $fields
     *
     * @return array
     */
    private function fieldImage($key, $value, array $fields)
    {
        $before = json_decode($value[0], true);
        $after  = json_decode($value[1], true);

        return [
            'type'   => $fields[$key]['type'],
            'before' => [
                'render' => [
                    'file'  => $before['file'],
                    'title' => $before['title'],
                ],
            ],
            'after'  => [
                'render' => [
                    'file'  => $after['file'],
                    'title' => $after['title'],
                ],
            ],
        ];
    }

    /**
     * Compile changes for select field types.
     *
     * @param string $key
     * @param string $value
     * @param array  $fields
     *
     * @return array
     */
    private function fieldSelect($key, $value, array $fields)
    {
        if (isset($fields[$key]['multiple']) && $fields[$key]['multiple']) {
            $before = $value[0];
            $after  = $value[1];
        } else {
            $before = $value[0];
            $after  = $value[1];
        }

        return [
            'type'   => $fields[$key]['type'],
            'before' => ['render' => $before],
            'after'  => ['render' => $after],
        ];
    }

    /**
     * Compile changes for video field types.
     *
     * @param string $key
     * @param string $value
     * @param array  $fields
     *
     * @return array
     */
    private function fieldVideo($key, $value, array $fields)
    {
        $before = json_decode($value[0], true);
        $after  = json_decode($value[1], true);

        return [
            'type'   => $fields[$key]['type'],
            'before' => [
                'render' => [
                    'url'       => $before['url'],
                    'title'     => $before['title'],
                    'width'     => $before['width'],
                    'height'    => $before['height'],
                    'html'      => $before['html'],
                    'thumbnail' => $before['thumbnail'],
                ],
            ],
            'after'  => [
                'render' => [
                    'url'       => $after['url'],
                    'title'     => $after['title'],
                    'width'     => $after['width'],
                    'height'    => $after['height'],
                    'html'      => $after['html'],
                    'thumbnail' => $after['thumbnail'],
                ],
            ],
        ];
    }
}<|MERGE_RESOLUTION|>--- conflicted
+++ resolved
@@ -179,15 +179,8 @@
             return $changedFields;
         }
 
-<<<<<<< HEAD
-        // Get the contenttype that we're dealing with
-        if ($this->contentTypeMeta) {
-            $fields = $this->contentTypeMeta->getFieldMappings();
-        }
-=======
         // Get the ContentType that we're dealing with
         $fields = $contentType['fields'];
->>>>>>> e51ebd75
 
         $hash = [
             'html'        => 'fieldText',
@@ -205,14 +198,10 @@
             if (!isset($fields[$key])) {
                 continue;
             }
-<<<<<<< HEAD
-            $changedfields[$key] = [
-                'type'   => 'normal',
-=======
+
             $type = $fields[$key]['type'];
             $changedFields[$key] = [
                 'type'   => $type,
->>>>>>> e51ebd75
                 'label'  => empty($fields[$key]['label']) ? $key : $fields[$key]['label'],
                 'before' => [
                     'raw'    => $value[0],
