<?php

namespace Bolt\Storage\Entity;

use Bolt\Configuration\ResourceManager;
use Silex\Route;
use Symfony\Component\Routing\Generator\UrlGeneratorInterface;

/**
 * Trait class for ContentType routing.
 *
 * This is a breakout of the old Bolt\Content class and serves two main purposes:
 *   * Maintain backward compatibility for Bolt\Content through the remainder of
 *     the 2.x development/release life-cycle
 *   * Attempt to break up former functionality into sections of code that more
 *     resembles Single Responsibility Principles
 *
 * These traits should be considered transitional, the functionality in the
 * process of refactor, and not representative of a valid approach.
 *
 * @author Gawain Lynch <gawain.lynch@gmail.com>
 */
trait ContentRouteTrait
{
    /**
     * Creates a link to EDIT this record, if the user is logged in.
     *
     * @return string
     */
    public function editlink()
    {
        $perm = 'contenttype:' . $this->contenttype['slug'] . ':edit:' . $this->id;

        if ($this->app['users']->isAllowed($perm)) {
            return $this->app->generatePath('editcontent', ['contenttypeslug' => $this->contenttype['slug'], 'id' => $this->id ]);
        } else {
            return false;
        }
    }

    /**
     * Creates a URL for the content record.
     *
     * @param int $referenceType
     *
     * @return string|null
     */
    public function link($referenceType = UrlGeneratorInterface::ABSOLUTE_PATH)
    {
        list($name, $params) = $this->getRouteNameAndParams();
        if ($name === null) {
            return null;
        }

        $link = $this->app['url_generator']->generate($name, $params, $referenceType);

        return $link;
    }

    /**
     * Checks if the current record is set as the homepage.
     *
     * @return boolean
     */
    public function isHome()
    {
        $homepage = $this->app['config']->get('theme/homepage') ?: $this->app['config']->get('general/homepage');
        $uriID = $this->contenttype['singular_slug'] . '/' . $this->get('id');
        $uriSlug = $this->contenttype['singular_slug'] . '/' . $this->get('slug');

        return $uriID === $homepage || $uriSlug === $homepage;
    }

    /**
     * Returns [route name, route params] for url generation, or null for various reasons.
     *
     * @return array|null
     */
    public function getRouteNameAndParams()
    {
        if (empty($this->app)) {
            $this->app = ResourceManager::getApp();
        }

        if (empty($this->id)) {
            return null;
        }

        // No links for records that are 'viewless'
        if (isset($this->contenttype['viewless']) && $this->contenttype['viewless'] == true) {
            return null;
        }

        list($name, $config) = $this->getRouteConfig();

        if (!$config) {
            return null;
        }

<<<<<<< HEAD
        $slug = $this->values['slug'];
        if (empty($slug)) {
            $slug = $this->id;
        }

        $availableParams = array_filter(
            array_merge(
                $config['defaults'] ?: [],
                $this->getRouteRequirementParams($config),
                [
                    'contenttypeslug' => $this->contenttype['singular_slug'],
                    'id'              => $this->id,
                    'slug'            => $slug,
                ]
=======
        $slug = $this->getLinkSlug();
        $link = $this->app['url_generator']->generate(
            $binding,
            array_filter(
                array_merge(
                    $route['defaults'] ?: [],
                    $this->getRouteRequirementParams($route),
                    [
                        'contenttypeslug' => $this->contenttype['singular_slug'],
                        'id'              => $this->id,
                        'slug'            => $slug,
                    ]
                )
>>>>>>> d1095f2b
            )
        );

        /** @var Route|null $route */
        $route = $this->app['routes']->get($name);
        if (!$route) {
            return null;
        }

        // Needed params as array keys
        $neededKeys = array_flip($route->compile()->getPathVariables());

        // Set the values of neededKeys from the availableParams.
        // This removes extra parameters that are not needed for url generation.
        $params = array_replace($neededKeys, array_intersect_key($availableParams, $neededKeys));

        return [$name, $params];
    }

    /**
     * Retrieves the first route applicable to the content as a two-element array consisting of the binding and the
     * route array. Returns `null` if there is no applicable route.
     *
     * @return array|null
     */
    protected function getRouteConfig()
    {
        $allroutes = $this->app['config']->get('routing');

        // First, try to find a custom route that's applicable
        foreach ($allroutes as $binding => $config) {
            if ($this->isApplicableRoute($config)) {
                return [$binding, $config];
            }
        }

        // Just return the 'generic' contentlink route.
        if (!empty($allroutes['contentlink'])) {
            return ['contentlink', $allroutes['contentlink']];
        }

        return null;
    }

    /**
     * Build a ContentType's route parameters
     *
     * @param array $route
     *
     * @return array
     */
    protected function getRouteRequirementParams(array $route)
    {
        $params = [];
        if (isset($route['requirements'])) {
            foreach ($route['requirements'] as $fieldName => $requirement) {
                if ('\d{4}-\d{2}-\d{2}' === $requirement) {
                    // Special case, if we need to have a date
                    $params[$fieldName] = substr($this->get($fieldName), 0, 10);
                } elseif ($this->getTaxonomy() !== null && !$this->getTaxonomy()->getField($fieldName)->isEmpty()) {
                    // This is for new storage handling of taxonomies in
                    // contentroutes. If in legacy it will fall back to the one
                    // below.
                    $params[$fieldName] = $this->getTaxonomy()->getField($fieldName)->first()->getSlug();
                } elseif (isset($this->taxonomy[$fieldName])) {
                    // Turn something like '/groups/meta' to 'meta'. This is
                    // only for legacy storage.
                    $tempKeys = array_keys($this->taxonomy[$fieldName]);
                    $tempValues = explode('/', array_shift($tempKeys));
                    $params[$fieldName] = array_pop($tempValues);
                } elseif ($this->get($fieldName)) {
                    $params[$fieldName] = $this->get($fieldName);
                } else {
                    // unknown
                    $params[$fieldName] = null;
                }
            }
        }

        return $params;
    }

    /**
     * Check if a route is applicable to this record.
     *
     * @param array $route
     *
     * @return boolean
     */
    protected function isApplicableRoute(array $route)
    {
        return (isset($route['contenttype']) && $route['contenttype'] === $this->contenttype['singular_slug'])
            || (isset($route['contenttype']) && $route['contenttype'] === $this->contenttype['slug'])
            || (isset($route['recordslug']) && $route['recordslug'] === $this->getReference());
    }

    /**
     * Get the reference to this record, to uniquely identify this specific record.
     *
     * @return string
     */
    protected function getReference()
    {
        $reference = $this->contenttype['singular_slug'] . '/' . $this->getLinkSlug();

        return $reference;
    }

    /**
     * Get a record's slug depending on the type of object used.
     *
     * @return string|int
     */
    private function getLinkSlug()
    {
        if ($this instanceof Content) {
            return $this->slug ?: $this->id;
        }

        if (isset($this->values['slug'])) {
            return $this->values['slug'];
        }

        return $this->id;
    }
}<|MERGE_RESOLUTION|>--- conflicted
+++ resolved
@@ -97,12 +97,7 @@
             return null;
         }
 
-<<<<<<< HEAD
-        $slug = $this->values['slug'];
-        if (empty($slug)) {
-            $slug = $this->id;
-        }
-
+        $slug = $this->getLinkSlug();
         $availableParams = array_filter(
             array_merge(
                 $config['defaults'] ?: [],
@@ -112,21 +107,6 @@
                     'id'              => $this->id,
                     'slug'            => $slug,
                 ]
-=======
-        $slug = $this->getLinkSlug();
-        $link = $this->app['url_generator']->generate(
-            $binding,
-            array_filter(
-                array_merge(
-                    $route['defaults'] ?: [],
-                    $this->getRouteRequirementParams($route),
-                    [
-                        'contenttypeslug' => $this->contenttype['singular_slug'],
-                        'id'              => $this->id,
-                        'slug'            => $slug,
-                    ]
-                )
->>>>>>> d1095f2b
             )
         );
 
