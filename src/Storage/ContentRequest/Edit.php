<?php

namespace Bolt\Storage\ContentRequest;

use Bolt\Config;
use Bolt\Filesystem\Manager;
use Bolt\Logger\FlashLoggerInterface;
use Bolt\Storage\Entity\Content;
use Bolt\Storage\Entity\Relations;
use Bolt\Storage\Entity\TemplateFields;
use Bolt\Storage\EntityManager;
use Bolt\Storage\Mapping\ContentType;
use Bolt\Storage\Repository;
use Bolt\Translation\Translator as Trans;
use Bolt\Users;
use Cocur\Slugify\Slugify;
use Psr\Log\LoggerInterface;

/**
 * Helper class for ContentType record editor edits.
 *
 * Prior to v3.0 this functionality existed in \Bolt\Controllers\Backend::editcontent().
 *
 * @author Gawain Lynch <gawain.lynch@gmail.com>
 */
class Edit
{
    /** @var EntityManager */
    protected $em;
    /** @var Config */
    protected $config;
    /** @var Users */
    protected $users;
    /** @var Manager */
    protected $filesystem;
    /** @var LoggerInterface */
    protected $loggerSystem;
    /** @var FlashLoggerInterface */
    protected $loggerFlash;

    /**
     * Constructor function.
     *
     * @param EntityManager        $em
     * @param Config               $config
     * @param Users                $users
     * @param Manager              $filesystem
     * @param LoggerInterface      $loggerSystem
     * @param FlashLoggerInterface $loggerFlash
     */
    public function __construct(
        EntityManager $em,
        Config $config,
        Users $users,
        Manager $filesystem,
        LoggerInterface $loggerSystem,
        FlashLoggerInterface $loggerFlash
    ) {
        $this->em = $em;
        $this->config = $config;
        $this->users = $users;
        $this->filesystem = $filesystem;
        $this->loggerSystem = $loggerSystem;
        $this->loggerFlash = $loggerFlash;
    }

    /**
     * Do the edit form for a record.
     *
     * @param Content     $content     A content record
     * @param ContentType $contentType The ContentType data
     * @param boolean     $duplicate   If TRUE create a duplicate record
     *
     * @return array
     */
    public function action(Content $content, ContentType $contentType, $duplicate)
    {
        $contentTypeSlug = $contentType['slug'];
        $new = $content->getId() === null ?: false;
        $oldStatus = $content->getStatus();
        $allStatuses = ['published', 'held', 'draft', 'timed'];
        $allowedStatuses = [];

        foreach ($allStatuses as $status) {
            if ($this->users->isContentStatusTransitionAllowed($oldStatus, $status, $contentTypeSlug, $content->getId())) {
                $allowedStatuses[] = $status;
            }
        }

        // For duplicating a record, clear base field values.
        if ($duplicate) {
            $content->setId('');
            $content->setSlug('');
            $content->setDatecreated('');
            $content->setDatepublish('');
            $content->setDatedepublish(null);
            $content->setDatechanged('');
            $content->setUsername('');
            $content->setOwnerid('');

            $this->loggerFlash->info(Trans::__('contenttypes.generic.duplicated-finalize', ['%contenttype%' => $contentTypeSlug]));
        }

        // Set the users and the current owner of this content.
        if ($new || $duplicate) {
            // For brand-new and duplicated items, the creator becomes the owner.
            $contentowner = $this->users->getCurrentUser();
        } else {
            // For existing items, we'll just keep the current owner.
            $contentowner = $this->users->getUser($content->getOwnerid());
        }

        // Build list of incoming non inverted related records.
        $incomingNotInverted = [];
        $count = 0;
        $limit = $this->config->get('general/compatibility/incoming_relations_limit', false);
        foreach ($content->getRelation()->incoming($content) as $relation) {
            /** @var Relations $relation */
            if ($relation->isInverted()) {
                continue;
            }
            $fromContentType = $relation->getFromContenttype();
            $record = $this->em->getContent($fromContentType . '/' . $relation->getFromId());

            if ($record) {
                $incomingNotInverted[$fromContentType][] = $record;
            }

            // Do not try to load more than X records or db will fail
            ++$count;
            if ($limit && $count > $limit) {
                break;
            }
        }

<<<<<<< HEAD
        $templateFieldsData = [];
        if (($templateFields = $content->getTemplatefields()) && $templateFields instanceof TemplateFields) {
            $templateFieldsData = $templateFields->getContenttype()->getFields();
=======
        // Test write access for uploadable fields.
        $contentType['fields'] = $this->setCanUpload($contentType['fields']);
        /** @var Content $templateFields */
        $templateFields = $content->getTemplatefields();
        if ($templateFields instanceof TemplateFields && $templateFieldsData = $templateFields->getContenttype()->getFields()) {
            $templateFields->getContenttype()['fields'] = $this->setCanUpload($templateFields->getContenttype()->getFields());
>>>>>>> e69a1148
        }

        // Build context for Twig.
        $contextCan = [
            'upload'             => $this->users->isAllowed('files:uploads'),
            'publish'            => $this->users->isAllowed('contenttype:' . $contentTypeSlug . ':publish:' . $content->getId()),
            'depublish'          => $this->users->isAllowed('contenttype:' . $contentTypeSlug . ':depublish:' . $content->getId()),
            'change_ownership'   => $this->users->isAllowed('contenttype:' . $contentTypeSlug . ':change-ownership:' . $content->getId()),
        ];
        $contextHas = [
            'incoming_relations' => count($incomingNotInverted) > 0,
            'relations'          => isset($contentType['relations']),
            'tabs'               => $contentType['groups'] !== [],
            'taxonomy'           => isset($contentType['taxonomy']),
            'templatefields'     => count($templateFieldsData) > 0,
        ];
        $contextValues = [
            'datepublish'        => $this->getPublishingDate($content->getDatepublish(), true),
            'datedepublish'      => $this->getPublishingDate($content->getDatedepublish()),
        ];
        $context = [
            'incoming_not_inv' => $incomingNotInverted,
            'contenttype'      => $contentType,
            'content'          => $content,
            'allowed_status'   => $allowedStatuses,
            'contentowner'     => $contentowner,
            'fields'           => $this->config->fields->fields(),
            'fieldtemplates'   => $this->getTemplateFieldTemplates($contentType, $content),
            'fieldtypes'       => $this->getUsedFieldtypes($contentType, $content, $contextHas),
            'groups'           => $this->createGroupTabs($contentType, $contextHas),
            'can'              => $contextCan,
            'has'              => $contextHas,
            'values'           => $contextValues,
            'relations_list'   => $this->getRelationsList($contentType),
        ];

        return $context;
    }

    /**
     * Convert POST relationship values to an array of Entity objects keyed by
     * ContentType.
     *
     * @param ContentType $contentType
     *
     * @return array
     */
    private function getRelationsList(ContentType $contentType)
    {
        $list = [];
        if (!isset($contentType['relations']) || !is_array($contentType['relations'])) {
            return $list;
        }

        foreach ($contentType['relations'] as $relationName => $relationValues) {
            /** @var Repository\ContentRepository $repo */
            $repo = $this->em->getRepository($relationName);
            $relationConfig = $this->config->get('contenttypes/' . $relationName, []);
            $neededFields = $this->neededFields($relationValues, $relationConfig);
            $order = isset($relationValues['order']) ? $relationValues['order'] : null;

            $list[$relationName] = $repo->getSelectList($relationConfig, $order, $neededFields);
        }

        return $list;
    }

    /**
     * Get an array of fields mentioned in the 'format:' for a relationship in contenttypes.
     *
     * @param array $relationValues
     * @param array $relationConfig
     *
     * @return array
     */
    private function neededFields($relationValues, $relationConfig)
    {
        $fields = [];

        // Regex the 'format' for things that look like 'item.foo', and intersect with the actual fields in the contenttype.
        if (!empty($relationValues['format'])) {
            preg_match_all('/\bitem\.([a-z0-9_]+)\b/i', $relationValues['format'], $matches);
            $fields = array_intersect($matches[1], array_keys($relationConfig['fields']));
        }

        return $fields;
    }

    /**
     * Determine which templates will result in templatefields.
     *
     * @param ContentType $contentType
     * @param Content     $content
     *
     * @return array
     */
    private function getTemplateFieldTemplates(ContentType $contentType, Content $content)
    {
        $templateFieldTemplates = [];
        $templateFieldsConfig = $this->config->get('theme/templatefields');

        if ($templateFieldsConfig) {
            $templateFieldTemplates = array_keys($templateFieldsConfig);
            // Special case for default template
            $toRepair = [];
            foreach ($contentType['fields'] as $name => $field) {
                if ($field['type'] === 'templateselect' && !empty($content->values[$name])) {
                    $toRepair[$name] = $content->values[$name];
                    $content->set($name, '');
                }
            }
            if ($content->hasTemplateFields()) {
                $templateFieldTemplates[] = '';
            }

            foreach ($toRepair as $name => $value) {
                $content->set($name, $value);
            }
        }

        return $templateFieldTemplates;
    }

    /**
     * Converts database publishing/depublishing dates to values to be used in Twig.
     *
     * @param string $date
     * @param bool   $setNowOnEmpty
     *
     * @return string
     */
    private function getPublishingDate($date, $setNowOnEmpty = false)
    {
        if ($setNowOnEmpty && $date === '') {
            return date('Y-m-d H:i:s');
        } elseif ($date === '1900-01-01 00:00:00') {
            return '';
        }

        return $date;
    }

    /**
     * Generate tab groups.
     *
     * @param ContentType $contentType
     * @param array       $has
     *
     * @return array
     */
    private function createGroupTabs(ContentType $contentType, array $has)
    {
        $groups = [];
        $groupIds = [];

        $addGroup = function ($group, $label) use (&$groups, &$groupIds) {
            $nr = count($groups) + 1;
            $id = rtrim('tab-' . Slugify::create()->slugify($group), '-');
            if (isset($groupIds[$id]) || $id === 'tab') {
                $id .= '-' . $nr;
            }
            $groups[$group] = [
                'label'     => $label,
                'id'        => $id,
                'is_active' => $nr === 1,
                'fields'    => [],
            ];
            $groupIds[$id] = 1;
        };

        foreach ($contentType['groups'] ? $contentType['groups'] : ['ungrouped'] as $group) {
            if ($group === 'ungrouped') {
                $addGroup($group, Trans::__('contenttypes.generic.group.ungrouped'));
            } elseif ($group !== 'meta' && $group !== 'relations' && $group !== 'taxonomy') {
                $default = ['DEFAULT' => ucfirst($group)];
                $key = ['contenttypes', $contentType['slug'], 'group', $group];
                $addGroup($group, Trans::__($key, $default));
            }
        }

        if ($has['relations'] || $has['incoming_relations']) {
            $addGroup('relations', Trans::__('contenttypes.generic.group.relations'));
            $groups['relations']['fields'][] = '*relations';
        }

        if ($has['taxonomy'] || (is_array($contentType['groups']) && in_array('taxonomy', $contentType['groups']))) {
            $addGroup('taxonomy', Trans::__('contenttypes.generic.group.taxonomy'));
            $groups['taxonomy']['fields'][] = '*taxonomy';
        }

        if ($has['templatefields'] || (is_array($contentType['groups']) && in_array('template', $contentType['groups']))) {
            $addGroup('template', Trans::__('contenttypes.generic.group.template'));
            $groups['template']['fields'][] = '*template';
        }

        $addGroup('meta', Trans::__('contenttypes.generic.group.meta'));
        $groups['meta']['fields'][] = '*meta';

        // References fields in tab group data.
        foreach ($contentType['fields'] as $fieldName => $field) {
            $groups[$field['group']]['fields'][] = $fieldName;
        }

        return $groups;
    }

    /**
     * Create a list of fields types used in regular, template and virtual fields.
     *
     * @param ContentType $contentType
     * @param Content     $content
     * @param array       $has
     *
     * @return array
     */
    private function getUsedFieldtypes(ContentType $contentType, Content $content, array $has)
    {
        $fieldtypes = [
            'meta' => true,
        ];

        if ($content->getTemplatefields() instanceof TemplateFields) {
            $templateFields = $content->getTemplatefields()->getContenttype()->getFields() ?: [];
        } else {
            $templateFields = [];
        }

        foreach ([$contentType['fields'], $templateFields] as $fields) {
            foreach ($fields as $field) {
                $fieldtypes[$field['type']] = true;
                if ($field['type'] === 'repeater') {
                    foreach ($field['fields'] as $rfield) {
                        $fieldtypes[$rfield['type']] = true;
                    }
                }
            }
        }

        if ($has['relations'] || $has['incoming_relations']) {
            $fieldtypes['relationship'] = true;
        }

        if ($has['taxonomy'] || (is_array($contentType['groups']) && in_array('taxonomy', $contentType['groups']))) {
            $fieldtypes['taxonomy'] = true;
        }

        if ($has['templatefields'] || (is_array($contentType['groups']) && in_array('template', $contentType['groups']))) {
            $fieldtypes['template'] = true;
        }

        return array_keys($fieldtypes);
    }
}<|MERGE_RESOLUTION|>--- conflicted
+++ resolved
@@ -133,18 +133,9 @@
             }
         }
 
-<<<<<<< HEAD
         $templateFieldsData = [];
         if (($templateFields = $content->getTemplatefields()) && $templateFields instanceof TemplateFields) {
             $templateFieldsData = $templateFields->getContenttype()->getFields();
-=======
-        // Test write access for uploadable fields.
-        $contentType['fields'] = $this->setCanUpload($contentType['fields']);
-        /** @var Content $templateFields */
-        $templateFields = $content->getTemplatefields();
-        if ($templateFields instanceof TemplateFields && $templateFieldsData = $templateFields->getContenttype()->getFields()) {
-            $templateFields->getContenttype()['fields'] = $this->setCanUpload($templateFields->getContenttype()->getFields());
->>>>>>> e69a1148
         }
 
         // Build context for Twig.
