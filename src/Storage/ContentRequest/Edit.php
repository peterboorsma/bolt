--- conflicted
+++ resolved
@@ -148,23 +148,14 @@
             }
         }
 
-<<<<<<< HEAD
-        $templateFieldsData = [];
-        if (($templateFields = $content->getTemplatefields()) && $templateFields instanceof TemplateFields) {
-            $templateFieldsData = $templateFields->getContenttype()->getFields();
-=======
-        // Test write access for uploadable fields.
-        $contentType['fields'] = $this->setCanUpload($contentType['fields']);
-
         /** @var Content $templateFieldsEntity */
         $templateFieldsEntity = $content->getTemplatefields();
         $templateFields = null;
         if ($templateFieldsEntity instanceof TemplateFields) {
             /** @var ContentType $templateFieldsContentType */
             $templateFieldsContentType = $templateFieldsEntity->getContenttype();
-            $templateFields = $this->setCanUpload($templateFieldsContentType->getFields());
+            $templateFields = $templateFieldsContentType->getFields();
             $templateFieldsContentType['fields'] = $templateFields;
->>>>>>> 8a8d37e4
         }
 
         // Temporary choice option resolver. Will be removed with Forms work circa Bolt 3.5.
@@ -182,11 +173,7 @@
             'relations'          => isset($contentType['relations']),
             'tabs'               => $contentType['groups'] !== [],
             'taxonomy'           => isset($contentType['taxonomy']),
-<<<<<<< HEAD
-            'templatefields'     => count($templateFieldsData) > 0,
-=======
             'templatefields'     => $templateFields !== null,
->>>>>>> 8a8d37e4
         ];
         $contextValues = [
             'datepublish'        => $this->getPublishingDate($content->getDatepublish(), true),
