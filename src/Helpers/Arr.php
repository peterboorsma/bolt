<?php

namespace Bolt\Helpers;

<<<<<<< HEAD
class Arr
{
    /**
     * Replaces values from second array into first array recursively.
     *
     * This differs from {@see array_replace_recursive} in a couple ways:
     *  - Lists (indexed arrays) from second array completely replace list in first array.
     *  - Null values from second array do not replace lists or associative arrays in first
     *    (they do still replace scalar values).
     *
     * @param array $array1
     * @param array $array2
     *
     * @return array The combined array
     */
    public static function replaceRecursive(array $array1, array $array2)
    {
        $merged = $array1;

        foreach ($array2 as $key => $value) {
            if (is_array($value) && static::isAssociative($value) && isset($merged[$key]) && is_array($merged[$key])) {
                $merged[$key] = static::replaceRecursive($merged[$key], $value);
            } elseif ($value === null && isset($merged[$key]) && is_array($merged[$key])) {
                continue;
            } else {
                $merged[$key] = $value;
            }
        }

        return $merged;
    }

    /**
     * Returns whether the given item is an indexed array - zero indexed and sequential.
     *
     * Note: Empty arrays are.
     *
     * @param array $array
     *
     * @return bool
     */
    public static function isIndexed($array)
    {
        if (!is_array($array)) {
            return false;
        }

        return !static::isAssociative($array);
    }

    /**
     * Returns whether the given item is an associative array.
     *
     * Note: Empty arrays are not.
     *
     * @param array $array
     *
     * @return bool
     */
    public static function isAssociative($array)
    {
        if (!is_array($array) || $array === []) {
            return false;
        }

        return array_keys($array) !== range(0, count($array) - 1);
    }

    /**
     * Return the values from a single column in the input array, identified by the $columnKey.
     *
     * Optionally, an $indexKey may be provided to index the values in the returned array by the
     * values from the $indexKey column in the input array.
     *
     * This supports objects which was added in PHP 7.0. This method can be dropped when support for PHP 5.x is dropped.
     *
     * @param array  $input     A list of arrays or objects from which to pull a column of values.
     * @param string $columnKey Column of values to return.
     * @param string $indexKey  Column to use as the index/keys for the returned array.
     *
     * @return array
     */
    public static function column(array $input, $columnKey, $indexKey = null)
    {
        if (PHP_MAJOR_VERSION > 5) {
            return array_column($input, $columnKey, $indexKey);
        }

        $output = [];

        foreach ($input as $row) {
            $key = $value = null;
            $keySet = $valueSet = false;

            if ($indexKey !== null) {
                if (is_array($row) && array_key_exists($indexKey, $row)) {
                    $keySet = true;
                    $key = (string) $row[$indexKey];
                } elseif (is_object($row) && isset($row->{$indexKey})) {
                    $keySet = true;
                    $key = (string) $row->{$indexKey};
                }
            }

            if ($columnKey === null) {
                $valueSet = true;
                $value = $row;
            } elseif (is_array($row) && array_key_exists($columnKey, $row)) {
                $valueSet = true;
                $value = $row[$columnKey];
            } elseif (is_object($row) && isset($row->{$columnKey})) {
                $valueSet = true;
                $value = $row->{$columnKey};
            }

            if ($valueSet) {
                if ($keySet) {
                    $output[$key] = $value;
                } else {
                    $output[] = $value;
                }
            }
        }

        return $output;
    }

    /**
     * @internal This may be removed at any point.
     *
     * @param array $a
     * @param array $b
     *
     * @return array [key, left, right][]
     */
    public static function deepDiff(array $a, array $b)
    {
        if (empty($a)) {
            $a = [];
        }
        if (empty($b)) {
            $b = [];
        }
        $keys = array_keys($a + $b);
        $result = [];

        foreach ($keys as $k) {
            if (empty($a[$k])) {
                $l = null;
            } else {
                $l = $a[$k];
            }
            if (empty($b[$k])) {
                $r = null;
            } else {
                $r = $b[$k];
            }
            if ($l != $r) {
                $result[] = [$k, $l, $r];
            }
        }

        return $result;
=======
use Bolt\Collection;

/**
 * @deprecated since 3.3, to be removed in 4.0. Use {@see Bolt\Collection\Arr} instead.
 */
class Arr extends Collection\Arr
{
    /**
     * Make a simple array consisting of key=>value pairs, that can be used
     * in select-boxes in forms.
     *
     * @param array  $array
     * @param string $key
     * @param string $value
     *
     * @return array
     *
     * @deprecated since 3.3, to be removed in 4.0. Use {@see array_column} or {@see Arr::column} instead.
     */
    public static function makeValuePairs($array, $key, $value)
    {
        Deprecated::method(3.3, 'Use array_column() or Arr::column() instead.');

        if (!is_array($array)) {
            return [];
        }

        return self::column($array, $value, $key);
    }

    /**
     * This is the same as {@see array_replace_recursive}.
     * Use that instead or the smarter {@see replaceRecursive}.
     *
     * @param array $array1
     * @param array $array2
     *
     * @return array
     *
     * @deprecated since 3.3, to be removed in 4.0.
     */
    public static function mergeRecursiveDistinct(array &$array1, array &$array2)
    {
        Deprecated::method(3.3, 'Use array_replace_recursive() or Arr::replaceRecursive() instead.');

        $merged = $array1;

        foreach ($array2 as $key => &$value) {
            // if $key = 'accept_file_types, don't merge.
            if ($key == 'accept_file_types') {
                $merged[$key] = $array2[$key];
                continue;
            }

            if (is_array($value) && isset($merged[$key]) && is_array($merged[$key])) {
                $merged[$key] = static::mergeRecursiveDistinct($merged[$key], $value);
            } else {
                $merged[$key] = $value;
            }
        }

        return $merged;
    }

    /**
     * Use {@see isIndexed} or {@see isAssociative} instead.
     *
     * This is the same as isIndexed but it does not check if
     * array is zero-indexed and has sequential keys.
     *
     * @param array $arr
     *
     * @return boolean True if indexed, false if associative
     *
     * @deprecated since 3.3, to be removed in 4.0.
     */
    public static function isIndexedArray(array $arr)
    {
        Deprecated::method(3.3, 'Use Arr::isIndexed() or Arr::isAssociative() instead.');

        foreach ($arr as $key => $val) {
            if ($key !== (int) $key) {
                return false;
            }
        }

        return true;
>>>>>>> 9f2f4893
    }
}<|MERGE_RESOLUTION|>--- conflicted
+++ resolved
@@ -2,171 +2,6 @@
 
 namespace Bolt\Helpers;
 
-<<<<<<< HEAD
-class Arr
-{
-    /**
-     * Replaces values from second array into first array recursively.
-     *
-     * This differs from {@see array_replace_recursive} in a couple ways:
-     *  - Lists (indexed arrays) from second array completely replace list in first array.
-     *  - Null values from second array do not replace lists or associative arrays in first
-     *    (they do still replace scalar values).
-     *
-     * @param array $array1
-     * @param array $array2
-     *
-     * @return array The combined array
-     */
-    public static function replaceRecursive(array $array1, array $array2)
-    {
-        $merged = $array1;
-
-        foreach ($array2 as $key => $value) {
-            if (is_array($value) && static::isAssociative($value) && isset($merged[$key]) && is_array($merged[$key])) {
-                $merged[$key] = static::replaceRecursive($merged[$key], $value);
-            } elseif ($value === null && isset($merged[$key]) && is_array($merged[$key])) {
-                continue;
-            } else {
-                $merged[$key] = $value;
-            }
-        }
-
-        return $merged;
-    }
-
-    /**
-     * Returns whether the given item is an indexed array - zero indexed and sequential.
-     *
-     * Note: Empty arrays are.
-     *
-     * @param array $array
-     *
-     * @return bool
-     */
-    public static function isIndexed($array)
-    {
-        if (!is_array($array)) {
-            return false;
-        }
-
-        return !static::isAssociative($array);
-    }
-
-    /**
-     * Returns whether the given item is an associative array.
-     *
-     * Note: Empty arrays are not.
-     *
-     * @param array $array
-     *
-     * @return bool
-     */
-    public static function isAssociative($array)
-    {
-        if (!is_array($array) || $array === []) {
-            return false;
-        }
-
-        return array_keys($array) !== range(0, count($array) - 1);
-    }
-
-    /**
-     * Return the values from a single column in the input array, identified by the $columnKey.
-     *
-     * Optionally, an $indexKey may be provided to index the values in the returned array by the
-     * values from the $indexKey column in the input array.
-     *
-     * This supports objects which was added in PHP 7.0. This method can be dropped when support for PHP 5.x is dropped.
-     *
-     * @param array  $input     A list of arrays or objects from which to pull a column of values.
-     * @param string $columnKey Column of values to return.
-     * @param string $indexKey  Column to use as the index/keys for the returned array.
-     *
-     * @return array
-     */
-    public static function column(array $input, $columnKey, $indexKey = null)
-    {
-        if (PHP_MAJOR_VERSION > 5) {
-            return array_column($input, $columnKey, $indexKey);
-        }
-
-        $output = [];
-
-        foreach ($input as $row) {
-            $key = $value = null;
-            $keySet = $valueSet = false;
-
-            if ($indexKey !== null) {
-                if (is_array($row) && array_key_exists($indexKey, $row)) {
-                    $keySet = true;
-                    $key = (string) $row[$indexKey];
-                } elseif (is_object($row) && isset($row->{$indexKey})) {
-                    $keySet = true;
-                    $key = (string) $row->{$indexKey};
-                }
-            }
-
-            if ($columnKey === null) {
-                $valueSet = true;
-                $value = $row;
-            } elseif (is_array($row) && array_key_exists($columnKey, $row)) {
-                $valueSet = true;
-                $value = $row[$columnKey];
-            } elseif (is_object($row) && isset($row->{$columnKey})) {
-                $valueSet = true;
-                $value = $row->{$columnKey};
-            }
-
-            if ($valueSet) {
-                if ($keySet) {
-                    $output[$key] = $value;
-                } else {
-                    $output[] = $value;
-                }
-            }
-        }
-
-        return $output;
-    }
-
-    /**
-     * @internal This may be removed at any point.
-     *
-     * @param array $a
-     * @param array $b
-     *
-     * @return array [key, left, right][]
-     */
-    public static function deepDiff(array $a, array $b)
-    {
-        if (empty($a)) {
-            $a = [];
-        }
-        if (empty($b)) {
-            $b = [];
-        }
-        $keys = array_keys($a + $b);
-        $result = [];
-
-        foreach ($keys as $k) {
-            if (empty($a[$k])) {
-                $l = null;
-            } else {
-                $l = $a[$k];
-            }
-            if (empty($b[$k])) {
-                $r = null;
-            } else {
-                $r = $b[$k];
-            }
-            if ($l != $r) {
-                $result[] = [$k, $l, $r];
-            }
-        }
-
-        return $result;
-=======
 use Bolt\Collection;
 
 /**
@@ -174,86 +9,5 @@
  */
 class Arr extends Collection\Arr
 {
-    /**
-     * Make a simple array consisting of key=>value pairs, that can be used
-     * in select-boxes in forms.
-     *
-     * @param array  $array
-     * @param string $key
-     * @param string $value
-     *
-     * @return array
-     *
-     * @deprecated since 3.3, to be removed in 4.0. Use {@see array_column} or {@see Arr::column} instead.
-     */
-    public static function makeValuePairs($array, $key, $value)
-    {
-        Deprecated::method(3.3, 'Use array_column() or Arr::column() instead.');
 
-        if (!is_array($array)) {
-            return [];
-        }
-
-        return self::column($array, $value, $key);
-    }
-
-    /**
-     * This is the same as {@see array_replace_recursive}.
-     * Use that instead or the smarter {@see replaceRecursive}.
-     *
-     * @param array $array1
-     * @param array $array2
-     *
-     * @return array
-     *
-     * @deprecated since 3.3, to be removed in 4.0.
-     */
-    public static function mergeRecursiveDistinct(array &$array1, array &$array2)
-    {
-        Deprecated::method(3.3, 'Use array_replace_recursive() or Arr::replaceRecursive() instead.');
-
-        $merged = $array1;
-
-        foreach ($array2 as $key => &$value) {
-            // if $key = 'accept_file_types, don't merge.
-            if ($key == 'accept_file_types') {
-                $merged[$key] = $array2[$key];
-                continue;
-            }
-
-            if (is_array($value) && isset($merged[$key]) && is_array($merged[$key])) {
-                $merged[$key] = static::mergeRecursiveDistinct($merged[$key], $value);
-            } else {
-                $merged[$key] = $value;
-            }
-        }
-
-        return $merged;
-    }
-
-    /**
-     * Use {@see isIndexed} or {@see isAssociative} instead.
-     *
-     * This is the same as isIndexed but it does not check if
-     * array is zero-indexed and has sequential keys.
-     *
-     * @param array $arr
-     *
-     * @return boolean True if indexed, false if associative
-     *
-     * @deprecated since 3.3, to be removed in 4.0.
-     */
-    public static function isIndexedArray(array $arr)
-    {
-        Deprecated::method(3.3, 'Use Arr::isIndexed() or Arr::isAssociative() instead.');
-
-        foreach ($arr as $key => $val) {
-            if ($key !== (int) $key) {
-                return false;
-            }
-        }
-
-        return true;
->>>>>>> 9f2f4893
-    }
 }