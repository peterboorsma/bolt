<?php

namespace Bolt\Helpers;

class Arr
{
    /**
     * Replaces values from second array into first array recursively.
     *
     * This differs from {@see array_replace_recursive} in a couple ways:
     *  - Lists (indexed arrays) from second array completely replace list in first array.
     *  - Null values from second array do not replace lists or associative arrays in first
     *    (they do still replace scalar values).
     *
     * @param array $array1
     * @param array $array2
     *
     * @return array The combined array
     */
    public static function replaceRecursive(array $array1, array $array2)
    {
        $merged = $array1;

        foreach ($array2 as $key => $value) {
            if (is_array($value) && static::isAssociative($value) && isset($merged[$key]) && is_array($merged[$key])) {
                $merged[$key] = static::replaceRecursive($merged[$key], $value);
            } elseif ($value === null && isset($merged[$key]) && is_array($merged[$key])) {
                continue;
            } else {
                $merged[$key] = $value;
            }
        }

        return $merged;
    }

    /**
     * Returns whether the given item is an indexed array - zero indexed and sequential.
     *
     * Note: Empty arrays are.
     *
     * @param array $array
     *
     * @return bool
     */
    public static function isIndexed($array)
    {
        if (!is_array($array)) {
            return false;
        }

        return !static::isAssociative($array);
    }

    /**
     * Returns whether the given item is an associative array.
     *
     * Note: Empty arrays are not.
     *
     * @param array $array
     *
     * @return bool
     */
    public static function isAssociative($array)
    {
        if (!is_array($array) || $array === []) {
            return false;
        }

        return array_keys($array) !== range(0, count($array) - 1);
    }

    /**
     * Return the values from a single column in the input array, identified by the $columnKey.
     *
     * Optionally, an $indexKey may be provided to index the values in the returned array by the
     * values from the $indexKey column in the input array.
     *
     * This supports objects which was added in PHP 7.0. This method can be dropped when support for PHP 5.x is dropped.
     *
     * @param array  $input     A list of arrays or objects from which to pull a column of values.
     * @param string $columnKey Column of values to return.
     * @param string $indexKey  Column to use as the index/keys for the returned array.
     *
     * @return array
     */
    public static function column(array $input, $columnKey, $indexKey = null)
    {
        if (PHP_MAJOR_VERSION > 5) {
            return array_column($input, $columnKey, $indexKey);
        }

        $output = [];

        foreach ($input as $row) {
            $key = $value = null;
            $keySet = $valueSet = false;

            if ($indexKey !== null) {
                if (is_array($row) && array_key_exists($indexKey, $row)) {
                    $keySet = true;
                    $key = (string) $row[$indexKey];
                } elseif (is_object($row) && isset($row->{$indexKey})) {
                    $keySet = true;
                    $key = (string) $row->{$indexKey};
                }
            }

            if ($columnKey === null) {
                $valueSet = true;
                $value = $row;
            } elseif (is_array($row) && array_key_exists($columnKey, $row)) {
                $valueSet = true;
                $value = $row[$columnKey];
            } elseif (is_object($row) && isset($row->{$columnKey})) {
                $valueSet = true;
                $value = $row->{$columnKey};
            }

            if ($valueSet) {
                if ($keySet) {
                    $output[$key] = $value;
                } else {
                    $output[] = $value;
                }
            }
        }

        return $output;
    }

<<<<<<< HEAD
    public static function isEmptyArray($input)
    {
        if (!is_array($input)) {
            return false;
        }
        $empty = true;
        foreach (new RecursiveIteratorIterator(new RecursiveArrayIterator($input), RecursiveIteratorIterator::LEAVES_ONLY) as $key => $value) {
            $empty = (empty($value) && $value !== '0' && $value !== 0);
            if (!$empty) {
=======
    /**
     * @internal This may be removed at any point.
     *
     * @param array $a
     * @param array $b
     *
     * @return array [key, left, right][]
     */
    public static function deepDiff(array $a, array $b)
    {
        if (empty($a)) {
            $a = [];
        }
        if (empty($b)) {
            $b = [];
        }
        $keys = array_keys($a + $b);
        $result = [];

        foreach ($keys as $k) {
            if (empty($a[$k])) {
                $l = null;
            } else {
                $l = $a[$k];
            }
            if (empty($b[$k])) {
                $r = null;
            } else {
                $r = $b[$k];
            }
            if ($l != $r) {
                $result[] = [$k, $l, $r];
            }
        }

        return $result;
    }

    /**
     * Make a simple array consisting of key=>value pairs, that can be used
     * in select-boxes in forms.
     *
     * @param array  $array
     * @param string $key
     * @param string $value
     *
     * @return array
     *
     * @deprecated since 3.3, to be removed in 4.0. Use {@see array_column} or {@see Arr::column} instead.
     */
    public static function makeValuePairs($array, $key, $value)
    {
        Deprecated::method(3.3, 'Use array_column() or Arr::column() instead.');

        if (!is_array($array)) {
            return [];
        }

        return self::column($array, $value, $key);
    }

    /**
     * This is the same as {@see array_replace_recursive}.
     * Use that instead or the smarter {@see replaceRecursive}.
     *
     * @param array $array1
     * @param array $array2
     *
     * @return array
     *
     * @deprecated since 3.3, to be removed in 4.0.
     */
    public static function mergeRecursiveDistinct(array &$array1, array &$array2)
    {
        Deprecated::method(3.3, 'Use array_replace_recursive() or Arr::replaceRecursive() instead.');

        $merged = $array1;

        foreach ($array2 as $key => &$value) {
            // if $key = 'accept_file_types, don't merge.
            if ($key == 'accept_file_types') {
                $merged[$key] = $array2[$key];
                continue;
            }

            if (is_array($value) && isset($merged[$key]) && is_array($merged[$key])) {
                $merged[$key] = static::mergeRecursiveDistinct($merged[$key], $value);
            } else {
                $merged[$key] = $value;
            }
        }

        return $merged;
    }

    /**
     * Use {@see isIndexed} or {@see isAssociative} instead.
     *
     * This is the same as isIndexed but it does not check if
     * array is zero-indexed and has sequential keys.
     *
     * @param array $arr
     *
     * @return boolean True if indexed, false if associative
     *
     * @deprecated since 3.3, to be removed in 4.0.
     */
    public static function isIndexedArray(array $arr)
    {
        Deprecated::method(3.3, 'Use Arr::isIndexed() or Arr::isAssociative() instead.');

        foreach ($arr as $key => $val) {
            if ($key !== (int) $key) {
>>>>>>> 8b58b53c
                return false;
            }
        }

<<<<<<< HEAD
        return $empty;
=======
        return true;
>>>>>>> 8b58b53c
    }
}<|MERGE_RESOLUTION|>--- conflicted
+++ resolved
@@ -129,17 +129,6 @@
         return $output;
     }
 
-<<<<<<< HEAD
-    public static function isEmptyArray($input)
-    {
-        if (!is_array($input)) {
-            return false;
-        }
-        $empty = true;
-        foreach (new RecursiveIteratorIterator(new RecursiveArrayIterator($input), RecursiveIteratorIterator::LEAVES_ONLY) as $key => $value) {
-            $empty = (empty($value) && $value !== '0' && $value !== 0);
-            if (!$empty) {
-=======
     /**
      * @internal This may be removed at any point.
      *
@@ -177,91 +166,4 @@
 
         return $result;
     }
-
-    /**
-     * Make a simple array consisting of key=>value pairs, that can be used
-     * in select-boxes in forms.
-     *
-     * @param array  $array
-     * @param string $key
-     * @param string $value
-     *
-     * @return array
-     *
-     * @deprecated since 3.3, to be removed in 4.0. Use {@see array_column} or {@see Arr::column} instead.
-     */
-    public static function makeValuePairs($array, $key, $value)
-    {
-        Deprecated::method(3.3, 'Use array_column() or Arr::column() instead.');
-
-        if (!is_array($array)) {
-            return [];
-        }
-
-        return self::column($array, $value, $key);
-    }
-
-    /**
-     * This is the same as {@see array_replace_recursive}.
-     * Use that instead or the smarter {@see replaceRecursive}.
-     *
-     * @param array $array1
-     * @param array $array2
-     *
-     * @return array
-     *
-     * @deprecated since 3.3, to be removed in 4.0.
-     */
-    public static function mergeRecursiveDistinct(array &$array1, array &$array2)
-    {
-        Deprecated::method(3.3, 'Use array_replace_recursive() or Arr::replaceRecursive() instead.');
-
-        $merged = $array1;
-
-        foreach ($array2 as $key => &$value) {
-            // if $key = 'accept_file_types, don't merge.
-            if ($key == 'accept_file_types') {
-                $merged[$key] = $array2[$key];
-                continue;
-            }
-
-            if (is_array($value) && isset($merged[$key]) && is_array($merged[$key])) {
-                $merged[$key] = static::mergeRecursiveDistinct($merged[$key], $value);
-            } else {
-                $merged[$key] = $value;
-            }
-        }
-
-        return $merged;
-    }
-
-    /**
-     * Use {@see isIndexed} or {@see isAssociative} instead.
-     *
-     * This is the same as isIndexed but it does not check if
-     * array is zero-indexed and has sequential keys.
-     *
-     * @param array $arr
-     *
-     * @return boolean True if indexed, false if associative
-     *
-     * @deprecated since 3.3, to be removed in 4.0.
-     */
-    public static function isIndexedArray(array $arr)
-    {
-        Deprecated::method(3.3, 'Use Arr::isIndexed() or Arr::isAssociative() instead.');
-
-        foreach ($arr as $key => $val) {
-            if ($key !== (int) $key) {
->>>>>>> 8b58b53c
-                return false;
-            }
-        }
-
-<<<<<<< HEAD
-        return $empty;
-=======
-        return true;
->>>>>>> 8b58b53c
-    }
 }