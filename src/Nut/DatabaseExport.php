<?php

namespace Bolt\Nut;

use Bolt\Storage\Migration\Export;
use Symfony\Component\Console\Input\InputInterface;
use Symfony\Component\Console\Input\InputOption;
use Symfony\Component\Console\Output\OutputInterface;
use Symfony\Component\Console\Question\ConfirmationQuestion;

/**
 * Nut database exporter command.
 *
 * @author Gawain Lynch <gawain.lynch@gmail.com>
 */
class DatabaseExport extends BaseCommand
{
    /**
     * {@inheritdoc}
     */
    protected function configure()
    {
        $this
            ->setName('database:export')
            ->setDescription('Export the database records to a YAML or JSON file.')
            ->addOption('no-interaction', 'n', InputOption::VALUE_NONE, 'Do not ask for confirmation')
<<<<<<< HEAD
            ->addOption('contenttypes',   'c', InputOption::VALUE_REQUIRED | InputOption::VALUE_IS_ARRAY, 'One or more contenttypes to export records for.')
            ->addOption('file',           'f', InputOption::VALUE_OPTIONAL, 'A YAML or JSON file to use for export data. Must end with .yml, .yaml or .json')
            ->addOption('directory',      'd', InputOption::VALUE_OPTIONAL, 'A destination directory. The command will automatically generate filenames.')
=======
            ->addOption('contenttypes',   'c', InputOption::VALUE_REQUIRED | InputOption::VALUE_IS_ARRAY, 'One or more ContentTypes to export records for.')
            ->addOption('file',           'f', InputOption::VALUE_REQUIRED, 'A YAML or JSON file to use for export data. Must end with .yml, .yaml or .json')
>>>>>>> 92e5a7c4
        ;
    }

    /**
     * {@inheritdoc}
     */
    protected function execute(InputInterface $input, OutputInterface $output)
    {
        // Warn that this is experimental
        $this->io->warning('This command operates on the current database, taking a backup is advised before export.');

        // Check if export file can be created
        $file = $input->getOption('file');
        $directory = $input->getOption('directory');
        if (empty($file) && empty($directory)) {
            throw new \RuntimeException('One of the --file or --directory options is required.');
        }

        // See if we're going to continue
        if ($this->checkContinue($input) === false) {
            return 0;
        }

        // If we are using the directory option, then we create the file and verify.
        if (empty($file) && isset($directory)) {
            $prefix = date('YmdHis');
            $file = rtrim($directory, '/') . '/' . $prefix . '.yml';
        }

        // Get the Bolt Export migration object
        $export = new Export($this->app);

        // Check the file extension is valid and writeable
        $export
            ->setMigrationFiles($file)
            ->checkMigrationFilesValid(false)
            ->checkMigrationFilesExist('export')
            ->checkMigrationFilesWriteable()
            ->checkContenttypeValid($input->getOption('contenttypes'))
            ->exportContenttypesRecords()
        ;

        if (!$export->getError()) {
            $this->io->success('Database exported to ' . $file);

            return 0;
        }

        foreach ($export->getErrorMessages() as $error) {
            $this->io->writeln("<error>$error</error>");
        }

        $this->io->error('Aborting export!');

        return 1;
    }

    /**
     * Check to see if we should continue.
     *
     * @param InputInterface $input
     *
     * @return boolean
     */
    private function checkContinue(InputInterface $input)
    {
        if ($input->getOption('no-interaction')) {
            return true;
        }
        $question = new ConfirmationQuestion('<question>Are you sure you want to continue with the export?</question>');

        return $this->io->askQuestion($question);
    }
}<|MERGE_RESOLUTION|>--- conflicted
+++ resolved
@@ -24,14 +24,9 @@
             ->setName('database:export')
             ->setDescription('Export the database records to a YAML or JSON file.')
             ->addOption('no-interaction', 'n', InputOption::VALUE_NONE, 'Do not ask for confirmation')
-<<<<<<< HEAD
-            ->addOption('contenttypes',   'c', InputOption::VALUE_REQUIRED | InputOption::VALUE_IS_ARRAY, 'One or more contenttypes to export records for.')
+            ->addOption('contenttypes',   'c', InputOption::VALUE_REQUIRED | InputOption::VALUE_IS_ARRAY, 'One or more ContentTypes to export records for.')
             ->addOption('file',           'f', InputOption::VALUE_OPTIONAL, 'A YAML or JSON file to use for export data. Must end with .yml, .yaml or .json')
             ->addOption('directory',      'd', InputOption::VALUE_OPTIONAL, 'A destination directory. The command will automatically generate filenames.')
-=======
-            ->addOption('contenttypes',   'c', InputOption::VALUE_REQUIRED | InputOption::VALUE_IS_ARRAY, 'One or more ContentTypes to export records for.')
-            ->addOption('file',           'f', InputOption::VALUE_REQUIRED, 'A YAML or JSON file to use for export data. Must end with .yml, .yaml or .json')
->>>>>>> 92e5a7c4
         ;
     }
 
