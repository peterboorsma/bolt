<?php

namespace Bolt\Nut;

use Symfony\Component\Console\Input\InputInterface;
use Symfony\Component\Console\Output\OutputInterface;

/**
 * Nut command to run all available PHPUnit tests.
 */
class TestRunner extends BaseCommand
{
    /**
     * {@inheritdoc}
     */
    protected function configure()
    {
        $this
            ->setName('tests:run')
            ->setDescription('Runs all available tests')
        ;
    }

    /**
     * {@inheritdoc}
     */
    protected function execute(InputInterface $input, OutputInterface $output)
    {
        $this->io->title('Running PHPUnit Tests');
        $executable = null;
        if (is_file(dirname(dirname(__DIR__)) . '/vendor/bin/phpunit')) {
            // development install
            $executable = realpath(dirname(dirname(__DIR__)) . '/vendor/bin/phpunit');
        } elseif (is_file(dirname(dirname(dirname(dirname(__DIR__)))) . '/vendor/bin/phpunit')) {
            // composer install
            $executable = realpath(dirname(dirname(dirname(dirname(__DIR__)))) . '/vendor/bin/phpunit');
        } elseif (is_file(dirname(dirname(dirname(dirname(__DIR__)))) . '/vendor/phpunit/phpunit/phpunit.php')) {
            // perhaps no shortcut was made?
            $executable = 'php ' . realpath(dirname(dirname(dirname(dirname(__DIR__)))) . '/vendor/phpunit/phpunit/phpunit.php');
        } else {
            // check if phpunit is in the path
            $returnVal = shell_exec('which phpunit');
            if (!empty($returnVal)) {
                $executable = 'phpunit';
            }
        }

<<<<<<< HEAD
        if (is_null($executable)) {
            $this->io->error('No PHPUnit test runner found in the vendor dir or your path');

            return 1;
=======
        if ($executable === null) {
            $output->writeln('No PHPUnit test runner found in the vendor dir or your path');
        } else {
            $output->write(system($executable));
>>>>>>> 2b2196be
        }
        $result = system($executable);

        return $result ? 1 : 0;
    }
}<|MERGE_RESOLUTION|>--- conflicted
+++ resolved
@@ -45,17 +45,10 @@
             }
         }
 
-<<<<<<< HEAD
-        if (is_null($executable)) {
+        if ($executable === null) {
             $this->io->error('No PHPUnit test runner found in the vendor dir or your path');
 
             return 1;
-=======
-        if ($executable === null) {
-            $output->writeln('No PHPUnit test runner found in the vendor dir or your path');
-        } else {
-            $output->write(system($executable));
->>>>>>> 2b2196be
         }
         $result = system($executable);
 
