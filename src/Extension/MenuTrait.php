--- conflicted
+++ resolved
@@ -2,7 +2,6 @@
 
 namespace Bolt\Extension;
 
-use Bolt\Common\Deprecated;
 use Bolt\Menu\MenuEntry;
 use Pimple\Container;
 
@@ -36,28 +35,15 @@
     {
         $app = $this->getContainer();
 
-<<<<<<< HEAD
-        $app['menu.admin'] = $app->extend(
-            'menu.admin',
+        $app['menu.admin_builder'] = $app->extend(
+            'menu.admin_builder',
             function (MenuEntry $menus) {
-                if (!$menus->has('extensions')) {
+                if (!$menus->has('custom')) {
                     return $menus;
                 }
-=======
-        $app['menu.admin_builder'] = $app->share(
-            $app->extend(
-                'menu.admin_builder',
-                function (MenuEntry $menus) {
-                    if (!$menus->has('custom')) {
-                        return $menus;
-                    }
-
-                    /** @var MenuEntry $menus */
-                    $extendMenu = $menus->get('custom');
->>>>>>> b9b08614
 
                 /** @var MenuEntry $menus */
-                $extendMenu = $menus->get('extensions');
+                $extendMenu = $menus->get('custom');
 
                 foreach ($this->registerMenuEntries() as $menuEntry) {
                     if (!$menuEntry instanceof MenuEntry) {
