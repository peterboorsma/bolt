<?php

namespace Bolt\Extension;

<<<<<<< HEAD
=======
use Bolt\Common\Deprecated;
>>>>>>> d9522cfc
use Bolt\Menu\MenuEntry;
use Pimple\Container;

/**
 * Admin menu handling trait for an extension.
 *
 * @author Gawain Lynch <gawain.lynch@gmail.com>
 * @author Carson Full <carsonfull@gmail.com>
 */
trait MenuTrait
{
    /** @var MenuEntry[] */
    private $menuEntries;

    /**
     * Returns a list of menu entries to register.
     *
     * @return MenuEntry[]
     */
    protected function registerMenuEntries()
    {
        return [];
    }

    /**
     * Call this in register method.
     *
     * @internal
     */
    final protected function extendMenuService()
    {
        $app = $this->getContainer();

<<<<<<< HEAD
        $app['menu.admin'] = $app->extend(
            'menu.admin',
            function (MenuEntry $menus) {
                /** @var MenuEntry $menus */
                $extendMenu = $menus->get('extensions');
=======
        $app['menu.admin'] = $app->share(
            $app->extend(
                'menu.admin',
                function (MenuEntry $menus) {
                    if (!$menus->has('extensions')) {
                        return $menus;
                    }

                    /** @var MenuEntry $menus */
                    $extendMenu = $menus->get('extensions');
>>>>>>> d9522cfc

                foreach ($this->registerMenuEntries() as $menuEntry) {
                    if (!$menuEntry instanceof MenuEntry) {
                        throw new \InvalidArgumentException(sprintf(
                            '%s::registerMenuEntries() should return a list of Bolt\Menu\MenuEntry objects. Got: %s',
                            get_called_class(),
                            get_class($menuEntry)
                        ));
                    }

                    $extendMenu->add($menuEntry);
                }
                foreach ((array) $this->menuEntries as $menuEntry) {
                    $extendMenu->add($menuEntry);
                }

                return $menus;
            }
        );
    }

    /** @return Container */
    abstract protected function getContainer();
}<|MERGE_RESOLUTION|>--- conflicted
+++ resolved
@@ -2,10 +2,7 @@
 
 namespace Bolt\Extension;
 
-<<<<<<< HEAD
-=======
 use Bolt\Common\Deprecated;
->>>>>>> d9522cfc
 use Bolt\Menu\MenuEntry;
 use Pimple\Container;
 
@@ -39,24 +36,15 @@
     {
         $app = $this->getContainer();
 
-<<<<<<< HEAD
         $app['menu.admin'] = $app->extend(
             'menu.admin',
             function (MenuEntry $menus) {
+                if (!$menus->has('extensions')) {
+                    return $menus;
+                }
+
                 /** @var MenuEntry $menus */
                 $extendMenu = $menus->get('extensions');
-=======
-        $app['menu.admin'] = $app->share(
-            $app->extend(
-                'menu.admin',
-                function (MenuEntry $menus) {
-                    if (!$menus->has('extensions')) {
-                        return $menus;
-                    }
-
-                    /** @var MenuEntry $menus */
-                    $extendMenu = $menus->get('extensions');
->>>>>>> d9522cfc
 
                 foreach ($this->registerMenuEntries() as $menuEntry) {
                     if (!$menuEntry instanceof MenuEntry) {
