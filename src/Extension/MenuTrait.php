--- conflicted
+++ resolved
@@ -44,25 +44,14 @@
                     return $menus;
                 }
 
-<<<<<<< HEAD
                 /** @var MenuEntry $menus */
                 $extendMenu = $menus->get('custom');
-=======
-                    foreach ($this->registerMenuEntries() as $menuEntry) {
-                        if (!$menuEntry instanceof MenuEntry) {
-                            throw new \InvalidArgumentException(sprintf(
-                                '%s::registerMenuEntries() should return a list of Bolt\Menu\MenuEntry objects. Got: %s',
-                                static::class,
-                                get_class($menuEntry)
-                            ));
-                        }
->>>>>>> a644fe6b
 
                 foreach ($this->registerMenuEntries() as $menuEntry) {
                     if (!$menuEntry instanceof MenuEntry) {
                         throw new \InvalidArgumentException(sprintf(
                             '%s::registerMenuEntries() should return a list of Bolt\Menu\MenuEntry objects. Got: %s',
-                            get_called_class(),
+                            static::class,
                             get_class($menuEntry)
                         ));
                     }
