<?php

namespace Bolt\EventListener;

use Bolt;
use Bolt\Controller\Zone;
use Bolt\Filesystem\Exception\IOException;
use Bolt\Translation\Translator as Trans;
use Bolt\Twig\ArrayAccessSecurityProxy;
use Bolt\Version;
use Silex\Application;
use Symfony\Component\EventDispatcher\EventSubscriberInterface;
use Symfony\Component\HttpFoundation\RequestStack;
use Symfony\Component\HttpFoundation\Response;
use Symfony\Component\HttpKernel\Event\GetResponseEvent;
use Symfony\Component\HttpKernel\KernelEvents;

/**
 * Configuration checks at the start of the request cycle.
 *
 * This is a temporary solution to remove the configuration checks from
 * pre-request, until such time as configuration can be refactored.
 *
 * @internal Do not extend/call.
 *
 * @author Gawain Lynch <gawain.lynch@gmail.com>
 */
class ConfigListener implements EventSubscriberInterface
{
    /** @var Application */
    private $app;

    /**
     * Constructor.
     *
     * @param Application $app
     */
    public function __construct(Application $app)
    {
        $this->app = $app;
    }

    /**
     * Early functions.
     *
     * @param GetResponseEvent $event
     */
    public function onRequestEarly(GetResponseEvent $event)
    {
        $validator = $this->app['config.validator'];
        $response = $validator->checks();
        if ($response instanceof Response) {
            $event->setResponse($response);
        }
    }

    /**
     * Normal functions.
     *
     * @param GetResponseEvent $event
     *
     * @return null
     */
    public function onRequest(GetResponseEvent $event)
    {
        if (Zone::isBackend($event->getRequest())) {
            $this->setVersionChangeNotice();
        }

        // Twig globals
<<<<<<< HEAD
        $this->setGlobals(false);
=======
        $this->setGlobals();
>>>>>>> a17ad53b

        // Only cache if the config passes checks
        if ($this->app['config']->checkConfig() === false) {
            return null;
        }

        // Final thing we do, if we're still standing, is to save our
        // configuration to cache
        if (!$this->app['config']->get('general/caching/config')) {
            return null;
        }

        try {
            $this->app['config']->cacheConfig();
        } catch (IOException $e) {
            $response = $this->app['controller.exception']->genericException($e);
            $event->setResponse($response);
        }

        return null;
    }

    /**
     * {@inheritdoc}
     */
    public static function getSubscribedEvents()
    {
        return [
            KernelEvents::REQUEST => [
                ['onRequestEarly', Application::EARLY_EVENT],
                ['onRequest', 33], // Before routes determined. @see RouterListener::getSubscribedEvents
            ],
        ];
    }

    /**
     * If required set a notification of version change, for admin users.
     */
    private function setVersionChangeNotice()
    {
        if (!$this->app['config.environment']->hasVersionChange()) {
            return;
        }

        $notice = Trans::__(
            "Detected Bolt version change to <b>%VERSION%</b>, and the cache has been cleared. Please <a href=\"%URI%\">check the database</a>, if you haven't done so already.",
            [
                '%VERSION%' => Version::VERSION,
                '%URI%'     => $this->app['url_generator']->generate('dbcheck'),
            ]
        );
        $this->app['logger.system']->notice(strip_tags($notice), ['event' => 'config']);
        $this->app['logger.flash']->warning($notice);
    }

    /**
     * Get the parameters that will be used to update Bolt's registered Twig
     * globals.
     *
     * This is here as a transitory measure.
     */
    private function setGlobals()
    {
        /** @var \Twig_Environment $twig */
        $twig = $this->app['twig'];
        /** @var \Bolt\Config $config */
        $config = $this->app['config'];
        /** @var \Bolt\Users $users */
        $users = $this->app['users'];
        $zone = null;
        /** @var RequestStack $requestStack */
        $requestStack = $this->app['request_stack'];
        if ($request = $requestStack->getCurrentRequest()) {
            $zone = Zone::get($request);
        }

        // User calls can cause exceptions that block the exception handler
        try {
            /** @deprecated Deprecated since 3.0, to be removed in 4.0. */
            $usersVal = $users->getUsers();
            $usersCur = $users->getCurrentUser();

            $sandbox = $this->app['twig.extension.sandbox'];
            $usersVal = array_map(function ($user) use ($sandbox) {
                return new ArrayAccessSecurityProxy($user, $sandbox, 'User');
            }, $usersVal);
            $usersCur = new ArrayAccessSecurityProxy($usersCur, $sandbox, 'User');
        } catch (\Exception $e) {
            $usersVal = null;
            $usersCur = null;
        }

        $twig->addGlobal('frontend', $zone === Zone::FRONTEND);
        $twig->addGlobal('backend', $zone === Zone::BACKEND);
        $twig->addGlobal('async', $zone === Zone::ASYNC);
        $twig->addGlobal('theme', $config->get('theme'));
        $twig->addGlobal('user', $usersCur);
        $twig->addGlobal('users', $usersVal);
    }
}<|MERGE_RESOLUTION|>--- conflicted
+++ resolved
@@ -68,11 +68,7 @@
         }
 
         // Twig globals
-<<<<<<< HEAD
-        $this->setGlobals(false);
-=======
         $this->setGlobals();
->>>>>>> a17ad53b
 
         // Only cache if the config passes checks
         if ($this->app['config']->checkConfig() === false) {
