<?php

namespace Bolt;

use Bolt\Legacy\AppSingleton;
use Symfony\Component\HttpFoundation\RedirectResponse;
use Bolt\Helpers\Deprecated;
use Symfony\Component\HttpFoundation\Response;
use Symfony\Component\HttpKernel\Exception\HttpException;
use Symfony\Component\Routing\Generator\UrlGeneratorInterface;

/**
 * Class for Bolt's generic library functions.
 *
 * @deprecated Deprecated since 3.0, to be removed in 4.0.
 *
 * @author Gawain Lynch <gawain.lynch@gmail.com>
 */
class Library
{
    /**
     * Format a filesize like '10.3 KiB' or '2.5 MiB'.
     *
     * @param integer $size
     *
     * @return string
     */
    public static function formatFilesize($size)
    {
        if ($size > 1024 * 1024) {
            return sprintf('%0.2f MiB', ($size / 1024 / 1024));
        } elseif ($size > 1024) {
            return sprintf('%0.2f KiB', ($size / 1024));
        } else {
            return $size . ' B';
        }
    }

    /**
     * Convert a size string, such as 5M to bytes.
     *
     * @param string $size
     *
     * @return double
     */
    public static function filesizeToBytes($size)
    {
        $unit = preg_replace('/[^bkmgtpezy]/i', '', $size);
        $size = preg_replace('/[^0-9\.]/', '', $size);

        if ($unit) {
            return round($size * pow(1024, stripos('bkmgtpezy', $unit[0])));
        } else {
            return round($size);
        }
    }

    /**
     * Gets the extension (if any) of a filename.
     *
     * @deprecated Deprecated since 3.0, to be removed in 4.0.
     *
     * @param string $filename
     *
     * @return string
     */
    public static function getExtension($filename)
    {
        Deprecated::method(3.0, 'Use pathinfo() instead.');

        $pos = strrpos($filename, '.');
        if ($pos === false) {
            return '';
        } else {
            $ext = substr($filename, $pos + 1);

            return $ext;
        }
    }

    /**
     * Encodes a filename, for use in thumbnails, magnific popup, etc.
     *
     * @deprecated Deprecated since 3.0, to be removed in 4.0.
     *
     * @param string $filename
     *
     * @return string
     */
    public static function safeFilename($filename)
    {
        Deprecated::method(3.0);

        $filename = rawurlencode($filename); // Use 'rawurlencode', because we prefer '%20' over '+' for spaces.
        $filename = str_replace('%2F', '/', $filename);

        if (substr($filename, 0, 1) == '/') {
            $filename = substr($filename, 1);
        }

        return $filename;
    }

    /**
<<<<<<< HEAD
=======
     * Simple wrapper for $app['url_generator']->generate().
     *
     * @deprecated Deprecated since 3.0, to be removed in 4.0.
     *
     * @param string $path
     * @param array  $param
     * @param string $add
     *
     * @return string
     */
    public static function path($path, $param = [], $add = '')
    {
        Deprecated::method(3.0, UrlGeneratorInterface::class . '::generate');

        $app = AppSingleton::get();

        if (!empty($add) && $add[0] != '?') {
            $add = '?' . $add;
        }

        if (empty($param)) {
            $param = [];
        }

        return $app['url_generator']->generate($path, $param) . $add;
    }

    /**
     * Simple wrapper for $app->redirect($app['url_generator']->generate());.
     *
     * @deprecated Deprecated since 3.0, to be removed in 4.0.
     *
     * @param string $path
     * @param array  $param
     * @param string $add
     *
     * @return \Symfony\Component\HttpFoundation\RedirectResponse
     */
    public static function redirect($path, $param = [], $add = '')
    {
        Deprecated::method(3.0);

        return new RedirectResponse(self::path($path, $param, $add));
    }

    /**
     * Create a simple redirect to a page / path.
     *
     * @deprecated Deprecated since 3.0, to be removed in 4.0.
     *
     * @param string $path
     * @param bool   $abort
     *
     * @return string
     */
    public static function simpleredirect($path, $abort = false)
    {
        Deprecated::method(3.0);

        if (empty($path)) {
            $path = '/';
        }
        header("location: $path");
        echo "<p>Redirecting to <a href='$path'>$path</a>.</p>";
        echo "<script>window.setTimeout(function () { window.location='$path'; }, 500);</script>";
        if (!$abort) {
            return $path;
        }

        throw new HttpException(Response::HTTP_SEE_OTHER, "Redirecting to '$path'.");
    }

    /**
>>>>>>> 8b58b53c
     * Leniently decode a serialized compound data structure, detecting whether
     * it's dealing with JSON-encoded data or a PHP-serialized string.
     *
     * @param string $str
     * @param bool   $assoc
     *
     * @return mixed
     */
    public static function smartUnserialize($str, $assoc = true)
    {
        if ($str[0] === '{' || $str[0] === '[') {
            $data = json_decode($str, $assoc);
            if ($data !== false) {
                return $data;
            }
        } else {
            $data = unserialize($str);

            return $data;
        }
    }
}<|MERGE_RESOLUTION|>--- conflicted
+++ resolved
@@ -2,12 +2,7 @@
 
 namespace Bolt;
 
-use Bolt\Legacy\AppSingleton;
-use Symfony\Component\HttpFoundation\RedirectResponse;
 use Bolt\Helpers\Deprecated;
-use Symfony\Component\HttpFoundation\Response;
-use Symfony\Component\HttpKernel\Exception\HttpException;
-use Symfony\Component\Routing\Generator\UrlGeneratorInterface;
 
 /**
  * Class for Bolt's generic library functions.
@@ -102,82 +97,6 @@
     }
 
     /**
-<<<<<<< HEAD
-=======
-     * Simple wrapper for $app['url_generator']->generate().
-     *
-     * @deprecated Deprecated since 3.0, to be removed in 4.0.
-     *
-     * @param string $path
-     * @param array  $param
-     * @param string $add
-     *
-     * @return string
-     */
-    public static function path($path, $param = [], $add = '')
-    {
-        Deprecated::method(3.0, UrlGeneratorInterface::class . '::generate');
-
-        $app = AppSingleton::get();
-
-        if (!empty($add) && $add[0] != '?') {
-            $add = '?' . $add;
-        }
-
-        if (empty($param)) {
-            $param = [];
-        }
-
-        return $app['url_generator']->generate($path, $param) . $add;
-    }
-
-    /**
-     * Simple wrapper for $app->redirect($app['url_generator']->generate());.
-     *
-     * @deprecated Deprecated since 3.0, to be removed in 4.0.
-     *
-     * @param string $path
-     * @param array  $param
-     * @param string $add
-     *
-     * @return \Symfony\Component\HttpFoundation\RedirectResponse
-     */
-    public static function redirect($path, $param = [], $add = '')
-    {
-        Deprecated::method(3.0);
-
-        return new RedirectResponse(self::path($path, $param, $add));
-    }
-
-    /**
-     * Create a simple redirect to a page / path.
-     *
-     * @deprecated Deprecated since 3.0, to be removed in 4.0.
-     *
-     * @param string $path
-     * @param bool   $abort
-     *
-     * @return string
-     */
-    public static function simpleredirect($path, $abort = false)
-    {
-        Deprecated::method(3.0);
-
-        if (empty($path)) {
-            $path = '/';
-        }
-        header("location: $path");
-        echo "<p>Redirecting to <a href='$path'>$path</a>.</p>";
-        echo "<script>window.setTimeout(function () { window.location='$path'; }, 500);</script>";
-        if (!$abort) {
-            return $path;
-        }
-
-        throw new HttpException(Response::HTTP_SEE_OTHER, "Redirecting to '$path'.");
-    }
-
-    /**
->>>>>>> 8b58b53c
      * Leniently decode a serialized compound data structure, detecting whether
      * it's dealing with JSON-encoded data or a PHP-serialized string.
      *
