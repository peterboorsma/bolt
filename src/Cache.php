<?php

namespace Bolt;

use Bolt\Filesystem\AggregateFilesystemInterface;
use Bolt\Filesystem\Exception\IOException;
use Bolt\Filesystem\Handler\DirectoryInterface;
use Bolt\Filesystem\Handler\HandlerInterface;
use Bolt\Legacy\Deprecation;
use Doctrine\Common\Cache\FilesystemCache;

/**
 * Simple, file based cache for volatile data. Useful for storing non-vital
 * information like feeds, and other stuff that can be recovered easily.
 *
 * @author Bob den Otter <bob@twokings.nl>
 * @author Gawain Lynch <gawain.lynch@gmail.com>
 * @author Carson Full <carsonfull@gmail.com>
 */
class Cache extends FilesystemCache
{
    /** Max cache age. Default 10 minutes. */
    const DEFAULT_MAX_AGE = 600;
    /** Default cache file extension. */
    const EXTENSION = '.data';

    /** @var AggregateFilesystemInterface */
    private $filesystem;

    /**
     * Cache constructor.
     *
     * @param string                       $directory
     * @param string                       $extension
     * @param int                          $umask
     * @param AggregateFilesystemInterface $filesystem
     */
    public function __construct($directory, $extension = self::EXTENSION, $umask = 0002, AggregateFilesystemInterface $filesystem = null)
    {
        parent::__construct($directory, $extension, $umask);
        $this->filesystem = $filesystem;
    }

    /**
<<<<<<< HEAD
=======
     * @deprecated Deprecated since 3.0, to be removed in 4.0. Use flushAll() instead.
     */
    public function clearCache()
    {
        Deprecation::method(3.0, 'flushAll');

        $this->flushAll();

        return [
            'successfiles'   => 0,
            'failedfiles'    => 0,
            'failed'         => [],
            'successfolders' => 0,
            'failedfolders'  => 0,
            'log'            => '',
        ];
    }

    /**
>>>>>>> 2252e764
     * Clear the cache. Both the doctrine FilesystemCache, as well as twig and thumbnail temp files.
     *
     * @return bool
     */
    protected function doFlush()
    {
        // Clear Doctrine's folder.
        $result = parent::doFlush();

        if ($this->filesystem instanceof AggregateFilesystemInterface) {
            // Clear our own cache folder.
            $this->flushDirectory($this->filesystem->getFilesystem('cache')->getDir('/development'));
            $this->flushDirectory($this->filesystem->getFilesystem('cache')->getDir('/production'));
            $this->flushDirectory($this->filesystem->getFilesystem('cache')->getDir('/profiler'));

            // Clear the thumbs folder.
            $this->flushDirectory($this->filesystem->getFilesystem('web')->getDir('/thumbs'));
        }

        return $result;
    }

    /**
     * Helper function for doFlush().
     *
     * @param DirectoryInterface $directory
     */
    private function flushDirectory(DirectoryInterface $directory)
    {
        if (!$directory->exists()) {
            return;
        }

        $files = $directory->find()
            ->ignoreDotFiles()
            ->ignoreVCS()
        ;

        /** @var HandlerInterface $file */
        foreach ($files as $file) {
            try {
                $file->delete();
            } catch (IOException $e) {
            }
        }
    }
}<|MERGE_RESOLUTION|>--- conflicted
+++ resolved
@@ -42,28 +42,6 @@
     }
 
     /**
-<<<<<<< HEAD
-=======
-     * @deprecated Deprecated since 3.0, to be removed in 4.0. Use flushAll() instead.
-     */
-    public function clearCache()
-    {
-        Deprecation::method(3.0, 'flushAll');
-
-        $this->flushAll();
-
-        return [
-            'successfiles'   => 0,
-            'failedfiles'    => 0,
-            'failed'         => [],
-            'successfolders' => 0,
-            'failedfolders'  => 0,
-            'log'            => '',
-        ];
-    }
-
-    /**
->>>>>>> 2252e764
      * Clear the cache. Both the doctrine FilesystemCache, as well as twig and thumbnail temp files.
      *
      * @return bool
