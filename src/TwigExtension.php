<?php

namespace Bolt;

use Silex;
use Bolt\Library as Lib;
<<<<<<< HEAD
use Bolt\Helpers\String;
use Bolt\Helpers\Html;
use Bolt\Translation\Translation as Trans;
=======
use Bolt\Translation\Translator as Trans;
>>>>>>> 18fef487

/**
 * The class for Bolt' Twig tags, functions and filters.
 */
class TwigExtension extends \Twig_Extension
{
    public $order_on;
    public $order_ascending;
    public $order_ascending_secondary;
    public $order_on_secondary;
    /**
     * @var \Silex\Application
     */
    private $app;

    /**
     * @var bool
     */
    private $safe;

    public function __construct(Silex\Application $app, $safe = false)
    {
        $this->app = $app;
        $this->safe = $safe;
    }

    public function getName()
    {
        return 'Bolt';
    }

    public function getFunctions()
    {
        return array(
            new \Twig_SimpleFunction('print', array($this, 'printDump'), array('is_safe' => array('html'))), // Deprecated..
            new \Twig_SimpleFunction('dump', array($this, 'printDump'), array('is_safe' => array('html'))),
            new \Twig_SimpleFunction('backtrace', array($this, 'printBacktrace'), array('is_safe' => array('html'))),
            new \Twig_SimpleFunction('excerpt', array($this, 'excerpt'), array('is_safe' => array('html'))),
            new \Twig_SimpleFunction('trimtext', array($this, 'trim'), array('is_safe' => array('html'))), // Deprecated..
            new \Twig_SimpleFunction('markdown', array($this, 'markdown'), array('is_safe' => array('html'))),
            new \Twig_SimpleFunction('current', array($this, 'current')),
            new \Twig_SimpleFunction('token', array($this, 'token')),
            new \Twig_SimpleFunction('listtemplates', array($this, 'listTemplates')),
            new \Twig_SimpleFunction('listcontent', array($this, 'listContent')),
            new \Twig_SimpleFunction('htmllang', array($this, 'htmlLang')),
            new \Twig_SimpleFunction('pager', array($this, 'pager'), array('needs_environment' => true)),
            new \Twig_SimpleFunction('request', array($this, 'request')),
            new \Twig_SimpleFunction('debugbar', array($this, 'debugBar')),
            new \Twig_SimpleFunction('ismobileclient', array($this, 'isMobileClient')),
            new \Twig_SimpleFunction('menu', array($this, 'menu'), array('needs_environment' => true, 'is_safe' => array('html'))),
            new \Twig_SimpleFunction('randomquote', array($this, 'randomQuote'), array('is_safe' => array('html'))),
            new \Twig_SimpleFunction('widget', array($this, 'widget')),
            new \Twig_SimpleFunction('isallowed', array($this, 'isAllowed')),
            new \Twig_SimpleFunction('thumbnail', array($this, 'thumbnail')),
            new \Twig_SimpleFunction('image', array($this, 'image')),
            new \Twig_SimpleFunction('showimage', array($this, 'showImage'), array('is_safe' => array('html'))),
            new \Twig_SimpleFunction('fancybox', array($this, 'popup'), array('is_safe' => array('html'))), // "Fancybox" is deprecated.
            new \Twig_SimpleFunction('popup', array($this, 'popup'), array('is_safe' => array('html'))),
            new \Twig_SimpleFunction('first', array($this, 'first')),
            new \Twig_SimpleFunction('last', array($this, 'last')),
            new \Twig_SimpleFunction('__', array($this, 'trans'), array('is_safe' => array('html'))),
            new \Twig_SimpleFunction('redirect', array($this, 'redirect'), array('is_safe' => array('html'))),
            new \Twig_SimpleFunction('stackitems', array($this, 'stackItems')),
            new \Twig_SimpleFunction('stacked', array($this, 'stacked')),
            new \Twig_SimpleFunction('imageinfo', array($this, 'imageInfo')),
            new \Twig_SimpleFunction('file_exists', array($this, 'fileExists')),
            new \Twig_SimpleFunction('isChangelogEnabled', array($this, 'isChangelogEnabled'))
        );
    }

    public function getFilters()
    {
        return array(
            new \Twig_SimpleFilter('localdate', array($this, 'localeDateTime'), array('is_safe' => array('html'))),
            new \Twig_SimpleFilter('localedatetime', array($this, 'localeDateTime'), array('is_safe' => array('html'))), // Deprecated
            new \Twig_SimpleFilter('excerpt', array($this, 'excerpt'), array('is_safe' => array('html'))),
            new \Twig_SimpleFilter('trimtext', array($this, 'trim'), array('is_safe' => array('html'))), // Deprecated..
            new \Twig_SimpleFilter('markdown', array($this, 'markdown'), array('is_safe' => array('html'))),
            new \Twig_SimpleFilter('twig', array($this, 'twig'), array('is_safe' => array('html'))),
            new \Twig_SimpleFilter('tt', array($this, 'decorateTT'), array('is_safe' => array('html'))),
            new \Twig_SimpleFilter('ucfirst', array($this, 'ucfirst')),
            new \Twig_SimpleFilter('ymllink', array($this, 'ymllink'), array('is_safe' => array('html'))),
            new \Twig_SimpleFilter('slug', array($this, 'slug')),
            new \Twig_SimpleFilter('current', array($this, 'current')),
            new \Twig_SimpleFilter('thumbnail', array($this, 'thumbnail')),
            new \Twig_SimpleFilter('image', array($this, 'image')),
            new \Twig_SimpleFilter('showimage', array($this, 'showImage'), array('is_safe' => array('html'))),
            new \Twig_SimpleFilter('fancybox', array($this, 'popup'), array('is_safe' => array('html'))), // "Fancybox" is deprecated.
            new \Twig_SimpleFilter('popup', array($this, 'popup'), array('is_safe' => array('html'))),
            new \Twig_SimpleFilter('editable', array($this, 'editable'), array('is_safe' => array('html'))),
            new \Twig_SimpleFilter('order', array($this, 'order')),
            new \Twig_SimpleFilter('first', array($this, 'first')),
            new \Twig_SimpleFilter('last', array($this, 'last')),
            new \Twig_SimpleFilter('__', array($this, 'trans'), array('is_safe' => array('html'))),
            new \Twig_SimpleFilter('safestring', array($this, 'safeString'), array('is_safe' => array('html'))),
            new \Twig_SimpleFilter('imageinfo', array($this, 'imageInfo')),
            new \Twig_SimpleFilter('selectfield', array($this, 'selectField')),
            new \Twig_SimpleFilter('shuffle', array($this, 'shuffle')),
            new \Twig_SimpleFilter('json_decode', array($this, 'jsonDecode'))
        );
    }

    public function getTests()
    {
        return array(
            new \Twig_SimpleTest('json', array($this, 'testJson'))
        );
    }

    /**
     * Check if a file exists.
     *
     * @param  string $fn
     * @return bool
     */
    public function fileExists($fn)
    {
        if ($this->safe) {
            return false; // pretend we don't know anything about any files
        } else {
            return file_exists($fn);
        }
    }

    /**
     * Output pretty-printed arrays / objects.
     *
     * @see \Dumper::dump
     *
     * @param  mixed  $var
     * @return string
     */
    public function printDump($var)
    {
        if ($this->safe) {
            return '?';
        }
        if ($this->app['config']->get('general/debug')) {
            return \Dumper::dump($var, DUMPER_CAPTURE);
        } else {
            return '';
        }
    }

    /**
     * Output pretty-printed backtrace.
     *
     * @see \Dumper::backtrace
     *
     * @param  int    $depth
     * @internal param mixed $var
     * @return string
     */
    public function printBacktrace($depth = 15)
    {
        if ($this->safe) {
            return null;
        }
        if ($this->app['config']->get('general/debug')) {
            return \Dumper::backtrace($depth, true);
        } else {
            return '';
        }
    }

    /**
     * Returns the language value for in tags where the language attribute is
     * required. The _ in the locale will be replaced for -
     *
     * @return string
     */
    public function htmlLang()
    {
        $locale = $this->app['config']->get('general/locale');
        if ($locale == "") {
            // return fallback
            return 'en';
        }

        return str_replace("_", "-", $locale);
    }

    /**
     * Returns the date time in a particular format. Takes the locale into
     * account.
     * @param  string|\DateTime $dateTime
     * @param  string           $format
     * @return string           Formatted date and time
     */
    public function localeDateTime($dateTime, $format = "%B %e, %Y %H:%M")
    {
        if (!$dateTime instanceof \DateTime) {
            $dateTime = new \DateTime($dateTime);
        }

        // Check for Windows to find and replace the %e modifier correctly
        // @see: http://php.net/strftime
        if (strtoupper(substr(PHP_OS, 0, 3)) == 'WIN') {
            $format = preg_replace('#(?<!%)((?:%%)*)%e#', '\1%#d', $format);
        }

        // According to http://php.net/manual/en/function.setlocale.php manual
        // if the second parameter is "0", the locale setting is not affected,
        // only the current setting is returned.
        $result = setlocale(LC_ALL, 0);
        if ($result === false) {
            // This shouldn't occur, but.. Dude!
            // You ain't even got locale or English on your platform??
            // Various things we could do. We could fail miserably, but a more
            // graceful approach is to use the datetime to display a default
            // format
            $this->app['log']->add(
                "No valid locale detected. Fallback on DateTime active.",
                2
            );

            return $dateTime->format('Y-m-d H:i:s');
        } else {
            $timestamp = $dateTime->getTimestamp();

            return strftime($format, $timestamp);
        }
    }

    /**
     * Create an excerpt for the given content
     *
     * @param  string $content
     * @param  int    $length  Defaults to 200 characters
     * @return string Resulting excerpt
     */
    public function excerpt($content, $length = 200)
    {
        // If it's an content object, let the object handle it.
        if (is_object($content)) {
            if (method_exists($content, 'excerpt')) {
                return $content->excerpt($length);
            } else {
                $output = $content;
            }

        } elseif (is_array($content)) {
            // Assume it's an array, strip some common fields that we don't need, implode the rest..
            $stripKeys = array(
                    'id',
                    'slug',
                    'datecreated',
                    'datechanged',
                    'username',
                    'ownerid',
                    'title',
                    'contenttype',
                    'status',
                    'taxonomy',
                    );
            foreach ($stripKeys as $key) {
                unset($content[$key]);
            }
            $output = implode(" ", $content);

        } elseif (is_string($content)) {
            // otherwise we just use the string..
            $output = $content;

        } else {
            // Nope, got nothing..
            $output = "";
        }

        $output = str_replace(">", "> ", $output);
        $output = Html::trimText(strip_tags($output), $length);

        return $output;
    }


    /**
     * Trims the given string to a particular length. Deprecated, use excerpt
     * instead.
     *
     * @param  string $content
     * @param  int    $length  Defaults to 200
     * @return string Trimmed output
     *
     */
    public function trim($content, $length = 200)
    {
        return $this->excerpt($content);
    }


    /**
     * Create a link to edit a .yml file, if a filename is detected in the string. Mostly
     * for use in Flashbag messages, to allow easy editing.
     *
     * @param  string $str
     * @return string Resulting string
     */
    public function ymllink($str)
    {
        // There is absolutely no way anyone could possibly need this in a
        // "safe" context
        if ($this->safe) {
            return null;
        }

        if (preg_match("/ ([a-z0-9_-]+\.yml)/i", $str, $matches)) {
            $path = Lib::path('fileedit', array('file' => "app/config/" . $matches[1]));
            $link = sprintf(" <a href='%s'>%s</a>", $path, $matches[1]);
            $str = preg_replace("/ ([a-z0-9_-]+\.yml)/i", $link, $str);
        }

        return $str;
    }

    /**
     * Get an array with the dimensions of an image, together with its
     * aspectratio and some other info.
     *
     * @param  string $filename
     * @return array  Specifics
     */
    public function imageInfo($filename)
    {
        // This function is vulnerable to path traversal, so blocking it in
        // safe mode for now.
        if ($this->safe) {
            return null;
        }

        $fullpath = sprintf("%s/%s", $this->app['paths']['filespath'], $filename);

        if (!is_readable($fullpath) || !is_file($fullpath)) {
            return false;
        }

        $types = array(
            0 => 'unknown',
            1 => 'gif',
            2 => 'jpeg',
            3 => 'png',
            4 => 'swf',
            5 => 'psd',
            6 => 'bmp'
        );

        // Get the dimensions of the image
        $imagesize = getimagesize($fullpath);

        // Get the aspectratio
        if ($imagesize[1] > 0) {
            $ar = $imagesize[0] / $imagesize[1];
        } else {
            $ar = 0;
        }

        $info = array(
            'width' => $imagesize[0],
            'height' => $imagesize[1],
            'type' => $types[$imagesize[2]],
            'mime' => $imagesize['mime'],
            'aspectratio' => $ar,
            'filename' => $filename,
            'fullpath' => realpath($fullpath),
            'url' => str_replace("//", "/", $this->app['paths']['files'] . $filename)
        );

        // Landscape if aspectratio > 5:4
        $info['landscape'] = ($ar >= 1.25) ? true : false;

        // Portrait if aspectratio < 4:5
        $info['portrait'] = ($ar <= 0.8) ? true : false;

        // Square-ish, if neither portrait or landscape
        $info['square'] = !$info['landscape'] && !$info['portrait'];

        return $info;
    }

    /**
     * Return the 'sluggified' version of a string.
     *
     * @param $str string input value
     * @return string slug
     */
    public function slug($str)
    {
        $slug = String::slug($str);

        return $slug;
    }


    /**
     * Formats the given string as Markdown in HTML
     *
     * @param  string $content
     * @return string Markdown output
     */
    public function markdown($content)
    {
        // Parse the field as Markdown, return HTML
        $output = \ParsedownExtra::instance()->text($content);

        // Sanitize/clean the HTML.
        $maid = new \Maid\Maid(
            array(
                'output-format' => 'html',
                'allowed-tags' => array('html', 'head', 'body', 'section', 'div', 'p', 'br', 'hr', 's', 'u', 'strong', 'em', 'i', 'b', 'li', 'ul', 'ol', 'menu', 'blockquote', 'pre', 'code', 'tt', 'h1', 'h2', 'h3', 'h4', 'h5', 'h6', 'dd', 'dl', 'dh', 'table', 'tbody', 'thead', 'tfoot', 'th', 'td', 'tr', 'a', 'img'),
                'allowed-attribs' => array('id', 'class', 'name', 'value', 'href', 'src')
            )
        );
        $output = $maid->clean($output);

        return $output;
    }

    /**
     * Formats the given string as Twig in HTML
     *
     * Note: this is partially duplicating the template_from_string functionality:
     * http://twig.sensiolabs.org/doc/functions/template_from_string.html
     *
     * We can't use that functionality though, since it requires the Twig_Extension_StringLoader()
     * extension. If we would use that, when instantiating Twig, it screws up the rendering: Every
     * template that has a filename that doesn't exist will be rendered as literal string. This
     * _really_ messes up the 'cascading rendering' of our theme templates.
     *
     * @param $snippet
     * @param  array  $extravars
     * @internal param string $content
     * @return string Twig output
     */
    public function twig($snippet, $extravars = array())
    {
        return $this->app['safe_render']->render($snippet, $extravars);
    }

    public function decorateTT($str)
    {
        return Html::decorateTT($str);
    }

    /**
     * UCfirsts the given string.
     * @param  string $str;
     * @return string Same string where first character is in upper case
     */
    public function ucfirst($str)
    {
        return ucfirst($str);
    }

    /**
     * Sorts / orders items of an array
     *
     * @param  array  $array
     * @param  string $on
     * @param  string $on_secondary
     * @return array
     */
    public function order($array, $on, $on_secondary = '')
    {
        // Set the 'order_on' and 'order_ascending', taking into account things like '-datepublish'.
        list($this->order_on, $this->order_ascending) = $this->app['storage']->getSortOrder($on);

        // Set the secondary order, if any..
        if (!empty($on_secondary)) {
            list($this->order_on_secondary, $this->order_ascending_secondary) = $this->app['storage']->getSortOrder($on_secondary);
        } else {
            $this->order_on_secondary = false;
            $this->order_ascending_secondary = false;
        }

        uasort($array, array($this, "orderHelper"));

        return $array;
    }

    /**
     * Helper function for sorting an array of \Bolt\Content
     *
     * @param  \Bolt\Content|array $a
     * @param  \Bolt\Content|array $b
     * @return bool
     */
    private function orderHelper($a, $b)
    {
        $a_val = $a[$this->order_on];
        $b_val = $b[$this->order_on];

        // Check the primary sorting criterium..
        if ($a_val < $b_val) {
            return !$this->order_ascending;
        } elseif ($a_val > $b_val) {
            return $this->order_ascending;
        } else {
            // Primary criterium is the same. Use the secondary criterium, if it is set. Otherwise return 0.
            if (empty($this->order_on_secondary)) {
                return 0;
            }

            $a_val = $a[$this->order_on_secondary];
            $b_val = $b[$this->order_on_secondary];

            if ($a_val < $b_val) {
                return !$this->order_ascending_secondary;
            } elseif ($a_val > $b_val) {
                return $this->order_ascending_secondary;
            } else {
                // both criteria are the same. Whatever!
                return 0;
            }

        }
    }

    /**
     * Returns the first item of an array
     *
     * @param  array $array
     * @return mixed
     */
    public function first($array)
    {
        if (!is_array($array)) {
            return false;
        } else {
            return reset($array);
        }
    }

    /**
     * Returns the last item of an array
     *
     * @param  array $array
     * @return mixed
     */
    public function last($array)
    {
        if (!is_array($array)) {
            return false;
        } else {
            return end($array);
        }
    }

    /**
     * Returns true, if the given content is the current content.
     *
     * If we're on page/foo, and content is that page, you can use
     * {% is page|current %}class='active'{% endif %}
     *
     * @param  \Bolt\Content|array $content
     * @return bool                True if the given content is on the curent page.
     */
    public function current($content)
    {
        $route_params = $this->app['request']->get('_route_params');

        // If passed a string, and it is in the route..
        if (is_string($content) && in_array($content, $route_params)) {
            return true;
        }
        // special case for "home"
        if (empty($content) && empty($route_params)) {
            return true;
        }

        $linkToCheck  = false;

        if (is_array($content) && isset($content['link'])) {

            $linkToCheck = $content['link'];
        } elseif ($content instanceof \Bolt\Content) {

            $linkToCheck = $content->link();
        }

        $requestedUri    = explode('?', $this->app['request']->getRequestUri());

        $entrancePageUrl = $this->app['config']->get('general/homepage');
        $entrancePageUrl = (substr($entrancePageUrl, 0, 1) !== '/') ? '/' . $entrancePageUrl : $entrancePageUrl;

        // check against Request Uri
        if ($requestedUri[0] == $linkToCheck) {
            return true;
        }

        // check against entrance page url from general configuration
        if ('/' == $requestedUri[0] && $linkToCheck == $entrancePageUrl) {
            return true;
        }

        // No contenttypeslug or slug -> not 'current'
        if (empty($route_params['contenttypeslug']) || empty($route_params['slug'])) {
            return false;
        }

        // check against simple content.link
        if ("/" . $route_params['contenttypeslug'] . "/" . $route_params['slug'] == $linkToCheck) {
            return true;
        }

        // if the current requested page is for the same slug or singularslug..
        if (isset($content['contenttype']) &&
            ($route_params['contenttypeslug'] == $content['contenttype']['slug'] ||
                $route_params['contenttypeslug'] == $content['contenttype']['singular_slug'])
        ) {

            // .. and the slugs should match..
            if ($route_params['slug'] == $content['slug']) {
                return true;
            }
        }

        return false;
    }

    /**
     * Get a simple Anti-CSRF-like token.
     *
     * @see \Bolt\Users::getAntiCSRFToken()
     * @return string
     */
    public function token()
    {
        return $this->app['users']->getAntiCSRFToken();
    }

    /**
     * lists templates, optionally filtered by $filter.
     *
     * @param  string $filter
     * @return array  Sorted and possibly filtered templates
     */
    public function listTemplates($filter = "")
    {
        // No need to list templates in safe mode.
        if ($this->safe) {
            return null;
        }

        $files = array();

        $foldername = $this->app['paths']['themepath'];

        $d = dir($foldername);

        $ignored = array(".", "..", ".DS_Store", ".gitignore", ".htaccess");

        while (($file = $d->read()) !== false) {

            if (in_array($file, $ignored) || substr($file, 0, 2) == "._") {
                continue;
            }

            if (is_file($foldername . "/" . $file) && is_readable($foldername . "/" . $file)) {

                if (!empty($filter) && !fnmatch($filter, $file)) {
                    continue;
                }

                // Skip filenames that start with _
                if ($file[0] == "_") {
                    continue;
                }

                $files[$file] = $file;
            }
        }

        $d->close();
        // Make sure the files are sorted properly.
        ksort($files);

        return $files;
    }

    /**
     * Lists content of a specific contenttype, specifically for editing
     * relations in the backend.
     *
     * @param  string        $contenttype
     * @param  array         $relationoptions
     * @param  \Bolt\Content $content
     * @return string
     */
    public function listContent($contenttype, $relationoptions, $content)
    {
        // Just the relations for the current record, and just the current $contenttype.
        $current = isset($content->relation[$contenttype]) ? $content->relation[$contenttype] : null;

        // We actually only need the 'order' in options.
        $options = array();
        if (!empty($relationoptions['order'])) {
            $options['order'] = $relationoptions['order'];
            $options['limit'] = 10000;
            $options['hydrate'] = false;
        }

        // @todo Perhaps make something more lightweight for this?
        $results = $this->app['storage']->getContent($contenttype, $options);

        // Loop the array, set records in 'current' to have a 'selected' flag.
        if (!empty($current)) {
            foreach ($results as $key => $result) {
                if (in_array($result->id, $current)) {
                    $results[$key]['selected'] = true;
                } else {
                    $results[$key]['selected'] = false;
                }
            }
        }

        return $results;
    }

    /**
     * Output a simple pager, for paginated listing pages.
     *
     * @param  \Twig_Environment $env
     * @param  string            $pagerName
     * @param  int               $surr
     * @param  string            $template  The template to apply
     * @param  string            $class
     * @return string            The rendered pager HTML
     */
    public function pager(\Twig_Environment $env, $pagerName = '', $surr = 4, $template = '_sub_pager.twig', $class = '')
    {
        if ($this->app['storage']->isEmptyPager()) {
            // nothing to page..
            return '';
        }

        $pager = &$this->app['storage']->getPager();

        $thisPager = empty($pagerName) ? array_pop($pager) : $pager[$pagerName];

        $context = array(
            'pager' => $thisPager,
            'surr' => $surr, // TODO: rename to amountsurroundin, surroundamount, ...?
            'class' => $class,
        );

        /* Little hack to avoid doubling this function and having context without breaking frontend */
        if ($template == 'backend') {
            $context = array('context' => $context);
            $template = 'components/pager.twig';
        }

        return new \Twig_Markup($env->render($template, $context), 'utf-8');
    }

    /**
     * Return the requested parameter from $_REQUEST, $_GET or $_POST..
     *
     * @param  string $parameter    The parameter to get
     * @param  string $from         "GET", "POST", all the other falls back to REQUEST.
     * @param  bool   $stripslashes Apply stripslashes. Defaults to false.
     * @return mixed
     */
    public function request($parameter, $from = "", $stripslashes = false)
    {
        // Don't expose request in safe context
        if ($this->safe) {
            return null;
        }

        $from = strtoupper($from);

        if ($from == "GET") {
            $res = $this->app['request']->query->get($parameter, false);
        } elseif ($from == "POST") {
            $res = $this->app['request']->request->get($parameter, false);
        } else {
            $res = $this->app['request']->get($parameter, false);
        }

        if ($stripslashes) {
            $res = stripslashes($res);
        }

        return $res;
    }

    /**
     *  Switch the debugbar 'on' or 'off'. Note: this has no influence on the
     * 'debug' setting itself. When 'debug' is off, setting this to 'on', will
     * _not_ show the debugbar.
     *
     * @param boolean $value
     */
    public function debugBar($value)
    {
        // @todo Should we enforce boolean values by using a === comparator?
        // Make sure it's actually true or false;
        $value = ($value) ? true : false;

        $this->app['debugbar'] = $value;
    }

    /**
     * Helper function to make a path to an image thumbnail.
     *
     * @param  string     $filename Target filename
     * @param  string|int $width    Target width
     * @param  string|int $height   Target height
     * @param  string     $zoomcrop Zooming and cropping: Set to 'f(it)', 'b(orders)', 'r(esize)' or 'c(rop)'
     *                              Set width or height parameter to '0' for proportional scaling
     *                              Setting them to '' uses default values.
     * @return string     Thumbnail path
     */
    public function thumbnail($filename, $width = '', $height = '', $zoomcrop = 'crop')
    {
        if (!is_numeric($width)) {
            $thumbconf = $this->app['config']->get('general/thumbnails');
            $width = empty($thumbconf['default_thumbnail'][0]) ? 100 : $thumbconf['default_thumbnail'][0];
        }

        if (!is_numeric($height)) {
            $thumbconf = $this->app['config']->get('general/thumbnails');
            $height = empty($thumbconf['default_thumbnail'][1]) ? 100 : $thumbconf['default_thumbnail'][1];
        }

        switch ($zoomcrop) {
            case 'fit':
            case 'f':
                $scale = 'f';
                break;

            case 'resize':
            case 'r':
                $scale = 'r';
                break;

            case 'borders':
            case 'b':
                $scale = 'b';
                break;

            case 'crop':
            case 'c':
                $scale = 'c';
                break;

            default:
                $scale = !empty($thumbconf['cropping']) ? $thumbconf['cropping'] : 'c';
        }

        // After v1.5.1 we store image data as an array
        if (is_array($filename)) {
            $filename = $filename['file'];
        }

        $path = sprintf(
            '%sthumbs/%sx%s%s/%s',
            $this->app['paths']['root'],
            round($width),
            round($height),
            $scale,
            Lib::safeFilename($filename)
        );

        return $path;
    }

    /**
     * Helper function to show an image on a rendered page.
     *
     * example: {{ content.image|showimage(320, 240) }}
     * example: {{ showimage(content.image, 320, 240) }}
     *
     * @param  string $filename Image filename
     * @param  int    $width    Image width
     * @param  int    $height   Image height
     * @param  string $crop     Crop image string identifier
     * @return string HTML output
     */
    public function showImage($filename = "", $width = 100, $height = 100, $crop = "")
    {
        if (!empty($filename)) {

            $image = $this->thumbnail($filename, $width, $height, $crop);

            $output = sprintf('<img src="%s" width="%s" height="%s">', $image, $width, $height);

        } else {
            $output = "&nbsp;";
        }

        return $output;
    }

    /**
     * Helper function to wrap an image in a Magnific popup HTML tag, with thumbnail
     *
     * example: {{ content.image|popup(320, 240) }}
     * example: {{ popup(content.image, 320, 240) }}
     * example: {{ content.image|popup(width=320, height=240, title="My Image") }}
     *
     * Note: This function used to be called 'fancybox', but Fancybox was deprecated in favor
     * of the Magnific Popup library.
     *
     * @param  string $filename Image filename
     * @param  int    $width    Image width
     * @param  int    $height   Image height
     * @param  string $crop     Crop image string identifier
     * @param  string $title    Display title for image
     * @return string HTML output
     */
    public function popup($filename = "", $width = 100, $height = 100, $crop = "", $title = "")
    {
        if (!empty($filename)) {

            $thumbconf = $this->app['config']->get('general/thumbnails');

            $fullwidth = !empty($thumbconf['default_image'][0]) ? $thumbconf['default_image'][0] : 1000;
            $fullheight = !empty($thumbconf['default_image'][1]) ? $thumbconf['default_image'][1] : 800;

            $thumbnail = $this->thumbnail($filename, $width, $height, $crop);
            $large = $this->thumbnail($filename, $fullwidth, $fullheight, 'r');

            if (empty($title)) {
                $title = sprintf('%s: %s', Trans::__('Image'), $filename);
            }

            $output = sprintf(
                '<a href="%s" class="magnific" title="%s"><img src="%s" width="%s" height="%s"></a>',
                $large,
                $title,
                $thumbnail,
                $width,
                $height
            );

        } else {
            $output = "&nbsp;";
        }

        return $output;
    }

    /**
     * Helper function to make a path to an image.
     *
     * @param  string     $filename Target filename
     * @param  string|int $width    Target width
     * @param  string|int $height   Target height
     * @param  string     $crop     String identifier for cropped images
     * @return string     Image path
     */
    public function image($filename, $width = "", $height = "", $crop = "")
    {
        if ($width != "" || $height != "") {
            // You don't want the image, you just want a thumbnail.
            return $this->thumbnail($filename, $width, $height, $crop);
        }

        // After v1.5.1 we store image data as an array
        if (is_array($filename)) {
            $filename = $filename['file'];
        }

        $image = sprintf(
            "%sfiles/%s",
            $this->app['paths']['root'],
            Lib::safeFilename($filename)
        );

        return $image;
    }

    /**
     * Makes a piece of HTML editable
     *
     * @param  string $html  The HTML to be editable
     * @param \Bolt\Content The actual content
     * @param  string $field
     * @return string
     */
    public function editable($html, $content, $field)
    {
        // Editing content from within content? NOPE NOPE NOPE...
        if ($this->safe) {
            return null;
        }

        $contenttype = $content->contenttype['slug'];

        $output = sprintf(
            "<div class='Bolt-editable' data-id='%s' data-contenttype='%s' data-field='%s'>%s</div>",
            $content->id,
            $contenttype,
            $field,
            $html
        );

        return $output;
    }

    /**
     * Check if the page is viewed on a mobile device.
     *
     * @return boolean
     */
    public function isMobileClient()
    {
        if (preg_match(
            '/(android|blackberry|htc|iemobile|iphone|ipad|ipaq|ipod|nokia|playbook|smartphone)/i',
            $_SERVER['HTTP_USER_AGENT']
        )) {
            return true;
        } else {
            return false;
        }
    }

    /**
     * Output a menu.
     *
     * @param  \Twig_Environment $env
     * @param  string            $identifier Identifier for a particular menu
     * @param  string            $template   The template to use.
     * @param  array             $params     Extra parameters to pass on to the menu template.
     * @return null
     */
    public function menu(\Twig_Environment $env, $identifier = '', $template = '_sub_menu.twig', $params = array())
    {
        if ($this->safe) {
            return null;
        }

        $menus = $this->app['config']->get('menu');

        if (!empty($identifier) && isset($menus[$identifier])) {
            $name = strtolower($identifier);
            $menu = $menus[$identifier];
        } else {
            $name = strtolower(\utilphp\util::array_first_key($menus));
            $menu = \utilphp\util::array_first($menus);
        }

        // If the menu loaded is null, replace it with an empty array instead of
        // throwing an error.
        if (!is_array($menu)) {
            $menu = array();
        }

        $menu = $this->menuBuilder($menu);

        $twigvars = array(
            'name' => $name,
            'menu' => $menu
        );

        // If $params is not empty, merge it with twigvars.
        if (!empty($params) && is_array($params)) {
            $twigvars = $twigvars + $params;
        }

        return $env->render($template, $twigvars);
    }

    /**
     * Recursively scans the passed array to ensure everything gets the menuHelper() treatment.
     *
     * @param  array $menu
     * @return array
     */
    private function menuBuilder($menu)
    {
        foreach ($menu as $key => $item) {
            $menu[$key] = $this->menuHelper($item);
            if (isset($item['submenu'])) {
                    $menu[$key]['submenu'] = $this->menuBuilder($item['submenu']);
            }

        }

        return $menu;
    }

    /**
     * Updates a menu item to have at least a 'link' key.
     *
     * @param  array $item
     * @return array Keys 'link' and possibly 'label', 'title' and 'path'
     */
    private function menuHelper($item)
    {
        if (isset($item['submenu']) && is_array($item['submenu'])) {
            $item['submenu'] = $this->menuHelper($item['submenu']);
        }

        if (isset($item['path']) && $item['path'] == "homepage") {
            $item['link'] = $this->app['paths']['root'];
        } elseif (isset($item['route'])) {
            $param = empty($item['param']) ? array() : $item['param'];
            $add = empty($item['add']) ? '' : $item['add'];

            $item['link'] = Lib::path($item['route'], $param, $add);
        } elseif (isset($item['path'])) {
            // if the item is like 'content/1', get that content.
            if (preg_match('#^([a-z0-9_-]+)/([a-z0-9_-]+)$#i', $item['path'])) {
                $content = $this->app['storage']->getContent($item['path']);
            }

            if (!empty($content) && is_object($content) && get_class($content) == 'Bolt\Content') {
                // We have content.
                if (empty($item['label'])) {
                    $item['label'] = !empty($content->values['title']) ? $content->values['title'] : "";
                }
                if (empty($item['title'])) {
                    $item['title'] = !empty($content->values['subtitle']) ? $content->values['subtitle'] : "";
                }
                if (is_object($content)) {
                    $item['link'] = $content->link();
                }

                $item['record'] = $content;

            } else {
                // we assume the user links to this on purpose.
                $item['link'] = Lib::fixPath($this->app['paths']['root'] . $item['path']);
            }

        }

        return $item;
    }

    /**
     * Returns a random quote. Just for fun.
     *
     * @return string
     */
    public function randomQuote()
    {
        $quotes = array(
            "Complexity is your enemy. Any fool can make something complicated. It is hard to make something simple.#Richard Branson",
            "It takes a lot of effort to make things look effortless.#Mark Pilgrim",
            "Perfection is achieved, not when there is nothing more to add, but when there is nothing left to take away.#Antoine de Saint-Exupéry",
            "Everything should be made as simple as possible, but not simpler.#Albert Einstein",
            "Three Rules of Work: Out of clutter find simplicity; From discord find harmony; In the middle of difficulty lies opportunity.#Albert Einstein",
            "There is no greatness where there is not simplicity, goodness, and truth.#Leo Tolstoy",
            "Think simple as my old master used to say - meaning reduce the whole of its parts into the simplest terms, getting back to first principles.#Frank Lloyd Wright",
            "Simplicity is indeed often the sign of truth and a criterion of beauty.#Mahlon Hoagland",
            "Simplicity and repose are the qualities that measure the true value of any work of art.#Frank Lloyd Wright",
            "Nothing is true, but that which is simple.#Johann Wolfgang von Goethe",
            "There is a simplicity that exists on the far side of complexity, and there is a communication of sentiment and attitude not to be discovered by careful exegesis of a text.#Patrick Buchanan",
            "The simplest things are often the truest.#Richard Bach",
            "If you can't explain it to a six year old, you don't understand it yourself.#Albert Einstein",
            "One day I will find the right words, and they will be simple.#Jack Kerouac",
            "Simplicity is the ultimate sophistication.#Leonardo da Vinci",
            "Our life is frittered away by detail. Simplify, simplify.#Henry David Thoreau",
            "The simplest explanation is always the most likely.#Agatha Christie",
            "Truth is ever to be found in the simplicity, and not in the multiplicity and confusion of things.#Isaac Newton",
            "Simplicity is a great virtue but it requires hard work to achieve it and education to appreciate it. And to make matters worse: complexity sells better.#Edsger Wybe Dijkstra",
            "Focus and simplicity. Simple can be harder than complex: You have to work hard to get your thinking clean to make it simple. But it's worth it in the end because once you get there, you can move mountains.#Steve Jobs",
            "The ability to simplify means to eliminate the unnecessary so that the necessary may speak.#Hans Hofmann",
            "I've learned to keep things simple. Look at your choices, pick the best one, then go to work with all your heart.#Pat Riley",
            "A little simplification would be the first step toward rational living, I think.#Eleanor Roosevelt",
            "Making the simple complicated is commonplace; making the complicated simple, awesomely simple, that's creativity.#Charles Mingus",
            "Keep it simple, stupid.#Kelly Johnson"
        );

        $randomquote = explode("#", $quotes[array_rand($quotes, 1)]);

        $quote = sprintf("“%s”\n<cite>— %s</cite>", $randomquote[0], $randomquote[1]);

        return $quote;
    }

    /**
     * Renders a particular widget type on the given location.
     *
     *
     * @param  string $type     Widget type (e.g. 'dashboard')
     * @param  string $location CSS location (e.g. 'right_first')
     * @return null
     */
    public function widget($type = '', $location = '')
    {
        $this->app['extensions']->renderWidgetHolder($type, $location);

        return null;
    }

    /**
     * Check if a certain action is allowed for the current user (and possibly
     * content item).
     *
     * @param  string $what    Operation
     * @param  mixed  $content If specified, a Content item.
     * @return bool   True if allowed
     */
    public function isAllowed($what, $content = null)
    {
        $contenttype = null;
        $contentid = null;
        if ($content instanceof Content) {
            // It's a content record
            $contenttype = $content->contenttype;
            $contentid = $content['id'];
        } elseif (is_array($content)) {
            // It's a contenttype
            $contenttype = $content;
        } elseif (is_string($content)) {
            $contenttype = $content;
        }

        return $this->app['users']->isAllowed($what, $contenttype, $contentid);
    }

    /**
     * Translate using our __()
     *
     * @internal param string $content
     *
     * @return string translated content
     */
    public function trans()
    {
        $args = func_get_args();
        $num_args = func_num_args();
        switch ($num_args) {
            case 5:
                return Trans::__($args[0], $args[1], $args[2], $args[3], $args[4]);
            case 4:
                return Trans::__($args[0], $args[1], $args[2], $args[3]);
            case 3:
                return Trans::__($args[0], $args[1], $args[2]);
            case 2:
                return Trans::__($args[0], $args[1]);
            case 1:
                return Trans::__($args[0]);
        }

        return null;
    }

    /**
     * Return a 'safe string' version of a given string.
     *
     * @see function Bolt\Library::safeString()
     *
     * @param $str
     * @param  bool   $strict
     * @param  string $extrachars
     * @return string
     */
    public function safeString($str, $strict = false, $extrachars = "")
    {
        return String::makeSafe($str, $strict, $extrachars);
    }

    /**
     * Redirect the browser to another page.
     */
    public function redirect($path)
    {
        // Nope! We're not allowing user-supplied content to issue redirects.
        if ($this->safe) {
            return null;
        }

        Lib::simpleredirect($path);

        $result = $this->app->redirect($path);

        return $result;
    }

    /**
     * Return an array with the items on the stack
     *
     * @param  int    $amount
     * @param  string $type   type
     * @return array  An array of items
     */
    public function stackItems($amount = 20, $type = "")
    {
        $items = $this->app['stack']->listitems($amount, $type);

        return $items;
    }

    /**
     * Return whether or not an item is on the stack, and is stackable in the first place.
     *
     * @param $filename string filename
     * @return bool
     */
    public function stacked($filename)
    {
        $stacked = ( $this->app['stack']->isOnStack($filename) || !$this->app['stack']->isStackable($filename) );

        return $stacked;
    }

    /**
     * Return a selected field from a contentset
     *
     * @param  array $content   A Bolt record array
     * @param  mixed $fieldname Name of field (string), or array of names of
     *                          fields, to return from each record
     * @return array
     */
    public function selectField($content, $fieldname)
    {
        $retval = array('');
        foreach ($content as $c) {
            if (is_array($fieldname)) {
                $row = array();
                foreach ($fieldname as $fn) {
                    if (isset($c->values[$fn])) {
                        $row[] = $c->values[$fn];
                    } else {
                        $row[] = null;
                    }
                }
                $retval[] = $row;
            } else {
                if (isset($c->values[$fieldname])) {
                    $retval[] = $c->values[$fieldname];
                }
            }
        }

        return $retval;
    }

    /**
     * Randomly shuffle the contents of a passed array
     *
     * @param  array $array
     * @return array
     */
    public function shuffle($array)
    {
        if (is_array($array)) {
            shuffle($array);
        }

        return $array;
    }

    public function isChangelogEnabled()
    {
        return $this->app['config']->get('general/changelog/enabled');
    }

    /**
     * Test whether a passed string contains valid JSON.
     *
     * @param  string $string The string to test.
     * @return array  The JSON decoded array
     */
    public function testJson($string)
    {
        json_decode($string);

        return (json_last_error() == JSON_ERROR_NONE);
    }

    /**
     * JSON decodes a variable. Twig has a built-in json_encode filter, but no built-in
     * function to JSON decode a string. This functionality remedies that.
     *
     * @param  string $string The string to decode.
     * @return array  The JSON decoded array
     */
    public function jsonDecode($string)
    {
        return json_decode($string);
    }
}<|MERGE_RESOLUTION|>--- conflicted
+++ resolved
@@ -4,13 +4,9 @@
 
 use Silex;
 use Bolt\Library as Lib;
-<<<<<<< HEAD
 use Bolt\Helpers\String;
 use Bolt\Helpers\Html;
-use Bolt\Translation\Translation as Trans;
-=======
 use Bolt\Translation\Translator as Trans;
->>>>>>> 18fef487
 
 /**
  * The class for Bolt' Twig tags, functions and filters.
