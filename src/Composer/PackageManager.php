<?php

namespace Bolt\Composer;

use Bolt;
use Bolt\Composer\Package\Dependency;
use Bolt\Extension\ResolvedExtension;
use Bolt\Filesystem\Exception\ParseException;
use Bolt\Translation\Translator as Trans;
use Composer\CaBundle\CaBundle;
use Composer\Package\CompletePackageInterface;
use GuzzleHttp\Exception\ClientException;
use GuzzleHttp\Exception\RequestException;
use GuzzleHttp\Exception\ServerException;
use Silex\Application;

class PackageManager
{
    /** @var Application */
    protected $app;
    /** @var boolean */
    protected $started = false;
    /** @var boolean */
    protected $useSsl;

    /** @var array|null */
    private $json;
    /** @var string[] */
    private $messages = [];

    /**
     * Constructor.
     *
     * @param Application $app
     */
    public function __construct(Application $app)
    {
        $this->app = $app;

        $this->setup();
    }

    /**
     * Get the stored messages.
     *
     * @return string[]
     */
    public function getMessages()
    {
        return $this->messages;
    }

    /**
     * Return the output from the last IO.
     *
     * @return string
     */
    public function getOutput()
    {
        return $this->app['extend.action.io']->getOutput();
    }

    /**
     * Set up function.
     *
     * - Copy/update the installer event class
     * - Update the composer.json
     * - Test connection to the server
     */
    private function setup()
    {
        if ($this->started) {
            return;
        }

        if ($this->app['extend.writeable']) {
            // Do required JSON update/set up
            try {
                $this->updateJson();
            } catch (ParseException $e) {
                $this->app['logger.flash']->danger(Trans::__('Error reading extensions/composer.json file: %ERROR%', ['%ERROR%' => $e->getMessage()]));
                $this->started = false;

                return;
            }

            // Ping the extensions server to confirm connection
            $this->ping(true);
        }

        $this->started = true;
    }

    /**
     * Check if we can/should use SSL/TLS/HTTP2 or HTTP.
     *
     * @throws \Exception
     *
     * @return bool
     */
    public function useSsl()
    {
        if ($this->useSsl !== null) {
            return $this->useSsl;
        }

        if (!extension_loaded('openssl')) {
            return $this->useSsl = false;
        }

        if (!CaBundle::getSystemCaRootBundlePath($this->app['logger.system'])) {
            throw new \Exception('Unable to get system CA bundle, or the bundled Composer CA. Your system is badly misconfigured and there is nothing Bolt can do.');
        }

<<<<<<< HEAD
        try {
            \GuzzleHttp\default_ca_bundle();

            return $this->useSsl = true;
        } catch (\RuntimeException $e) {
            $this->messages[] = $e->getMessage();

            return $this->useSsl = false;
        }
=======
        return $this->useSsl = true;
>>>>>>> 251147a5
    }

    /**
     * Check for packages that need to be installed or updated.
     *
     * @return array
     */
    public function checkPackage()
    {
        return $this->app['extend.action']['check']->execute();
    }

    /**
     * Find which packages cause the given package to be installed.
     *
     * @param string $packageName
     * @param string $constraint
     *
     * @return Dependency[]|null
     */
    public function dependsPackage($packageName, $constraint)
    {
        return $this->app['extend.action']['depends']->execute($packageName, $constraint);
    }

    /**
     * Dump fresh autoloader.
     *
     * @return integer 0 on success or a positive error code on failure
     */
    public function dumpAutoload()
    {
        return $this->app['extend.action']['autoload']->execute();
    }

    /**
     * Install configured packages.
     *
     * @return integer 0 on success or a positive error code on failure
     */
    public function installPackages()
    {
        return $this->app['extend.action']['install']->execute();
    }

    /**
     * Find which packages prevent the given package from being installed.
     *
     * @param string $packageName
     * @param string $constraint
     *
     * @return Dependency[]|null
     */
    public function prohibitsPackage($packageName, $constraint)
    {
        return $this->app['extend.action']['prohibits']->execute($packageName, $constraint);
    }

    /**
     * Remove packages from the root install.
     *
     * @param $packages array Indexed array of package names to remove
     *
     * @return integer 0 on success or a positive error code on failure
     */
    public function removePackage(array $packages)
    {
        return $this->app['extend.action']['remove']->execute($packages);
    }

    /**
     * Require (install) packages.
     *
     * @param $packages array Associative array of package names/versions to remove
     *                        Format: ['name' => '', 'version' => '']
     *
     * @return integer 0 on success or a positive error code on failure
     */
    public function requirePackage(array $packages)
    {
        return $this->app['extend.action']['require']->execute($packages);
    }

    /**
     * Search for packages.
     *
     * @param $packages array Indexed array of package names to search
     *
     * @return array List of matching packages
     */
    public function searchPackage(array $packages)
    {
        return $this->app['extend.action']['search']->execute($packages);
    }

    /**
     * Show packages.
     *
     * @param string $target
     * @param string $package
     * @param string $version
     * @param bool   $root
     *
     * @return array
     */
    public function showPackage($target, $package = '', $version = '', $root = false)
    {
        return $this->app['extend.action']['show']->execute($target, $package, $version, $root);
    }

    /**
     * Update packages in the root install.
     *
     * @param  $packages array Indexed array of package names to update
     *
     * @return integer 0 on success or a positive error code on failure
     */
    public function updatePackage(array $packages)
    {
        return $this->app['extend.action']['update']->execute($packages);
    }

    /**
     * Initialise a new JSON file.
     *
     * @param string $file File to initialise
     * @param array  $data Data to be added as JSON parameter/value pairs
     */
    public function initJson($file, array $data = [])
    {
        $this->app['extend.manager.json']->init($file, $data);
    }

    /**
     * Get packages that a properly installed, pending installed and locally installed.
     *
     * @return PackageCollection
     */
    public function getAllPackages()
    {
        $collection = new PackageCollection();

        if ($this->started === false) {
            return $collection;
        }

        // Installed
        $installed = $this->app['extend.action']['show']->execute('installed');
        foreach ($installed as $composerPackage) {
            /** @var CompletePackageInterface $composerPackage */
            $composerPackage = $composerPackage['package'];
            $package = Package::createFromComposerPackage($composerPackage);
            $name = $package->getName();
            $extension = $this->app['extensions']->getResolved($name);

            // Handle non-Bolt packages
            if ($extension) {
                $title = $extension->getDisplayName();
                $constraint = $extension->getDescriptor()->getConstraint() ?: Bolt\Version::VERSION;
                $readme = $this->linkReadMe($extension);
                $config = $this->linkConfig($extension);
                $valid = $extension->isValid();
                $enabled = $extension->isEnabled();
            } else {
                $title = $name;
                $constraint = Bolt\Version::VERSION;
                $readme = null;
                $config = null;
                $valid = true;
                $enabled = true;
            }

            $package->setStatus('installed');
            $package->setTitle($title);
            $package->setReadmeLink($readme);
            $package->setConfigLink($config);
            $package->setRepositoryLink($composerPackage->getSourceUrl());
            $package->setConstraint($constraint);
            $package->setValid($valid);
            $package->setEnabled($enabled);

            $collection->add($package);
        }

        // Pending
        $requires = isset($this->json['require']) ? $this->json['require'] : [];
        foreach ($requires as $name => $version) {
            if ($collection->get($name)) {
                continue;
            }
            $package = new Package();
            $package->setStatus('pending');
            $package->setName($name);
            $package->setTitle($name);
            $package->setReadmeLink(null);
            $package->setConfigLink(null);
            $package->setVersion($version);
            $package->setType('unknown');
            $package->setDescription(Trans::__('general.phrase.not-installed-yet'));

            $collection->add($package);
        }

        return $collection;
    }

    /**
     * Return the URI for a package's readme.
     *
     * @param ResolvedExtension $extension
     *
     * @return string
     */
    private function linkReadMe(ResolvedExtension $extension)
    {
        return $this->app['url_generator']->generate('readme', [
            'extension' => $extension->getId(),
        ]);
    }

    /**
     * Return the URI for a package's config file edit window.
     *
     * @param ResolvedExtension $extension
     *
     * @return string
     */
    private function linkConfig(ResolvedExtension $extension)
    {
        $file = $this->app['filesystem']->getFile(strtolower("extensions_config://{$extension->getName()}.{$extension->getVendor()}.yml"));
        if ($file->exists()) {
            return $this->app['url_generator']->generate('fileedit', ['namespace' => $file->getMountPoint(), 'file' => $file->getPath()]);
        }

        return null;
    }

    /**
     * Set up Composer JSON file.
     */
    private function updateJson()
    {
        $this->json = $this->app['extend.manager.json']->update();
    }

    /**
     * Ping site to see if we have a valid connection and it is responding correctly.
     *
     * @param boolean $addQuery
     */
    private function ping($addQuery = false)
    {
        $uri = $this->app['extend.site'] . 'ping';
        $query = [];
        if ($this->app['request_stack']->getCurrentRequest() !== null) {
            $www = $this->app['request_stack']->getCurrentRequest()->server->get('SERVER_SOFTWARE', 'unknown');
        } else {
            $www = 'unknown';
        }
        if ($addQuery) {
            $query = [
                'bolt_ver'  => Bolt\Version::VERSION,
                'php'       => PHP_VERSION,
                'www'       => $www,
            ];
        }
        $this->app['extend.online'] = false;
        $guzzle = $this->app['guzzle.client'];

        try {
            $guzzle->head($uri, ['query' => $query, 'exceptions' => true, 'connect_timeout' => 10, 'timeout' => 30]);
            $this->app['extend.online'] = true;
        } catch (ClientException $e) {
            // Thrown for 400 level errors
            $this->messages[] = Trans::__(
                'page.extend.error-message-client',
                ['%errormessage%' => $e->getMessage()]
            );
        } catch (ServerException $e) {
            // Thrown for 500 level errors
            $this->messages[] = Trans::__(
                'page.extend.error-message-server',
                ['%errormessage%' => $e->getMessage()]
            );
        } catch (RequestException $e) {
            // Thrown for connection timeout, DNS errors, etc
            $this->messages[] = Trans::__(
                'page.extend.error-message-connection',
                ['%errormessage%' => $e->getMessage()]
            );
        } catch (\Exception $e) {
            // Catch all
            $this->messages[] = Trans::__(
                'page.extend.error-message-generic',
                ['%errormessage%' => $e->getMessage()]
            );
        }
    }
}<|MERGE_RESOLUTION|>--- conflicted
+++ resolved
@@ -112,19 +112,7 @@
             throw new \Exception('Unable to get system CA bundle, or the bundled Composer CA. Your system is badly misconfigured and there is nothing Bolt can do.');
         }
 
-<<<<<<< HEAD
-        try {
-            \GuzzleHttp\default_ca_bundle();
-
-            return $this->useSsl = true;
-        } catch (\RuntimeException $e) {
-            $this->messages[] = $e->getMessage();
-
-            return $this->useSsl = false;
-        }
-=======
         return $this->useSsl = true;
->>>>>>> 251147a5
     }
 
     /**
