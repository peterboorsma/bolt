<?php

namespace Bolt\Composer;

use Bolt;
use Bolt\Collection\Arr;
use Bolt\Filesystem\Exception\IOException;
use Bolt\Filesystem\Handler\JsonFile;
use Bolt\Translation\Translator as Trans;
use Silex\Application;
use Webmozart\PathUtil\Path;

/**
 * Composer JSON file manager class.
 *
 * @author Gawain Lynch <gawain.lynch@gmail.com>
 */
class JsonManager
{
    /** @var array */
    protected $messages = [];

    /** @var Application  */
    private $app;

    /**
     * Constructor.
     *
     * @param $app \Silex\Application
     */
    public function __construct(Application $app)
    {
        $this->app = $app;
    }

    /**
     * Initialise a JSON file at given location with optional data input.
     *
     * @param string $file
     * @param array  $data
     */
    public function init($file, array $data = null)
    {
        if ($data === null) {
            $data = $this->setJsonDefaults([]);
        }
        $this->app['filesystem']->write($file, json_encode($data, JSON_PRETTY_PRINT | JSON_UNESCAPED_SLASHES | JSON_UNESCAPED_UNICODE));
    }

    /**
     * Set up Composer JSON file.
     *
     * @return array|null
     */
    public function update()
    {
        /** @var \Bolt\Filesystem\Handler\JsonFile $jsonFile */
        $jsonFile = $this->app['filesystem']->get('extensions://composer.json', new JsonFile());

        if (!$jsonFile->exists()) {
            try {
                $this->init('extensions://composer.json');
            } catch (IOException $e) {
                $this->messages[] = Trans::__('page.extend.error-composer-json-not-readable');

                $this->app['extend.writeable'] = false;
                $this->app['extend.online'] = false;

                return null;
            }
        }

        $json = $jsonOrig = $jsonFile->parse();

        // Workaround Bolt 2.0 installs with "require": []
        if (isset($json['require']) && empty($json['require'])) {
            unset($json['require']);
        }

        $json = $this->setJsonDefaults($json);

        // Write out the file, but only if it's actually changed, and if it's writable.
        if ($json != $jsonOrig) {
            try {
                $jsonFile->dump($json);
            } catch (IOException $e) {
                $this->messages[] = Trans::__('page.extend.error-composer-json-not-writable');
            }
        }

        return $json;
    }

    /**
     * Enforce the default JSON settings.
     *
     * @param array $json
     *
     * @return array
     */
    private function setJsonDefaults(array $json)
    {
        $config = $this->app['config'];
        $pathResolver = $this->app['path_resolver'];

        $rootPath = $pathResolver->resolve('root');
        $extensionsPath = $pathResolver->resolve('extensions');
        $webPath = $pathResolver->resolve('web');
        $pathToRoot = Path::makeRelative($rootPath, $extensionsPath);
        $pathToWeb = Path::makeRelative($webPath, $extensionsPath);
        $pathToListeners = Path::makeRelative(__DIR__ . '/EventListener', $extensionsPath);
<<<<<<< HEAD
        $minimumStability = $this->app['config']->get('general/extensions/composer/minimum-stability', 'stable');
=======
        /** @deprecated Handle BC on 'stability' key until 4.0 */
        $minimumStability = $config->get('general/extensions/stability') ?: $config->get('general/extensions/composer/minimum-stability', 'stable');

        $config = $config->get('general/extensions/composer/config', []) + [
            'discard-changes'   => true,
            'preferred-install' => 'dist',
        ];
>>>>>>> 4fd557e0

        // Enforce standard settings
        $defaults = [
            'name'         => 'bolt/extensions',
            'description'  => 'Bolt extension installation interface',
            'license'      => 'MIT',
            'repositories' => [
                'packagist' => false,
                'bolt'      => [
                    'type' => 'composer',
                    'url'  => $this->app['extend.site'] . 'satis/',
                ],
            ],
            'minimum-stability' => $minimumStability,
            'prefer-stable'     => true,
            'config'            => $config,
            'provide' => [
                'bolt/bolt' => Bolt\Version::forComposer(),
            ],
            'extra' => [
                'bolt-web-path'  => $pathToWeb,
                'bolt-root-path' => $pathToRoot,
            ],
            'autoload' => [
                'psr-4' => [
                    'Bolt\\Composer\\EventListener\\' => $pathToListeners,
                ],
            ],
            'scripts' => [
                'post-autoload-dump'   => 'Bolt\\Composer\\EventListener\\PackageEventListener::dump',
                'post-package-install' => 'Bolt\\Composer\\EventListener\\PackageEventListener::handle',
                'post-package-update'  => 'Bolt\\Composer\\EventListener\\PackageEventListener::handle',
            ],
        ];
        $json = Arr::replaceRecursive($json, $defaults);
        ksort($json);

        return $json;
    }
}<|MERGE_RESOLUTION|>--- conflicted
+++ resolved
@@ -109,17 +109,11 @@
         $pathToRoot = Path::makeRelative($rootPath, $extensionsPath);
         $pathToWeb = Path::makeRelative($webPath, $extensionsPath);
         $pathToListeners = Path::makeRelative(__DIR__ . '/EventListener', $extensionsPath);
-<<<<<<< HEAD
         $minimumStability = $this->app['config']->get('general/extensions/composer/minimum-stability', 'stable');
-=======
-        /** @deprecated Handle BC on 'stability' key until 4.0 */
-        $minimumStability = $config->get('general/extensions/stability') ?: $config->get('general/extensions/composer/minimum-stability', 'stable');
-
         $config = $config->get('general/extensions/composer/config', []) + [
             'discard-changes'   => true,
             'preferred-install' => 'dist',
         ];
->>>>>>> 4fd557e0
 
         // Enforce standard settings
         $defaults = [
