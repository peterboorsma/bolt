<?php

namespace Bolt\Composer;

use Bolt;
use Bolt\Collection\Arr;
use Bolt\Filesystem\Exception\IOException;
use Bolt\Filesystem\Handler\JsonFile;
use Bolt\Translation\Translator as Trans;
use Silex\Application;
use Webmozart\PathUtil\Path;

/**
 * Composer JSON file manager class.
 *
 * @author Gawain Lynch <gawain.lynch@gmail.com>
 */
class JsonManager
{
    /** @var array */
    protected $messages = [];

    /** @var Application  */
    private $app;

    /**
     * Constructor.
     *
     * @param $app \Silex\Application
     */
    public function __construct(Application $app)
    {
        $this->app = $app;
    }

    /**
     * Initialise a JSON file at given location with optional data input.
     *
     * @param string $file
     * @param array  $data
     */
    public function init($file, array $data = null)
    {
        if ($data === null) {
            $data = $this->setJsonDefaults([]);
        }
        $this->app['filesystem']->write($file, json_encode($data, JSON_PRETTY_PRINT | JSON_UNESCAPED_SLASHES | JSON_UNESCAPED_UNICODE));
    }

    /**
     * Set up Composer JSON file.
     *
     * @return array|null
     */
    public function update()
    {
        /** @var \Bolt\Filesystem\Handler\JsonFile $jsonFile */
        $jsonFile = $this->app['filesystem']->get('extensions://composer.json', new JsonFile());

        if (!$jsonFile->exists()) {
            try {
                $this->init('extensions://composer.json');
            } catch (IOException $e) {
                $this->messages[] = Trans::__('page.extend.error-composer-json-not-readable');

                $this->app['extend.writeable'] = false;
                $this->app['extend.online'] = false;

                return null;
            }
        }

        $json = $jsonOrig = $jsonFile->parse();

        // Workaround Bolt 2.0 installs with "require": []
        if (isset($json['require']) && empty($json['require'])) {
            unset($json['require']);
        }

        $json = $this->setJsonDefaults($json);

        // Write out the file, but only if it's actually changed, and if it's writable.
        if ($json != $jsonOrig) {
            try {
                $jsonFile->dump($json);
            } catch (IOException $e) {
                $this->messages[] = Trans::__('page.extend.error-composer-json-not-writable');
            }
        }

        return $json;
    }

    /**
     * Enforce the default JSON settings.
     *
     * @param array $json
     *
     * @return array
     */
    private function setJsonDefaults(array $json)
    {
<<<<<<< HEAD
        $rootPath = $this->app['path_resolver']->resolve('root');
        $extensionsPath = $this->app['path_resolver']->resolve('extensions');
        $webPath = $this->app['path_resolver']->resolve('web');
=======
        $resources = $this->app['resources'];
        $config = $this->app['config'];

        $rootPath = $resources->getPath('root');
        $extensionsPath = $resources->getPath('extensions');
        $srcPath = $resources->getPath('src');
        $webPath = $resources->getPath('web');
>>>>>>> aa5d840c
        $pathToRoot = Path::makeRelative($rootPath, $extensionsPath);
        $pathToWeb = Path::makeRelative($webPath, $extensionsPath);
        $pathToListeners = Path::makeRelative(__DIR__ . '/EventListener', $extensionsPath);
        /** @deprecated Handle BC on 'stability' key until 4.0 */
        $minimumStability = $config->get('general/extensions/stability') ?: $config->get('general/extensions/composer/minimum-stability', 'stable');

        $config = $config->get('general/extensions/composer/config', []) + [
            'discard-changes'   => true,
            'preferred-install' => 'dist',
        ];

        // Enforce standard settings
        $defaults = [
            'name'         => 'bolt/extensions',
            'description'  => 'Bolt extension installation interface',
            'license'      => 'MIT',
            'repositories' => [
                'packagist' => false,
                'bolt'      => [
                    'type' => 'composer',
                    'url'  => $this->app['extend.site'] . 'satis/',
                ],
            ],
            'minimum-stability' => $minimumStability,
            'prefer-stable'     => true,
            'config'            => $config,
            'provide' => [
                'bolt/bolt' => Bolt\Version::forComposer(),
            ],
            'extra' => [
                'bolt-web-path'  => $pathToWeb,
                'bolt-root-path' => $pathToRoot,
            ],
            'autoload' => [
                'psr-4' => [
                    'Bolt\\Composer\\EventListener\\' => $pathToListeners,
                ],
            ],
            'scripts' => [
                'post-autoload-dump'   => 'Bolt\\Composer\\EventListener\\PackageEventListener::dump',
                'post-package-install' => 'Bolt\\Composer\\EventListener\\PackageEventListener::handle',
                'post-package-update'  => 'Bolt\\Composer\\EventListener\\PackageEventListener::handle',
            ],
        ];
        $json = Arr::replaceRecursive($json, $defaults);
        ksort($json);

        return $json;
    }
}<|MERGE_RESOLUTION|>--- conflicted
+++ resolved
@@ -100,19 +100,12 @@
      */
     private function setJsonDefaults(array $json)
     {
-<<<<<<< HEAD
-        $rootPath = $this->app['path_resolver']->resolve('root');
-        $extensionsPath = $this->app['path_resolver']->resolve('extensions');
-        $webPath = $this->app['path_resolver']->resolve('web');
-=======
-        $resources = $this->app['resources'];
         $config = $this->app['config'];
+        $pathResolver = $this->app['path_resolver'];
 
-        $rootPath = $resources->getPath('root');
-        $extensionsPath = $resources->getPath('extensions');
-        $srcPath = $resources->getPath('src');
-        $webPath = $resources->getPath('web');
->>>>>>> aa5d840c
+        $rootPath = $pathResolver->resolve('root');
+        $extensionsPath = $pathResolver->resolve('extensions');
+        $webPath = $pathResolver->resolve('web');
         $pathToRoot = Path::makeRelative($rootPath, $extensionsPath);
         $pathToWeb = Path::makeRelative($webPath, $extensionsPath);
         $pathToListeners = Path::makeRelative(__DIR__ . '/EventListener', $extensionsPath);
