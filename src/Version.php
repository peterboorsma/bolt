<?php

namespace Bolt;

/**
 * Bolt's current version.
 *
 * @author Carson Full <carsonfull@gmail.com>
 */
final class Version
{
    /**
     * Bolt's version constant.
     *
     * This should take the form of:
     *   x.y.z [[alpha|beta|RC|patch] n]
     *
     * e.g. versions for:
     *   Stable      — 3.0.0
     *   Development — 3.1.0 alpha 1
     */
<<<<<<< HEAD
    const VERSION = '3.4.0 alpha 8';
=======
    const VERSION = '3.3.0 beta 5';
>>>>>>> dac282db

    /**
     * Whether this release is a stable one.
     *
     * @return bool
     */
    public static function isStable()
    {
        return (bool) preg_match('/^[0-9\.]+$/', static::VERSION);
    }

    /**
     * Compares a semantic version (x.y.z) against Bolt's version, given a
     * specified comparison operator.
     *
     * Note 1:
     * Be sure to include the `.z` number in the version given, as
     * omitting it can give inconsistent results.
     *
     * e.g. If the version of Bolt was '3.2.0' (or greater), then:
     *     `Version::compare('3.2', '>=');`
     * is NOT equal to, or greater than, Bolt's version.
     *
     * Note 2:
     * Pre-release versions, such as 3.2.0-beta1, are considered lower
     * than their final release counterparts (like 2.3.0). As you may notice,
     * the difference being that Bolt '3.2.0-beta1' is considered LOWER than
     * the `compare($version)` value of '3.2.0'.
     *
     * e.g. If the version of Bolt was '3.2.0 beta 1', then:
     *     `Version::compare('3.2.0', '>=');`
     * is equal to, or greater than, Bolt's version.
     *
     * @see http://semver.org/ For an explanation on semantic versioning.
     * @see http://php.net/manual/en/function.version-compare.php#refsect1-function.version-compare-notes Notes on version_compare
     *
     * @param string $version  The version to compare.
     * @param string $operator The comparison operator: <, <=, >, >=, ==, !=
     *
     * @return bool Whether the comparison succeeded.
     */
    public static function compare($version, $operator)
    {
        $currentVersion = str_replace(' ', '', strtolower(static::VERSION));
        $version = str_replace(' ', '', strtolower($version));

        return version_compare($version, $currentVersion, $operator);
    }

    /**
     * Returns a version formatted for composer.
     *
     * @return string
     */
    public static function forComposer()
    {
        if (strpos(static::VERSION, ' ') === false) {
            return static::VERSION;
        }

        $version = explode(' ', static::VERSION, 2);

        return $version[0];
    }

    /**
     * @deprecated since 3.0, to be removed in 4.0.
     *
     * @return string|null
     */
    public static function name()
    {
        if (strpos(static::VERSION, ' ') === false) {
            return null;
        }

        return explode(' ', static::VERSION)[1];
    }

    /**
     * Must not be instantiated.
     */
    private function __construct()
    {
    }
}<|MERGE_RESOLUTION|>--- conflicted
+++ resolved
@@ -19,11 +19,7 @@
      *   Stable      — 3.0.0
      *   Development — 3.1.0 alpha 1
      */
-<<<<<<< HEAD
     const VERSION = '3.4.0 alpha 8';
-=======
-    const VERSION = '3.3.0 beta 5';
->>>>>>> dac282db
 
     /**
      * Whether this release is a stable one.
