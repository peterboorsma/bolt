<?php

namespace Bolt;

/**
 * Bolt's current version.
 *
 * @author Carson Full <carsonfull@gmail.com>
 */
final class Version
{
    /**
     * Bolt's version constant.
     *
     * This should take the form of:
     *   x.y.z [[alpha|beta|RC|patch] n]
     *
     * e.g. versions for:
     *   Stable      — 3.0.0
     *   Development — 3.1.0 alpha 1
     */
<<<<<<< HEAD
    const VERSION = '3.3.0 beta 5';
=======
    const VERSION = '3.2.10';
>>>>>>> 9eedc8a7

    /**
     * Whether this release is a stable one.
     *
     * @return bool
     */
    public static function isStable()
    {
        return (bool) preg_match('/^[0-9\.]+$/', static::VERSION);
    }

    /**
     * Compares a semantic version (x.y.z) against Bolt's version, given a
     * specified comparison operator.
     *
     * Note 1:
     * Be sure to include the `.z` number in the version given, as
     * omitting it can give inconsistent results.
     *
     * e.g. If the version of Bolt was '3.2.0' (or greater), then:
     *     `Version::compare('3.2', '>=');`
     * is NOT equal to, or greater than, Bolt's version.
     *
     * Note 2:
     * Pre-release versions, such as 3.2.0-beta1, are considered lower
     * than their final release counterparts (like 2.3.0). As you may notice,
     * the difference being that Bolt '3.2.0-beta1' is considered LOWER than
     * the `compare($version)` value of '3.2.0'.
     *
     * e.g. If the version of Bolt was '3.2.0 beta 1', then:
     *     `Version::compare('3.2.0', '>=');`
     * is equal to, or greater than, Bolt's version.
     *
     * @see http://semver.org/ For an explanation on semantic versioning.
     * @see http://php.net/manual/en/function.version-compare.php#refsect1-function.version-compare-notes Notes on version_compare
     *
     * @param string $version  The version to compare.
     * @param string $operator The comparison operator: <, <=, >, >=, ==, !=
     *
     * @return bool Whether the comparison succeeded.
     */
    public static function compare($version, $operator)
    {
        $currentVersion = str_replace(' ', '', strtolower(static::VERSION));
        $version = str_replace(' ', '', strtolower($version));

        return version_compare($version, $currentVersion, $operator);
    }

    /**
     * Returns a version formatted for composer.
     *
     * @return string
     */
    public static function forComposer()
    {
        if (strpos(static::VERSION, ' ') === false) {
            return static::VERSION;
        }

        $version = explode(' ', static::VERSION, 2);

        return $version[0];
    }

    /**
     * @deprecated since 3.0, to be removed in 4.0.
     *
     * @return string|null
     */
    public static function name()
    {
        if (strpos(static::VERSION, ' ') === false) {
            return null;
        }

        return explode(' ', static::VERSION)[1];
    }

    /**
     * Must not be instantiated.
     */
    private function __construct()
    {
    }
}<|MERGE_RESOLUTION|>--- conflicted
+++ resolved
@@ -19,11 +19,7 @@
      *   Stable      — 3.0.0
      *   Development — 3.1.0 alpha 1
      */
-<<<<<<< HEAD
     const VERSION = '3.3.0 beta 5';
-=======
-    const VERSION = '3.2.10';
->>>>>>> 9eedc8a7
 
     /**
      * Whether this release is a stable one.
