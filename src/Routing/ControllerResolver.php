--- conflicted
+++ resolved
@@ -2,11 +2,8 @@
 
 namespace Bolt\Routing;
 
-<<<<<<< HEAD
 use Bolt\Extension\ExtensionInterface;
-=======
 use Bolt\Helpers\Deprecated;
->>>>>>> 60a37478
 use Silex;
 
 /**
@@ -27,13 +24,9 @@
     protected function instantiateController($class)
     {
         $refCls = new \ReflectionClass($class);
-<<<<<<< HEAD
         if ($refCls->implementsInterface(ExtensionInterface::class)) {
-=======
-        if ($refCls->implementsInterface('\Bolt\Extension\ExtensionInterface')) {
             Deprecated::warn('Using Extension class name', 3.3, 'Use controller object in route definition or make the controller a service and use the service name instead.');
 
->>>>>>> 60a37478
             /** @var \Bolt\Extension\ResolvedExtension[] $extensions */
             $extensions = $this->app['extensions']->all();
 
