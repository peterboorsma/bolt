--- conflicted
+++ resolved
@@ -7,10 +7,9 @@
 use Bolt\Menu\Builder;
 use Bolt\Menu\MenuBuilder;
 use Bolt\Menu\MenuEntry;
+use Bolt\Menu\Resolver;
 use Pimple\Container;
 use Pimple\ServiceProviderInterface;
-use Bolt\Menu\Resolver;
-use Silex\Application;
 use Symfony\Component\Stopwatch\Stopwatch;
 
 class MenuServiceProvider implements ServiceProviderInterface
@@ -29,36 +28,12 @@
         /**
          * @internal Backwards compatibility not guaranteed on this provider presently.
          */
-<<<<<<< HEAD
-        $app['menu.admin'] = function ($app) {
-            // This service should not be invoked until request cycle since it depends
-            // on url generation and request base path. Probably should be refactored somehow.
-=======
         $app['menu.admin_builder'] = function ($app) {
->>>>>>> b9b08614
             $baseUrl = '';
             if (($request = $app['request_stack']->getCurrentRequest()) !== null) {
                 $baseUrl = $request->getBasePath();
             }
             $baseUrl .= '/' . trim($app['controller.backend.mount_prefix'], '/');
-<<<<<<< HEAD
-
-            $rootEntry = MenuEntry::createRoot($app['url_generator'], $baseUrl);
-            $token = $app['session']->get('authentication');
-            if (!$token instanceof Token) {
-                return $rootEntry;
-            }
-            $user = $token->getUser();
-
-            /** @var Stopwatch $watch */
-            $watch = $app['stopwatch'];
-
-            // ~ 1 ms
-            $watch->start('menu.build.admin');
-            $builder = new Builder\AdminMenu();
-            $builder->build($rootEntry);
-            $watch->stop('menu.build.admin');
-=======
 
             $rootEntry = MenuEntry::createRoot($app['url_generator'], $baseUrl);
 
@@ -75,26 +50,17 @@
         /**
          * @internal Backwards compatibility not guaranteed on this provider presently.
          */
-        $app['menu.admin'] = $app->share(
-            function ($app) {
-                $token = $app['session']->get('authentication');
-                if (!$token instanceof Token) {
-                    return MenuEntry::create('root');
-                }
-                $user = $token->getUser();
+        $app['menu.admin'] = function ($app) {
+            $token = $app['session']->get('authentication');
+            if (!$token instanceof Token) {
+                return MenuEntry::create('root');
+            }
+            $user = $token->getUser();
 
-                /** @var Stopwatch $watch */
-                $watch = $app['stopwatch'];
-                $rootEntry = $app['menu.admin_builder'];
-                $contentTypes = Bag::from($app['config']->get('contenttypes'));
->>>>>>> b9b08614
-
-            // ~ 2 ms
-            $watch->start('menu.build.admin_content');
-            $contentTypes = Bag::fromRecursive($app['config']->get('contenttypes'));
-            $builder = new Builder\AdminContent($contentTypes);
-            $builder->build($rootEntry);
-            $watch->stop('menu.build.admin_content');
+            /** @var Stopwatch $watch */
+            $watch = $app['stopwatch'];
+            $rootEntry = $app['menu.admin_builder'];
+            $contentTypes = Bag::from($app['config']->get('contenttypes'));
 
             // ~ 100 ms
             $watch->start('menu.resolve.recent');
