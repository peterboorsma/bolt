<?php

namespace Bolt\Provider;

use Bolt\Configuration\ConfigurationValueProxy;
use Bolt\EventListener\StorageEventListener;
use Bolt\Legacy\Storage;
use Bolt\Storage\Collection;
use Bolt\Storage\ContentLegacyService;
use Bolt\Storage\ContentRequest;
use Bolt\Storage\Entity;
use Bolt\Storage\EntityManager;
use Bolt\Storage\EventProcessor;
use Bolt\Storage\Field;
use Bolt\Storage\FieldManager;
use Bolt\Storage\LazyEntityManager;
use Bolt\Storage\Mapping\MetadataDriver;
use Bolt\Storage\NamingStrategy;
use Bolt\Storage\Repository;
use Pimple\Container;
use Pimple\ServiceProviderInterface;
use Silex\Api\BootableProviderInterface;
use Silex\Application;

class StorageServiceProvider implements ServiceProviderInterface, BootableProviderInterface
{
    public function register(Container $app)
    {
        $app['storage.legacy'] = function ($app) {
            return new Storage($app);
        };

        $app['storage.legacy_service'] = function ($app) {
            return new ContentLegacyService($app);
        };

        $app['storage.lazy'] = function ($app) {
            return new LazyEntityManager(
                function () use ($app) {
                    return $app['storage'];
                }
            );
        };

        $app['storage'] = function ($app) {
            $storage = new EntityManager(
                $app['db'],
                $app['dispatcher'],
                $app['storage.metadata'],
                $app['logger.system']
            );
            $storage->setLegacyService($app['storage.legacy_service']);
            $storage->setLegacyStorage($app['storage.legacy']);
            $storage->setEntityBuilder($app['storage.entity_builder']);
            $storage->setFieldManager($app['storage.field_manager']);
            $storage->setCollectionManager($app['storage.collection_manager']);

            foreach ($app['storage.repositories'] as $entity => $repo) {
                $storage->setRepository($entity, $repo);
            }

            $storage->setDefaultRepositoryFactory($app['storage.content_repository']);

            return $storage;
        };

        $app['storage.content_repository'] = $app->protect(
            function ($classMetadata) use ($app) {
                $repoClass = $app['storage.repository.default'];
                /** @var Repository\ContentRepository $repo */
                $repo = new $repoClass($app['storage'], $classMetadata);

                return $repo;
            }
        );

        $app['storage.field_sanitiser'] = function ($app) {
            $allowedTags = $app['config']->get('general/htmlcleaner/allowed_tags', []);
            $allowedAttributes = $app['config']->get('general/htmlcleaner/allowed_attributes', []);
            $allowedWyswig = $app['config']->get('general/wysiwyg', []);

            return new Field\Sanitiser\Sanitiser($allowedTags, $allowedAttributes, $allowedWyswig);
        };

        $app['storage.field_manager'] = function ($app) {
            $manager = new FieldManager($app['storage.typemap'], $app['config'], $app['storage.field_sanitiser']);

            foreach ($app['storage.typemap'] as $field) {
                if (isset($app[$field])) {
                    $manager->setHandler($field, $app[$field]);
                }
            }

            return $manager;
        };

        // This uses a class name as the field types can optionally be injected
        // as services but the field manager only knows the class name, so we
        // use this to look up if there ss a service registered
        $app[Field\Type\TemplateFieldsType::class] = $app->protect(
            function ($mapping) use ($app) {
                $field = new Field\Type\TemplateFieldsType(
                    $mapping,
                    $app['storage'],
                    $app['templatechooser'],
                    $app['twig']
                );

                return $field;
            }
        );

        $app['storage.entity_builder'] = function ($app) {
            $builder = new Entity\Builder($app['storage.metadata'], $app['storage.field_manager']);

            return $builder;
        };

        $app['storage.repository.default'] = Repository\ContentRepository::class;

        $app['storage.typemap'] = [
            'Doctrine\DBAL\Types\StringType'   => Field\Type\TextType::class,
            'Doctrine\DBAL\Types\IntegerType'  => Field\Type\IntegerType::class,
            'Doctrine\DBAL\Types\FloatType'    => Field\Type\FloatType::class,
            'Doctrine\DBAL\Types\TextType'     => Field\Type\TextAreaType::class,
            'Doctrine\DBAL\Types\DateType'     => Field\Type\DateType::class,
            'Doctrine\DBAL\Types\DateTimeType' => Field\Type\DateTimeType::class,
            'block'                            => Field\Type\BlockType::class,
            'checkbox'                         => Field\Type\CheckboxType::class,
            'date'                             => Field\Type\DateType::class,
            'datetime'                         => Field\Type\DateTimeType::class,
            'file'                             => Field\Type\FileType::class,
            'filelist'                         => Field\Type\FileListType::class,
            'float'                            => Field\Type\FloatType::class,
            'geolocation'                      => Field\Type\GeolocationType::class,
            'hidden'                           => Field\Type\HiddenType::class,
            'html'                             => Field\Type\HtmlType::class,
            'image'                            => Field\Type\ImageType::class,
            'imagelist'                        => Field\Type\ImageListType::class,
            'incomingrelation'                 => Field\Type\IncomingRelationType::class,
            'integer'                          => Field\Type\IntegerType::class,
            'markdown'                         => Field\Type\MarkdownType::class,
            'relation'                         => Field\Type\RelationType::class,
            'repeater'                         => Field\Type\RepeaterType::class,
            'select'                           => Field\Type\SelectType::class,
            'selectmultiple'                   => Field\Type\SelectMultipleType::class,
            'slug'                             => Field\Type\SlugType::class,
            'taxonomy'                         => Field\Type\TaxonomyType::class,
            'templatefields'                   => Field\Type\TemplateFieldsType::class,
            'templateselect'                   => Field\Type\TemplateSelectType::class,
            'text'                             => Field\Type\TextType::class,
            'textarea'                         => Field\Type\TextAreaType::class,
            'video'                            => Field\Type\VideoType::class,
        ];

        $app['storage.repositories'] = [
            Entity\Authtoken::class  => Repository\AuthtokenRepository::class,
            Entity\Cron::class       => Repository\CronRepository::class,
            Entity\FieldValue::class => Repository\FieldValueRepository::class,
            Entity\LogChange::class  => Repository\LogChangeRepository::class,
            Entity\LogSystem::class  => Repository\LogSystemRepository::class,
            Entity\Users::class      => Repository\UsersRepository::class,
        ];

        $app['storage.metadata'] = function ($app) {
            $meta = new MetadataDriver(
                $app['schema'],
                $app['storage.config.contenttypes'],
                $app['storage.config.taxonomy'],
                $app['storage.typemap'],
                $app['storage.namingstrategy']
            );
            $meta->setGeneralConfig($app['config']);

            return $meta;
        };

        $app['storage.config.contenttypes'] = function ($app) {
            return new ConfigurationValueProxy($app['config'], 'contenttypes');
        };

        $app['storage.config.taxonomy'] = function ($app) {
            return new ConfigurationValueProxy($app['config'], 'taxonomy');
        };

        $app['storage.relations_collection'] = $app->protect(
            function () use ($app) {
                return new Collection\Relations([], $app['storage']);
            }
        );

        $app['storage.taxonomy_collection'] = $app->protect(
            function () use ($app) {
                return new Collection\Taxonomy([], $app['storage.metadata']);
            }
        );

<<<<<<< HEAD
        $app['storage.collection_manager'] = function ($app) {
            $manager = new Collection\CollectionManager();
            $manager->setHandler(Entity\Relations::class, $app['storage.relations_collection']);
            $manager->setHandler(Entity\Taxonomy::class, $app['storage.taxonomy_collection']);

            return $manager;
        };

        $app['storage.request.edit'] = function ($app) {
            $cr = new ContentRequest\Edit(
                $app['storage'],
                $app['config'],
                $app['users'],
                $app['filesystem'],
                $app['logger.system'],
                $app['logger.flash']
            );
            // @deprecated Temporary and to be removed circa Bolt 3.5.
            $cr->setQueryHandler($app['query']);

            return $cr;
        };

        $app['storage.request.listing'] = function ($app) {
            $cr = new ContentRequest\Listing($app['storage'], $app['query'], $app['config']);

            return $cr;
        };

        $app['storage.request.modify'] = function ($app) {
            $cr = new ContentRequest\Modify(
                $app['storage'],
                $app['users'],
                $app['logger.system'],
                $app['logger.flash']
            );

            return $cr;
        };

        $app['storage.request.save'] = function ($app) {
            $cr = new ContentRequest\Save(
                $app['storage'],
                $app['config'],
                $app['users'],
                $app['logger.change'],
                $app['logger.system'],
                $app['logger.flash'],
                $app['url_generator.lazy'],
                $app['slugify']
            );

            return $cr;
        };

        $app['storage.listener'] = function () use ($app) {
            return new StorageEventListener(
                $app['storage.lazy'],
                $app['storage.event_processor.timed'],
                $app['schema.lazy'],
                $app['url_generator.lazy'],
                $app['logger.flash'],
                $app['password_hash.manager'],
                $app['access_control.hash.strength'],
                $app['config']->get('general/performance/timed_records/use_cron', false)
            );
        };

        $app['storage.event_processor.timed'] = function ($app) {
            $contentTypes = array_keys($app['config']->get('contenttypes', []));
            $interval = $app['config']->get('general/performance/timed_records/interval');

            return new EventProcessor\TimedRecord(
                $contentTypes,
                $app['storage.lazy'],
                $app['cache'],
                $app['dispatcher'],
                $app['logger.system'],
                $interval
            );
        };

        $app['storage.namingstrategy'] = function ($app) {
            $strategy = new NamingStrategy($app['config']->get('general/database/prefix', null));

            return $strategy;
        };
=======
        $app['storage.collection_manager'] = $app->share(
            function ($app) {
                $manager = new Collection\CollectionManager();
                $manager->setHandler(Entity\Relations::class, $app['storage.relations_collection']);
                $manager->setHandler(Entity\Taxonomy::class, $app['storage.taxonomy_collection']);

                return $manager;
            }
        );

        $app['storage.request.edit'] = $app->share(
            function ($app) {
                $cr = new ContentRequest\Edit(
                    $app['storage'],
                    $app['config'],
                    $app['users'],
                    $app['filesystem'],
                    $app['logger.system'],
                    $app['logger.flash']
                );
                // @deprecated Temporary and to be removed circa Bolt 3.5.
                $cr->setQueryHandler($app['query']);

                return $cr;
            }
        );

        $app['storage.request.listing'] = $app->share(
            function ($app) {
                $cr = new ContentRequest\Listing($app['storage'], $app['query'], $app['config']);

                return $cr;
            }
        );

        $app['storage.request.modify'] = $app->share(
            function ($app) {
                $cr = new ContentRequest\Modify(
                    $app['storage'],
                    $app['users'],
                    $app['logger.system'],
                    $app['logger.flash']
                );

                return $cr;
            }
        );

        $app['storage.request.save'] = $app->share(
            function ($app) {
                $cr = new ContentRequest\Save(
                    $app['storage'],
                    $app['config'],
                    $app['users'],
                    $app['logger.change'],
                    $app['logger.system'],
                    $app['logger.flash'],
                    $app['url_generator.lazy'],
                    $app['slugify']
                );

                return $cr;
            }
        );

        $app['storage.listener'] = $app->share(
            function () use ($app) {
                return new StorageEventListener(
                    $app['storage.lazy'],
                    $app['storage.event_processor.timed'],
                    $app['schema.lazy'],
                    $app['url_generator.lazy'],
                    $app['logger.flash'],
                    $app['password_factory'],
                    $app['access_control.hash.strength'],
                    !$app['config']->get('general/performance/timed_records/use_cron', false)
                );
            }
        );

        $app['storage.event_processor.timed'] = $app->share(
            function ($app) {
                $contentTypes = array_keys($app['config']->get('contenttypes', []));
                $interval = $app['config']->get('general/performance/timed_records/interval');

                return new EventProcessor\TimedRecord(
                    $contentTypes,
                    $app['storage.lazy'],
                    $app['cache'],
                    $app['dispatcher'],
                    $app['logger.system'],
                    $interval
                );
            }
        );

        $app['storage.namingstrategy'] = $app->share(
            function ($app) {
                $strategy = new NamingStrategy($app['config']->get('general/database/prefix', null));

                return $strategy;
            }
        );
>>>>>>> d9522cfc
    }

    public function boot(Application $app)
    {
        /** @var \Symfony\Component\EventDispatcher\EventDispatcherInterface $dispatcher */
        $dispatcher = $app['dispatcher'];
        $dispatcher->addSubscriber($app['storage.listener']);
        $dispatcher->addSubscriber($app['storage.config.contenttypes']);
        $dispatcher->addSubscriber($app['storage.config.taxonomy']);
    }
}<|MERGE_RESOLUTION|>--- conflicted
+++ resolved
@@ -195,7 +195,6 @@
             }
         );
 
-<<<<<<< HEAD
         $app['storage.collection_manager'] = function ($app) {
             $manager = new Collection\CollectionManager();
             $manager->setHandler(Entity\Relations::class, $app['storage.relations_collection']);
@@ -260,7 +259,7 @@
                 $app['logger.flash'],
                 $app['password_hash.manager'],
                 $app['access_control.hash.strength'],
-                $app['config']->get('general/performance/timed_records/use_cron', false)
+                !$app['config']->get('general/performance/timed_records/use_cron', false)
             );
         };
 
@@ -283,111 +282,6 @@
 
             return $strategy;
         };
-=======
-        $app['storage.collection_manager'] = $app->share(
-            function ($app) {
-                $manager = new Collection\CollectionManager();
-                $manager->setHandler(Entity\Relations::class, $app['storage.relations_collection']);
-                $manager->setHandler(Entity\Taxonomy::class, $app['storage.taxonomy_collection']);
-
-                return $manager;
-            }
-        );
-
-        $app['storage.request.edit'] = $app->share(
-            function ($app) {
-                $cr = new ContentRequest\Edit(
-                    $app['storage'],
-                    $app['config'],
-                    $app['users'],
-                    $app['filesystem'],
-                    $app['logger.system'],
-                    $app['logger.flash']
-                );
-                // @deprecated Temporary and to be removed circa Bolt 3.5.
-                $cr->setQueryHandler($app['query']);
-
-                return $cr;
-            }
-        );
-
-        $app['storage.request.listing'] = $app->share(
-            function ($app) {
-                $cr = new ContentRequest\Listing($app['storage'], $app['query'], $app['config']);
-
-                return $cr;
-            }
-        );
-
-        $app['storage.request.modify'] = $app->share(
-            function ($app) {
-                $cr = new ContentRequest\Modify(
-                    $app['storage'],
-                    $app['users'],
-                    $app['logger.system'],
-                    $app['logger.flash']
-                );
-
-                return $cr;
-            }
-        );
-
-        $app['storage.request.save'] = $app->share(
-            function ($app) {
-                $cr = new ContentRequest\Save(
-                    $app['storage'],
-                    $app['config'],
-                    $app['users'],
-                    $app['logger.change'],
-                    $app['logger.system'],
-                    $app['logger.flash'],
-                    $app['url_generator.lazy'],
-                    $app['slugify']
-                );
-
-                return $cr;
-            }
-        );
-
-        $app['storage.listener'] = $app->share(
-            function () use ($app) {
-                return new StorageEventListener(
-                    $app['storage.lazy'],
-                    $app['storage.event_processor.timed'],
-                    $app['schema.lazy'],
-                    $app['url_generator.lazy'],
-                    $app['logger.flash'],
-                    $app['password_factory'],
-                    $app['access_control.hash.strength'],
-                    !$app['config']->get('general/performance/timed_records/use_cron', false)
-                );
-            }
-        );
-
-        $app['storage.event_processor.timed'] = $app->share(
-            function ($app) {
-                $contentTypes = array_keys($app['config']->get('contenttypes', []));
-                $interval = $app['config']->get('general/performance/timed_records/interval');
-
-                return new EventProcessor\TimedRecord(
-                    $contentTypes,
-                    $app['storage.lazy'],
-                    $app['cache'],
-                    $app['dispatcher'],
-                    $app['logger.system'],
-                    $interval
-                );
-            }
-        );
-
-        $app['storage.namingstrategy'] = $app->share(
-            function ($app) {
-                $strategy = new NamingStrategy($app['config']->get('general/database/prefix', null));
-
-                return $strategy;
-            }
-        );
->>>>>>> d9522cfc
     }
 
     public function boot(Application $app)
