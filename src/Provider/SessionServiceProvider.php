--- conflicted
+++ resolved
@@ -2,313 +2,51 @@
 
 namespace Bolt\Provider;
 
-<<<<<<< HEAD
-use Bolt\Session\Generator\NativeGenerator;
-use Bolt\Session\Handler\Factory\MemcachedFactory;
-use Bolt\Session\Handler\Factory\MemcacheFactory;
-use Bolt\Session\Handler\Factory\PredisFactory;
-use Bolt\Session\Handler\Factory\RedisFactory;
-use Bolt\Session\Handler\FileHandler;
-use Bolt\Session\Handler\FilesystemHandler;
-use Bolt\Session\Handler\MemcachedHandler;
-use Bolt\Session\Handler\MemcacheHandler;
-use Bolt\Session\Handler\RedisHandler;
-use Bolt\Session\IniBag;
-use Bolt\Session\OptionsBag;
-use Bolt\Session\Serializer\NativeSerializer;
-use Bolt\Session\SessionListener;
-use Bolt\Session\SessionStorage;
+use Bolt\Session\Bridge;
 use Pimple\Container;
 use Pimple\ServiceProviderInterface;
-use Silex\Api\BootableProviderInterface;
-use Silex\Application;
-use Symfony\Component\HttpFoundation\Session\Attribute\AttributeBag;
-use Symfony\Component\HttpFoundation\Session\Flash\FlashBag;
-use Symfony\Component\HttpFoundation\Session\Session;
-use Symfony\Component\HttpFoundation\Session\Storage\MetadataBag;
-=======
-use Bolt\Session\Bridge;
-use Silex\Application;
-use Silex\ServiceProviderInterface;
->>>>>>> 251147a5
 
 /**
  * Session service provider.
  *
  * @author Carson Full <carsonfull@gmail.com>
  */
-class SessionServiceProvider implements ServiceProviderInterface, BootableProviderInterface
+class SessionServiceProvider implements ServiceProviderInterface
 {
     /**
      * {@inheritdoc}
      */
     public function register(Container $app)
     {
-<<<<<<< HEAD
-        $app['session'] = function ($app) {
-            return new Session(
-                $app['session.storage'],
-                $app['session.bag.attribute'],
-                $app['session.bag.flash']
-            );
-        };
-
-        $app['session.storage'] = function ($app) {
-            return new SessionStorage(
-                $app['session.options_bag'],
-                $app['session.handler'],
-                $app['session.generator'],
-                $app['session.serializer']
-            );
-        };
-
-        $app['session.handler'] = function ($app) {
-            $options = $app['session.options_bag'];
-
-            return $app['session.handler_factory']($options['save_handler'], $options);
-        };
-
-        $app['session.listener'] = function ($app) {
-            return new SessionListener($app['session'], $app['session.options_bag']);
-        };
-
-        $this->registerOptions($app);
-
-        $this->registerHandlers($app);
-
-        $app['session.generator'] = function () use ($app) {
-            return new NativeGenerator($app['session.generator.bytes_length']);
-        };
-        $app['session.generator.bytes_length'] = function ($app) {
-            $options = $app['session.options_bag'];
-
-            return $options->getInt('sid_length', 32);
-        };
-
-        $app['session.serializer'] = function () {
-            return new NativeSerializer();
-        };
-
-        $app['session.bag.attribute'] = function () {
-            return new AttributeBag();
-        };
-
-        $app['session.bag.flash'] = function () {
-            return new FlashBag();
-        };
-
-        $app['session.bag.metadata'] = function () {
-            return new MetadataBag();
-        };
-
-        $this->configure($app);
-    }
-
-    /**
-     * {@inheritdoc}
-     */
-    public function boot(Application $app)
-    {
-        $app['dispatcher']->addSubscriber($app['session.listener']);
-    }
-=======
         if (!isset($app['session'])) {
-            $app->register(new Bridge\Silex1\SessionServiceProvider());
+            $app->register(new Bridge\Silex2\SessionServiceProvider());
         }
->>>>>>> 251147a5
 
         $app['session.options'] = function () use ($app) {
             $config = $app['config'];
 
             return $config->get('general/session', []) + [
-                'name'            => 'bolt_session',
-                'restrict_realm'  => true,
-                'cookie_lifetime' => $config->get('general/cookies_lifetime'),
-                'cookie_domain'   => $config->get('general/cookies_domain'),
-                'cookie_secure'   => $config->get('general/enforce_ssl'),
-                'cookie_httponly' => true,
-            ];
+                    'name'            => 'bolt_session',
+                    'restrict_realm'  => true,
+                    'cookie_lifetime' => $config->get('general/cookies_lifetime'),
+                    'cookie_domain'   => $config->get('general/cookies_domain'),
+                    'cookie_secure'   => $config->get('general/enforce_ssl'),
+                    'cookie_httponly' => true,
+                ];
         };
 
-<<<<<<< HEAD
-        $app['session.options_bag'] = function () use ($app) {
-            /*
-             * This does two things.
-             * 1) Merges options together. Precedence is as follows:
-             *    - Options from session.options
-             *    - Options from ini (if enabled with "session.options.import_from_ini")
-             *    - Options hardcoded below
-             * 2) Converts options to an OptionsBag instance
-             *
-             * These defaults are limited to those that are useful and secure.
-             */
-            $defaults = [
-                'save_handler'    => 'files',
-                'save_path'       => '/tmp',
-                'name'            => 'PHPSESSID',
-                'lazy_write'      => true,
-                'gc_probability'  => 1,
-                'gc_divisor'      => 1000,
-                'gc_maxlifetime'  => 1440,
-                'cookie_lifetime' => 0,
-                'cookie_path'     => '/',
-                'cookie_domain'   => null,
-                'cookie_secure'   => false,
-                'cookie_httponly' => false,
-                'sid_length'      => 32,
+        $app['session.options_bag'] = $app->extend(
+            'session.options_bag',
+            function ($options) {
+                // PHP's native C code accesses filesystem with different permissions than userland code.
+                // If php.ini is using the default (files) handler, use ours instead to prevent this problem.
+                if ($options['save_handler'] === 'files') {
+                    $options['save_handler'] = 'filesystem';
+                    $options['save_path'] = 'cache://.sessions';
+                }
 
-                'restrict_realm'  => false,
-            ];
-
-            $options = new OptionsBag($defaults);
-
-            if ($app['session.options.import_from_ini']) {
-                $ini = new IniBag('session');
-                foreach ($options as $key => $value) {
-                    if (!$ini->has($key)) {
-                        continue;
-                    }
-
-                    if (is_int($value)) {
-                        $value = $ini->getInt($key);
-                    } elseif (is_bool($value)) {
-                        $value = $ini->getBoolean($key);
-                    } else {
-                        $value = $ini->get($key);
-                    }
-
-                    $options[$key] = $value;
-
-                }
-            }
-
-            // @deprecated backwards compatibility:
-            if (isset($app['session.storage.options'])) {
-                $options->add($app['session.storage.options']);
-            }
-
-            // PHP's native C code accesses filesystem with different permissions than userland code.
-            // If php.ini is using the default (files) handler, use ours instead to prevent this problem.
-            if ($options->get('save_handler') === 'files') {
-                $options->set('save_handler', 'filesystem');
-                $options->set('save_path', 'var://sessions');
-            }
-
-            $overrides = $app['session.options'];
-
-            // Don't let save_path for different save_handler bleed in.
-            if (isset($overrides['save_handler']) && $overrides['save_handler'] !== $options['save_handler']) {
-                $options->remove('save_path');
-            }
-
-            $options->add($overrides);
-
-            return $options;
-        };
-    }
-
-    /**
-     * @param Application $app
-     */
-    protected function registerHandlers(Application $app)
-    {
-        $app['session.handler_factory'] = $app->protect(
-            function ($handler, OptionsBag $options) use ($app) {
-                $key = 'session.handler_factory.' . $handler;
-                if (isset($app[$key])) {
-                    return $app[$key]($options);
-                }
-                throw new \RuntimeException("Unsupported handler type '$handler' specified");
-            }
-        );
-
-        $this->registerFilesHandler($app);
-        $this->registerFilesystemHandler($app);
-        $this->registerMemcacheHandler($app);
-        $this->registerRedisHandler($app);
-    }
-
-    /**
-     * @param Application $app
-     */
-    protected function registerFilesHandler(Application $app)
-    {
-        $app['session.handler_factory.files'] = $app->protect(
-            function ($options) use ($app) {
-                return new FileHandler($options['save_path'], $app['logger.system']);
+                return $options;
             }
         );
     }
-
-    /**
-     * @param Application $app
-     */
-    protected function registerFilesystemHandler(Application $app)
-    {
-        $app['session.handler_factory.filesystem'] = $app->protect(
-            function ($options) use ($app) {
-                $dir = $app['filesystem']->getDir($options['save_path']);
-
-                return new FilesystemHandler($dir);
-            }
-        );
-    }
-
-    /**
-     * @param Application $app
-     */
-    protected function registerMemcacheHandler(Application $app)
-    {
-        $app['session.handler_factory.backing_memcached'] = $app->protect(
-            function (OptionsBag $options) {
-                return (new MemcachedFactory())->create($options);
-            }
-        );
-
-        $app['session.handler_factory.memcached'] = $app->protect(
-            function (OptionsBag $options) use ($app) {
-                $memcached = $app['session.handler_factory.backing_memcached']($options);
-
-                $handlerOptions = new OptionsBag($options->get('options', []));
-
-                $memcacheOptions = [];
-                if (isset($handlerOptions['expiretime'])) {
-                    $memcacheOptions['expiretime'] = $handlerOptions['expiretime'];
-                }
-                if (isset($handlerOptions['prefix'])) {
-                    $memcacheOptions['prefix'] = $handlerOptions['prefix'];
-                }
-
-                return new MemcachedHandler($memcached, $memcacheOptions);
-            }
-        );
-    }
-
-    /**
-     * @param Application $app
-=======
-        $app['session.options_bag'] = $app->share(
-            $app->extend(
-                'session.options_bag',
-                function ($options) {
-                    // PHP's native C code accesses filesystem with different permissions than userland code.
-                    // If php.ini is using the default (files) handler, use ours instead to prevent this problem.
-                    if ($options['save_handler'] === 'files') {
-                        $options['save_handler'] = 'filesystem';
-                        $options['save_path'] = 'cache://.sessions';
-                    }
-
-                    return $options;
-                }
-            )
-        );
-    }
-
-    /**
-     * {@inheritdoc}
->>>>>>> 251147a5
-     */
-    public function boot(Application $app)
-    {
-    }
 }