<?php

namespace Bolt\Provider;

use Bolt\Collection\Bag;
use Bolt\Storage\Database\Prefill;
use Pimple\Container;
use Pimple\ServiceProviderInterface;

class PrefillServiceProvider implements ServiceProviderInterface
{
    public function register(Container $app)
    {
        $app['prefill.api_url'] = 'http://loripsum.net/api/';

<<<<<<< HEAD
        $app['prefill'] = function ($app) {
            return new Prefill\ApiClient($app['guzzle.client'], $app['prefill.api_url']);
        };
=======
        $app['prefill'] = $app->share(
            function ($app) {
                return new Prefill\ApiClient($app['guzzle.client']);
            }
        );
>>>>>>> 2063f071

        $app['prefill.builder'] = function ($app) {
            return new Prefill\Builder($app['storage'], $app['prefill.generator_factory'], 5);
        };

        $app['prefill.default_field_values'] = function () {
            return new Bag([
                'blocks' => [
                    'title' => 'About Us', 'Address', 'Search Teaser', '404 Not Found'
                ],
            ]);
        };

        $app['prefill.generator_factory'] = $app->protect(
            function ($contentTypeName) use ($app) {
                return new Prefill\RecordContentGenerator(
                    $contentTypeName,
                    $app['prefill'],
                    $app['storage']->getRepository($contentTypeName),
                    $app['filesystem']->getFilesystem('files'),
                    $app['config']->get('taxonomy'),
                    $app['prefill.default_field_values']
                );
            }
        );
    }
}<|MERGE_RESOLUTION|>--- conflicted
+++ resolved
@@ -13,17 +13,9 @@
     {
         $app['prefill.api_url'] = 'http://loripsum.net/api/';
 
-<<<<<<< HEAD
         $app['prefill'] = function ($app) {
-            return new Prefill\ApiClient($app['guzzle.client'], $app['prefill.api_url']);
+            return new Prefill\ApiClient($app['guzzle.client']);
         };
-=======
-        $app['prefill'] = $app->share(
-            function ($app) {
-                return new Prefill\ApiClient($app['guzzle.client']);
-            }
-        );
->>>>>>> 2063f071
 
         $app['prefill.builder'] = function ($app) {
             return new Prefill\Builder($app['storage'], $app['prefill.generator_factory'], 5);
