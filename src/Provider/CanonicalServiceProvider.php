<?php

namespace Bolt\Provider;

use Bolt\Routing\Canonical;
use Pimple\Container;
use Pimple\ServiceProviderInterface;
use Silex\Api\BootableProviderInterface;
use Silex\Application;

/**
 * Canonical service provider.
 *
 * @author Carson Full <carsonfull@gmail.com>
 */
class CanonicalServiceProvider implements ServiceProviderInterface, BootableProviderInterface
{
    public function register(Container $app)
    {
<<<<<<< HEAD
        $app['canonical'] = function ($app) {
            return new Canonical(
                $app['url_generator'],
                $app['config']->get('general/force_ssl'),
                $app['config']->get('general/canonical')
            );
        };
=======
        $app['canonical'] = $app->share(
            function ($app) {
                return new Canonical(
                    $app['url_generator.lazy'],
                    $app['config']->get('general/force_ssl'),
                    $app['config']->get('general/canonical')
                );
            }
        );
>>>>>>> 589ea51a
    }

    public function boot(Application $app)
    {
        if (isset($app['canonical'])) {
            $app['dispatcher']->addSubscriber($app['canonical']);
        }
    }
}<|MERGE_RESOLUTION|>--- conflicted
+++ resolved
@@ -17,25 +17,13 @@
 {
     public function register(Container $app)
     {
-<<<<<<< HEAD
         $app['canonical'] = function ($app) {
             return new Canonical(
-                $app['url_generator'],
+                $app['url_generator.lazy'],
                 $app['config']->get('general/force_ssl'),
                 $app['config']->get('general/canonical')
             );
         };
-=======
-        $app['canonical'] = $app->share(
-            function ($app) {
-                return new Canonical(
-                    $app['url_generator.lazy'],
-                    $app['config']->get('general/force_ssl'),
-                    $app['config']->get('general/canonical')
-                );
-            }
-        );
->>>>>>> 589ea51a
     }
 
     public function boot(Application $app)
