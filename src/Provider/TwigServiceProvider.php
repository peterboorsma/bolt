--- conflicted
+++ resolved
@@ -56,18 +56,6 @@
                 return new \Pimple(
                     [
                         // @codingStandardsIgnoreStart
-<<<<<<< HEAD
-                        'admin'  => $app->share(function () use ($app) { return new Handler\AdminHandler($app); }),
-                        'array'  => $app->share(function () use ($app) { return new Handler\ArrayHandler($app); }),
-                        'html'   => $app->share(function () use ($app) { return new Handler\HtmlHandler($app); }),
-                        'image'  => $app->share(function () use ($app) { return new Handler\ImageHandler($app); }),
-                        'record' => $app->share(function () use ($app) { return new Handler\RecordHandler($app); }),
-                        'routing' => $app->share(function () use ($app) { return new Handler\RoutingHandler($app); }),
-                        'text'   => $app->share(function () use ($app) { return new Handler\TextHandler($app); }),
-                        'user'   => $app->share(function () use ($app) { return new Handler\UserHandler($app); }),
-                        'utils'  => $app->share(function () use ($app) { return new Handler\UtilsHandler($app); }),
-                        'widget' => $app->share(function () use ($app) { return new Handler\WidgetHandler($app); }),
-=======
                         'admin'   => $app->share(function () use ($app) { return new Handler\AdminHandler($app); }),
                         'array'   => $app->share(function () use ($app) { return new Handler\ArrayHandler($app); }),
                         'html'    => $app->share(function () use ($app) { return new Handler\HtmlHandler($app); }),
@@ -78,7 +66,6 @@
                         'user'    => $app->share(function () use ($app) { return new Handler\UserHandler($app); }),
                         'utils'   => $app->share(function () use ($app) { return new Handler\UtilsHandler($app); }),
                         'widget'  => $app->share(function () use ($app) { return new Handler\WidgetHandler($app); }),
->>>>>>> 779fda85
                         // @codingStandardsIgnoreEnd
                     ]
                 );
