--- conflicted
+++ resolved
@@ -7,10 +7,8 @@
 use Bolt\Composer\JsonManager;
 use Bolt\Composer\PackageManager;
 use Bolt\Composer\Satis;
-use Bolt\Extension\ExtensionQueue;
 use Bolt\Extension\Manager;
 use Composer\IO\BufferIO;
-use Doctrine\Common\Collections\ArrayCollection;
 use Silex\Application;
 use Silex\ServiceProviderInterface;
 
@@ -32,8 +30,6 @@
             }
         );
 
-
-
         $app['extensions.stats'] = $app->share(
             function ($app) {
                 $stats = new Satis\StatService($app['guzzle.client'], $app['logger.system'], $app['extend.site']);
@@ -42,17 +38,12 @@
             }
         );
 
-<<<<<<< HEAD
         $app['extend.site'] = function ($app) {
-            return $app['config']->get('general/extensions/site', 'https://extensions.bolt.cm/');
+            return $app['config']->get('general/extensions/site', 'https://market.bolt.cm/');
         };
         $app['extend.repo'] = function ($app) {
             return $app['extend.site'] . 'list.json';
         };
-=======
-        $app['extend.site'] = $app['config']->get('general/extensions/site', 'https://market.bolt.cm/');
-        $app['extend.repo'] = $app['extend.site'] . 'list.json';
->>>>>>> 9c67b306
         $app['extend.urls'] = [
             'list' => 'list.json',
             'info' => 'info.json',
