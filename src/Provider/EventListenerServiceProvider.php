<?php

namespace Bolt\Provider;

use Bolt\EventListener as Listener;
use Pimple\Container;
use Pimple\ServiceProviderInterface;
use Silex\Api\BootableProviderInterface;
use Silex\Application;
use Symfony\Component\EventDispatcher\EventDispatcherInterface;

class EventListenerServiceProvider implements ServiceProviderInterface, BootableProviderInterface
{
    public function register(Container $app)
    {
        $app['listener.access_control'] = function ($app) {
            return new Listener\AccessControlListener(
                $app['filesystem'],
                $app['session.storage'],
                $app['storage.lazy']
            );
        };

        $app['listener.general'] = function ($app) {
            return new Listener\GeneralListener($app);
        };

        $app['disable_xss_protection_routes'] = [
            'preview',
            'fileedit',
        ];
        $app['listener.disable_xss_protection'] = function ($app) {
            return new Listener\DisableXssProtectionListener($app['disable_xss_protection_routes']);
        };

        $app['listener.exception'] = function ($app) {
            return new Listener\ExceptionListener(
                $app['twig'],
                $app['path_resolver']->resolve('root'),
                $app['filesystem']->getDir('cache://exception/' . $app['environment']),
                $app['slugify'],
                $app['debug'],
                $app['config'],
                $app['users'],
                $app['session'],
                $app['request_stack']
            );
        };

        $app['listener.exception_json'] = function () {
            return new Listener\ExceptionToJsonListener();
        };

        $app['listener.not_found'] = function ($app) {
            return new Listener\NotFoundListener(
                $app['config']->get('theme/notfound') ?: $app['config']->get('general/notfound'),
                $app['query'],
                $app['templatechooser'],
                $app['twig']
            );
        };

        $app['listener.system_logger'] = function ($app) {
            return new Listener\SystemLoggerListener($app['logger.system']);
        };

        /*
         * Creating the actual url generator flushes all controllers.
         * We aren't ready for this since controllers.mount event hasn't fired yet.
         * RedirectListener doesn't use the url generator until kernel.response
         * (way after controllers have been added).
         */
<<<<<<< HEAD
        $app['listener.redirect'] = function ($app) {
            return new Listener\RedirectListener(
                $app['session'],
                $app['url_generator.lazy'],
                $app['users'],
                $app['access_control']
            );
        };

        $app['listener.flash_logger'] = function ($app) {
            $debug = $app['debug'] && $app['config']->get('general/debug_show_loggedoff', false);

            return new Listener\FlashLoggerListener($app['logger.flash'], $debug);
        };

        $app['listener.pager'] = function ($app) {
            return new Listener\PagerListener($app['pager']);
        };

        $app['listener.snippet'] = function ($app) {
            return new Listener\SnippetListener(
                $app['asset.queues'],
                $app['canonical'],
                $app['asset.packages'],
                $app['config']
            );
        };

        $app['listener.template_view'] = function ($app) {
            return new Listener\TemplateViewListener($app['twig']);
        };

        $app['listener.zone_guesser'] = function ($app) {
            return new Listener\ZoneGuesser($app);
        };
=======
        $app['listener.redirect'] = $app->share(
            function ($app) {
                return new Listener\RedirectListener(
                    $app['session'],
                    $app['url_generator.lazy'],
                    $app['users'],
                    $app['access_control']
                );
            }
        );

        $app['listener.flash_logger'] = $app->share(
            function ($app) {
                $debug = $app['debug'] && $app['config']->get('general/debug_show_loggedoff', false);
                $profilerPrefix = isset($app['profiler.mount_prefix']) ? $app['profiler.mount_prefix'] : null;

                return new Listener\FlashLoggerListener($app['logger.flash'], $debug, $profilerPrefix);
            }
        );

        $app['listener.pager'] = $app->share(
            function ($app) {
                return new Listener\PagerListener($app['pager']);
            }
        );

        $app['listener.snippet'] = $app->share(
            function ($app) {
                return new Listener\SnippetListener(
                    $app['asset.queues'],
                    $app['canonical'],
                    $app['asset.packages'],
                    $app['config']
                );
            }
        );

        $app['listener.template_view'] = $app->share(
            function ($app) {
                return new Listener\TemplateViewListener($app['twig']);
            }
        );

        $app['listener.zone_guesser'] = $app->share(
            function ($app) {
                return new Listener\ZoneGuesser($app);
            }
        );

        $app['listener.profile'] = $app->share(
            function ($app) {
                return new Listener\ProfilerListener(
                    $app['session'],
                    $app['debug'],
                    $app['config']->get('general/debug_show_loggedoff')
                );
            }
        );
>>>>>>> 3066d9a3
    }

    public function boot(Application $app)
    {
        /** @var EventDispatcherInterface $dispatcher */
        $dispatcher = $app['dispatcher'];

        $listeners = [
            'general',
            'disable_xss_protection',
            'exception_json',
            'not_found',
            'system_logger',
            'snippet',
            'redirect',
            'flash_logger',
            'template_view',
            'zone_guesser',
            'pager',
        ];

        foreach ($listeners as $name) {
            if (isset($app['listener.' . $name])) {
                $dispatcher->addSubscriber($app['listener.' . $name]);
            }
        }

        if (isset($app['listener.exception']) && !$app['config']->get('general/debug_error_use_symfony')) {
            $dispatcher->addSubscriber($app['listener.exception']);
        }

        $dispatcher->addSubscriber($app['listener.profile']);
    }
}<|MERGE_RESOLUTION|>--- conflicted
+++ resolved
@@ -70,7 +70,6 @@
          * RedirectListener doesn't use the url generator until kernel.response
          * (way after controllers have been added).
          */
-<<<<<<< HEAD
         $app['listener.redirect'] = function ($app) {
             return new Listener\RedirectListener(
                 $app['session'],
@@ -106,66 +105,14 @@
         $app['listener.zone_guesser'] = function ($app) {
             return new Listener\ZoneGuesser($app);
         };
-=======
-        $app['listener.redirect'] = $app->share(
-            function ($app) {
-                return new Listener\RedirectListener(
-                    $app['session'],
-                    $app['url_generator.lazy'],
-                    $app['users'],
-                    $app['access_control']
-                );
-            }
-        );
 
-        $app['listener.flash_logger'] = $app->share(
-            function ($app) {
-                $debug = $app['debug'] && $app['config']->get('general/debug_show_loggedoff', false);
-                $profilerPrefix = isset($app['profiler.mount_prefix']) ? $app['profiler.mount_prefix'] : null;
-
-                return new Listener\FlashLoggerListener($app['logger.flash'], $debug, $profilerPrefix);
-            }
-        );
-
-        $app['listener.pager'] = $app->share(
-            function ($app) {
-                return new Listener\PagerListener($app['pager']);
-            }
-        );
-
-        $app['listener.snippet'] = $app->share(
-            function ($app) {
-                return new Listener\SnippetListener(
-                    $app['asset.queues'],
-                    $app['canonical'],
-                    $app['asset.packages'],
-                    $app['config']
-                );
-            }
-        );
-
-        $app['listener.template_view'] = $app->share(
-            function ($app) {
-                return new Listener\TemplateViewListener($app['twig']);
-            }
-        );
-
-        $app['listener.zone_guesser'] = $app->share(
-            function ($app) {
-                return new Listener\ZoneGuesser($app);
-            }
-        );
-
-        $app['listener.profile'] = $app->share(
-            function ($app) {
-                return new Listener\ProfilerListener(
-                    $app['session'],
-                    $app['debug'],
-                    $app['config']->get('general/debug_show_loggedoff')
-                );
-            }
-        );
->>>>>>> 3066d9a3
+        $app['listener.profile'] = function ($app) {
+            return new Listener\ProfilerListener(
+                $app['session'],
+                $app['debug'],
+                $app['config']->get('general/debug_show_loggedoff')
+            );
+        };
     }
 
     public function boot(Application $app)
