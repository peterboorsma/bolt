--- conflicted
+++ resolved
@@ -64,17 +64,16 @@
                         'web'        => new Filesystem(new Local($app['resources']->getPath('web'))),
                         // User's files directory
                         'files'      => new Filesystem(new Local($app['resources']->getPath('files'))),
-<<<<<<< HEAD
                         // User's config directory
-                        'config'     => new Filesystem(new Local($app['resources']->getPath('config'))),
+                        'config'     => $app['filesystem.config'],
                         // User's themes directory
-                        'themes'     => new Filesystem(new Local($app['resources']->getPath('themebase'))),
+                        'themes'     => $app['filesystem.themes'],
                         // User's currently selected theme directory
-                        'theme'      => new Filesystem(new Local($app['resources']->getPath('themebase') . '/' . $app['config']->get('general/theme'))),
+                        'theme'      => $app['filesystem.theme'],
                         // User's extension directory
                         'extensions' => new Filesystem(new Local($app['resources']->getPath('extensions'))),
                         // User's cache directory
-                        'cache'      => new Filesystem(new Local($app['resources']->getPath('cache'))),
+                        'cache'      => $app['filesystem.cache'],
 
                         // Deprecated. Use specific filesystem instead.
                         'app'        => new Filesystem(new Local($app['resources']->getPath('app'))),
@@ -82,13 +81,6 @@
                         'view'       => new Filesystem(new Local($app['resources']->getPath('view'))),
                         // Deprecated. Use specific filesystem instead.
                         'default'    => new Filesystem(new Local($app['resources']->getPath('files'))),
-=======
-                        'themes'     => $app['filesystem.themes'],
-                        'theme'      => $app['filesystem.theme'],
-                        'extensions' => new Filesystem(new Local($app['resources']->getPath('extensions'))),
-                        'config'     => $app['filesystem.config'],
-                        'cache'      => $app['filesystem.cache'],
->>>>>>> aa3405c8
                     ],
                     [
                         new Plugin\HasUrl(),
