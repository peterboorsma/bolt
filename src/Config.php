--- conflicted
+++ resolved
@@ -1195,14 +1195,12 @@
                 'allowed_attributes' => explode(',', 'id,class,style,name,value,href,src,alt,title,width,height,frameborder,allowfullscreen,scrolling'),
             ],
             'performance'                 => [
-<<<<<<< HEAD
+                'http_cache'    => [
+                    'options' => [],
+                ],
                 'timed_records' => [
                     'interval' => 3660,
                     'use_cron' => false,
-=======
-                'http_cache'    => [
-                    'options' => [],
->>>>>>> 3a5d132b
                 ],
             ],
         ];
