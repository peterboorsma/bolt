<?php

namespace Bolt;

use Bolt;
use Bolt\Controller\Zone;
use Bolt\Exception\BootException;
use Bolt\Filesystem\FilesystemInterface;
use Bolt\Filesystem\Handler\JsonFile;
use Bolt\Helpers\Arr;
use Bolt\Helpers\Html;
use Bolt\Helpers\Str;
use Bolt\Translation\Translator;
use Bolt\Translation\Translator as Trans;
use Cocur\Slugify\Slugify;
use Eloquent\Pathogen\PathInterface;
use Eloquent\Pathogen\RelativePathInterface;
use InvalidArgumentException;
use RuntimeException;
use Silex;
use Symfony\Component\Filesystem\Exception\IOException;
use Symfony\Component\Filesystem\Filesystem;
use Symfony\Component\Finder\Finder;
use Symfony\Component\Finder\SplFileInfo;
use Symfony\Component\HttpFoundation\Request;
use Symfony\Component\Yaml\Parser;

/**
 * Class for our config object.
 *
 * @deprecated Deprecated since 3.0, to be removed in 4.0.
 *
 * @author Bob den Otter, bob@twokings.nl
 */
class Config
{
    /** @var Silex\Application */
    protected $app;
    /** @var array */
    protected $data;
    /** @var array */
    protected $defaultConfig = [];
    /** @var array */
    protected $reservedFieldNames = [
        'datechanged',
        'datecreated',
        'datedepublish',
        'datepublish',
        'id',
        'link',
        'ownerid',
        'slug',
        'status',
        'templatefields',
        'username',
    ];

    /** @var integer */
    protected $cachetimestamp;

    /**
     * Use {@see Config::getFields} instead.
     * Will be made protected in Bolt 3.0.
     *
     * @var \Bolt\Storage\Field\Manager
     */
    public $fields;

    /** @var boolean  @deprecated Deprecated since 3.2, to be removed in 4.0 */
    public $notify_update;

    /** @var \Symfony\Component\Yaml\Parser */
    protected $yamlParser = false;

    /** @var array */
    private $exceptions;

    /**
     * @param Silex\Application $app
     */
    public function __construct(Silex\Application $app)
    {
        $this->app = $app;
    }

    /**
     * @return array|null
     */
    public function getExceptions()
    {
        return $this->exceptions;
    }

    public function initialize()
    {
        $this->fields = new Storage\Field\Manager();
        $this->defaultConfig = $this->getDefaults();

        try {
            $loadCache = $this->loadCache();
        } catch (RuntimeException $e) {
            return;
        }

        if ($loadCache) {
            // In this case the cache is loaded, but because the path of the theme
            // folder is defined in the config file itself, we still need to check
            // retrospectively if we need to invalidate it.
            $this->checkValidCache();

            return;
        }

        $this->data = $this->getConfig();
        $this->parseTemplatefields();

        // If we have to reload the config, we will also want to make sure
        // the DB integrity is checked.
        $this->app['schema.timer']->setCheckRequired();
    }

    /**
     * Read and parse a YAML configuration file
     *
     * @param string $filename The name of the YAML file to read
     * @param string $path     The (optional) path to the YAML file
     *
     * @return array
     */
    protected function parseConfigYaml($filename, $path = null)
    {
        // Initialise parser
        if ($this->yamlParser === false) {
            $this->yamlParser = new Parser();
        }

        // By default we assume that config files are located in app/config/
        $path = $path ?: $this->app['resources']->getPath('config');
        $filename = $path . '/' . $filename;

        if (!is_readable($filename)) {
            return [];
        }

        $yml = $this->yamlParser->parse(file_get_contents($filename) . "\n");

        // Unset the repeated nodes key after parse
        unset($yml['__nodes']);

        // Invalid, non-existing, or empty files return NULL
        return $yml ?: [];
    }

    /**
     * Set a config value, using a path.
     *
     * For example:
     * $app['config']->set('general/branding/name', 'Bolt');
     *
     * @param string $path
     * @param mixed  $value
     *
     * @return boolean
     */
    public function set($path, $value)
    {
        $path = explode('/', $path);

        // Only do something if we get at least one key.
        if (empty($path[0])) {
            $logline = "Config: can't set empty path to '" . (string) $value . "'";
            $this->app['logger.system']->critical($logline, ['event' => 'config']);

            return false;
        }

        $part = & $this->data;

        foreach ($path as $key) {
            if (!isset($part[$key])) {
                $part[$key] = [];
            }

            $part = & $part[$key];
        }

        $part = $value;

        return true;
    }

    /**
     * Get a config value, using a path.
     *
     * For example:
     * $var = $config->get('general/wysiwyg/ck/contentsCss');
     *
     * @param string               $path
     * @param string|array|boolean $default
     *
     * @return mixed
     */
    public function get($path, $default = null)
    {
        $path = explode('/', $path);

        // Only do something if we get at least one key.
        if (empty($path[0]) || !isset($this->data[$path[0]])) {
            return false;
        }

        $part = & $this->data;
        $value = null;

        foreach ($path as $key) {
            if (!isset($part[$key])) {
                $value = null;
                break;
            }

            $value = $part[$key];
            $part = & $part[$key];
        }
        if ($value !== null) {
            return $value;
        }

        return $default;
    }

    /**
     * Replaces placeholders in config values %foo% will be resolved to $app['foo'] from the container
     *
     * @internal This is only public so that it can be called from the service provider boot method.
     * Do not access this directly since the API is liable to be changed at short notice.
     *
     * @param mixed $value
     *
     * @return mixed
     */
    public function doReplacements($value = null)
    {
        if ($value === null) {
            $this->data = $this->doReplacements($this->data);

            return;
        }

        if (!is_array($value) && ('%' !== substr($value, 0, 1) && '%' !== substr($value, -1, 1))) {
            return $value;
        }

        if (is_array($value)) {
            foreach ($value as $k => $v) {
                if ($v === null) {
                    continue;
                }
                $value[$k] = $this->doReplacements($v);
            }

            return $value;
        }

        if (is_string($value)) {
            $serviceName = substr($value, 1, strlen($value) - 2);

            if (strpos($serviceName, ':') !== false) {
                list($serviceName, $params) = explode(':', $serviceName);
            } else {
                $params = [];
            }

            if (!isset($this->app[$serviceName])) {
                return;
            }

            $service = $this->app[$serviceName];

            if (is_callable($service)) {
                return call_user_func_array($service, [$params]);
            } else {
                return $service;
            }
        }

        return $value;
    }

    /**
     * Load the configuration from the various YML files.
     *
     * @return array
     */
    public function getConfig()
    {
        $config = [];

        $config['general']      = $this->parseGeneral();
        $config['taxonomy']     = $this->parseTaxonomy();
        $config['contenttypes'] = $this->parseContentTypes($config['general']);
        $config['menu']         = $this->parseConfigYaml('menu.yml');
        $config['routing']      = $this->parseConfigYaml('routing.yml');
        $config['permissions']  = $this->parseConfigYaml('permissions.yml');
        $config['extensions']   = $this->parseConfigYaml('extensions.yml');

        // fetch the theme config. requires special treatment due to the path being dynamic
        $this->app['resources']->initializeConfig($config);
        $config['theme'] = $this->parseTheme($this->app['resources']->getPath('theme'), $config['general']);

        // @todo: If no config files can be found, get them from bolt.cm/files/default/
        return $config;
    }

    /**
     * Read and parse the config.yml and config_local.yml configuration files.
     *
     * @return array
     */
    protected function parseGeneral()
    {
        // Read the config and merge it. (note: We use temp variables to prevent
        // "Only variables should be passed by reference")
        $tempconfig = $this->parseConfigYaml('config.yml');
        $tempconfiglocal = $this->parseConfigYaml('config_local.yml');
        $general = Arr::mergeRecursiveDistinct($tempconfig, $tempconfiglocal);

        // Make sure old settings for 'contentsCss' are still picked up correctly
        if (isset($general['wysiwyg']['ck']['contentsCss'])) {
            $general['wysiwyg']['ck']['contentsCss'] = [
                1 => $general['wysiwyg']['ck']['contentsCss'],
            ];
        }

        // Make sure old settings for 'accept_file_types' are not still picked up. Before 1.5.4 we used to store them
        // as a regex-like string, and we switched to an array. If we find the old style, fall back to the defaults.
        if (isset($general['accept_file_types']) && !is_array($general['accept_file_types'])) {
            unset($general['accept_file_types']);
        }

        // Merge the array with the defaults. Setting the required values that aren't already set.
        $general = Arr::mergeRecursiveDistinct($this->defaultConfig, $general);

        // Make sure the cookie_domain for the sessions is set properly.
        if (empty($general['cookies_domain'])) {
            $request = Request::createFromGlobals();
            if ($request->server->get('HTTP_HOST', false)) {
                $hostSegments = explode(':', $request->server->get('HTTP_HOST'));
                $hostname = reset($hostSegments);
            } elseif ($request->server->get('SERVER_NAME', false)) {
                $hostname = $request->server->get('SERVER_NAME');
            } else {
                $hostname = '';
            }

            // Don't set the domain for a cookie on a "TLD" - like 'localhost', or if the server_name is an IP-address
            if ((strpos($hostname, '.') > 0) && preg_match('/[a-z0-9]/i', $hostname)) {
                if (preg_match('/^www[0-9]*./', $hostname)) {
                    $general['cookies_domain'] = '.' . preg_replace('/^www[0-9]*./', '', $hostname);
                } else {
                    $general['cookies_domain'] = '.' . $hostname;
                }
                // Make sure we don't have consecutive '.'-s in the cookies_domain.
                $general['cookies_domain'] = str_replace('..', '.', $general['cookies_domain']);
            } else {
                $general['cookies_domain'] = '';
            }
        }

        // Make sure Bolt's mount point is OK:
        $general['branding']['path'] = '/' . Str::makeSafe($general['branding']['path']);

        // Set the link in branding, if provided_by is set.
        $general['branding']['provided_link'] = Html::providerLink(
            $general['branding']['provided_by']
        );

        $general['database'] = $this->parseDatabase($general['database']);

        return $general;
    }

    /**
     * Read and parse the taxonomy.yml configuration file.
     *
     * @return array
     */
    protected function parseTaxonomy()
    {
        $taxonomies = $this->parseConfigYaml('taxonomy.yml');

        foreach ($taxonomies as $key => $taxonomy) {
            if (!isset($taxonomy['name'])) {
                $taxonomy['name'] = ucwords($taxonomy['slug']);
            }
            if (!isset($taxonomy['singular_name'])) {
                if (isset($taxonomy['singular_slug'])) {
                    $taxonomy['singular_name'] = ucwords($taxonomy['singular_slug']);
                } else {
                    $taxonomy['singular_name'] = ucwords($taxonomy['slug']);
                }
            }
            if (!isset($taxonomy['slug'])) {
                $taxonomy['slug'] = strtolower(Str::makeSafe($taxonomy['name']));
            }
            if (!isset($taxonomy['singular_slug'])) {
                $taxonomy['singular_slug'] = strtolower(Str::makeSafe($taxonomy['singular_name']));
            }
            if (!isset($taxonomy['has_sortorder'])) {
                $taxonomy['has_sortorder'] = false;
            }
            if (!isset($taxonomy['allow_spaces'])) {
                $taxonomy['allow_spaces'] = false;
            }

            // Make sure the options are $key => $value pairs, and not have implied integers for keys.
            if (!empty($taxonomy['options']) && is_array($taxonomy['options'])) {
                $options = [];
                foreach ($taxonomy['options'] as $optionkey => $optionvalue) {
                    if (is_numeric($optionkey)) {
                        $optionkey = Slugify::create()->slugify($optionvalue);
                    }
                    $options[$optionkey] = $optionvalue;
                }
                $taxonomy['options'] = $options;
            }

            // If taxonomy is like tags, set 'tagcloud' to true by default.
            if (($taxonomy['behaves_like'] == 'tags') && (!isset($taxonomy['tagcloud']))) {
                $taxonomy['tagcloud'] = true;
            }

            $taxonomies[$key] = $taxonomy;
        }

        return $taxonomies;
    }

    /**
     * Read and parse the contenttypes.yml configuration file.
     *
     * @param array $generalConfig
     *
     * @return array
     */
    protected function parseContentTypes(array $generalConfig)
    {
        $contentTypes = [];
        $tempContentTypes = $this->parseConfigYaml('contenttypes.yml');
        foreach ($tempContentTypes as $key => $contentType) {
            try {
                $contentType = $this->parseContentType($key, $contentType, $generalConfig);
                $key = $contentType['slug'];
                $contentTypes[$key] = $contentType;
            } catch (InvalidArgumentException $e) {
                $this->exceptions[] = $e->getMessage();
            }
        }

        return $contentTypes;
    }

    /**
     * Read and parse the current theme's config.yml configuration file.
     *
     * @param string $themePath
     * @param array  $generalConfig
     *
     * @return array
     */
    protected function parseTheme($themePath, array $generalConfig)
    {
        $themeConfig = $this->parseConfigYaml('theme.yml', $themePath);

        /** @deprecated Deprecated since 3.0, to be removed in 4.0. (config.yml was the old filename) */
        if (empty($themeConfig)) {
            $themeConfig = $this->parseConfigYaml('config.yml', $themePath);
        }

        if ((isset($themeConfig['templatefields'])) && (is_array($themeConfig['templatefields']))) {
            $templateContentTypes = [];

            foreach ($themeConfig['templatefields'] as $template => $templateFields) {
                $fieldsContenttype = [
                    'fields'        => $templateFields,
                    'singular_name' => 'Template Fields ' . $template,
                ];

                try {
                    $templateContentTypes[$template] = $this->parseContentType(
                        $template,
                        $fieldsContenttype,
                        $generalConfig
                    );
                } catch (InvalidArgumentException $e) {
                    $this->exceptions[] = $e->getMessage();
                }
            }

            $themeConfig['templatefields'] = $templateContentTypes;
        }

        return $themeConfig;
    }

    /**
     * This method pulls the templatefields config from the theme config and appends it
     * to the contenttypes configuration.
     */
    protected function parseTemplatefields()
    {
        $theme = $this->data['theme'];

        if (isset($theme['templatefields'])) {
            foreach ($this->data['contenttypes'] as $key => $ct) {
                foreach ($ct['fields'] as $field) {
                    if (isset($field['type']) && $field['type'] === 'templateselect') {
                        $this->data['contenttypes'][$key]['templatefields'] = $theme['templatefields'];
                    }
                }
            }
        }
    }

    /**
     * Parse a single Contenttype configuration array.
     *
     * @param string $key
     * @param array  $contentType
     * @param array  $generalConfig
     *
     * @throws InvalidArgumentException
     *
     * @return array
     */
    protected function parseContentType($key, $contentType, $generalConfig)
    {
        // If the slug isn't set, and the 'key' isn't numeric, use that as the slug.
        if (!isset($contentType['slug']) && !is_numeric($key)) {
            $contentType['slug'] = Slugify::create()->slugify($key);
        }

        // If neither 'name' nor 'slug' is set, we need to warn the user. Same goes for when
        // neither 'singular_name' nor 'singular_slug' is set.
        if (!isset($contentType['name']) && !isset($contentType['slug'])) {
            $error = sprintf("In contenttype <code>%s</code>, neither 'name' nor 'slug' is set. Please edit <code>contenttypes.yml</code>, and correct this.", $key);
            throw new InvalidArgumentException($error);
        }
        if (!isset($contentType['singular_name']) && !isset($contentType['singular_slug'])) {
            $error = sprintf("In contenttype <code>%s</code>, neither 'singular_name' nor 'singular_slug' is set. Please edit <code>contenttypes.yml</code>, and correct this.", $key);
            throw new InvalidArgumentException($error);
        }

        // Contenttypes without fields make no sense.
        if (!isset($contentType['fields'])) {
            $error = sprintf("In contenttype <code>%s</code>, no 'fields' are set. Please edit <code>contenttypes.yml</code>, and correct this.", $key);
            throw new InvalidArgumentException($error);
        }

        if (!isset($contentType['slug'])) {
            $contentType['slug'] = Slugify::create()->slugify($contentType['name']);
        }
        if (!isset($contentType['singular_slug'])) {
            $contentType['singular_slug'] = Slugify::create()->slugify($contentType['singular_name']);
        }
        if (!isset($contentType['show_on_dashboard'])) {
            $contentType['show_on_dashboard'] = true;
        }
        if (!isset($contentType['show_in_menu'])) {
            $contentType['show_in_menu'] = true;
        }
        if (!isset($contentType['sort'])) {
            $contentType['sort'] = false;
        }
        if (!isset($contentType['default_status'])) {
            $contentType['default_status'] = 'draft';
        }
        if (!isset($contentType['viewless'])) {
            $contentType['viewless'] = false;
        }
        if (!isset($contentType['liveeditor'])) {
            $contentType['liveeditor'] = true;
        }
        // Override contenttype setting with view and config settings
        if (($contentType['viewless']) || (!$generalConfig['liveeditor'])) {
            $contentType['liveeditor'] = false;
        }
        // Allow explicit setting of a Contenttype's table name suffix. We default
        // to slug if not present as it has been this way since Bolt v1.2.1
        if (!isset($contentType['tablename'])) {
            $contentType['tablename'] = Slugify::create()->slugify($contentType['slug'], '_');
        } else {
            $contentType['tablename'] = Slugify::create()->slugify($contentType['tablename'], '_');
        }
        if (!isset($contentType['allow_numeric_slugs'])) {
            $contentType['allow_numeric_slugs'] = false;
        }

        list($fields, $groups) = $this->parseFieldsAndGroups($contentType['fields'], $generalConfig);
        $contentType['fields'] = $fields;
        $contentType['groups'] = $groups;

        // Make sure taxonomy is an array.
        if (isset($contentType['taxonomy'])) {
            $contentType['taxonomy'] = (array) $contentType['taxonomy'];
        }

        // when adding relations, make sure they're added by their slug. Not their 'name' or 'singular name'.
        if (!empty($contentType['relations']) && is_array($contentType['relations'])) {
            foreach (array_keys($contentType['relations']) as $relkey) {
                if ($relkey != Slugify::create()->slugify($relkey)) {
                    $contentType['relations'][Slugify::create()->slugify($relkey)] = $contentType['relations'][$relkey];
                    unset($contentType['relations'][$relkey]);
                }
            }
        }

        return $contentType;
    }

    /**
     * Parse a Contenttype's filed and determine the grouping
     *
     * @param array $fields
     * @param array $generalConfig
     *
     * @return array
     */
    protected function parseFieldsAndGroups(array $fields, array $generalConfig)
    {
        $acceptableFileTypes = $generalConfig['accept_file_types'];

        $currentGroup = 'ungrouped';
        $groups = [];
        $hasGroups = false;

        foreach ($fields as $key => $field) {
            unset($fields[$key]);
            $key = str_replace('-', '_', strtolower(Str::makeSafe($key, true)));
            if (!isset($field['type']) || empty($field['type'])) {
                $error = sprintf('Field "%s" has no "type" set.', $key);

                throw new InvalidArgumentException($error);
            }

            // If field is a "file" type, make sure the 'extensions' are set, and it's an array.
            if ($field['type'] == 'file' || $field['type'] == 'filelist') {
                if (empty($field['extensions'])) {
                    $field['extensions'] = $acceptableFileTypes;
                }

                $field['extensions'] = (array) $field['extensions'];
            }

            // If field is an "image" type, make sure the 'extensions' are set, and it's an array.
            if ($field['type'] == 'image' || $field['type'] == 'imagelist') {
                if (empty($field['extensions'])) {
                    $field['extensions'] = array_intersect(
                        ['gif', 'jpg', 'jpeg', 'png'],
                        $acceptableFileTypes
                    );
                }

                $field['extensions'] = (array) $field['extensions'];
            }

            // Make indexed arrays into associative for select fields
            // e.g.: [ 'yes', 'no' ] => { 'yes': 'yes', 'no': 'no' }
            if ($field['type'] === 'select' && isset($field['values']) && is_array($field['values']) && Arr::isIndexedArray($field['values'])) {
                $field['values'] = array_combine($field['values'], $field['values']);
            }

            if (!empty($field['group'])) {
                $hasGroups = true;
            }

            // Make sure we have these keys and every field has a group set.
            $field = array_replace(
                [
                    'class'   => '',
                    'default' => '',
                    'group'   => $currentGroup,
                    'label'   => '',
                    'variant' => '',
                ],
                $field
            );

            // Collect group data for rendering.
            // Make sure that once you started with group all following have that group, too.
            $currentGroup = $field['group'];
            $groups[$currentGroup] = 1;

            $fields[$key] = $field;

            // Repeating fields checks
            if ($field['type'] === 'repeater') {
                $fields[$key] = $this->parseFieldRepeaters($fields, $key);
                if ($fields[$key] === null) {
                    unset($fields[$key]);
                }
            }
        }

        // Make sure the 'uses' of the slug is an array.
        if (isset($fields['slug']) && isset($fields['slug']['uses'])) {
            $fields['slug']['uses'] = (array) $fields['slug']['uses'];
        }

        return [$fields, $hasGroups ? array_keys($groups) : []];
    }

    /**
     * Basic validation of repeater fields.
     *
     * @param array  $fields
     * @param string $key
     *
     * @return array
     */
    private function parseFieldRepeaters(array $fields, $key)
    {
        $blacklist = ['repeater', 'slug', 'templatefield'];
        $repeater = $fields[$key];

        if (!isset($repeater['fields']) || !is_array($repeater['fields'])) {
            return;
        }

        foreach ($repeater['fields'] as $repeaterKey => $repeaterField) {
            if (!isset($repeaterField['type']) || in_array($repeaterField['type'], $blacklist)) {
                unset($repeater['fields'][$repeaterKey]);
            }
        }

        return $repeater;
    }

    /**
     * Parse and fine-tune the database configuration.
     *
     * @param array $options
     *
     * @return array
     */
    protected function parseDatabase(array $options)
    {
        // Make sure prefix ends with underscore
        if (substr($options['prefix'], strlen($options['prefix']) - 1) !== '_') {
            $options['prefix'] .= '_';
        }

        // Parse master connection parameters
        $master = $this->parseConnectionParams($options);
        // Merge master connection into options
        $options = array_replace($options, $master);

        // Add platform specific random functions
        $driver = Str::replaceFirst('pdo_', '', $options['driver']);
        if ($driver === 'sqlite') {
            $options['driver'] = 'pdo_sqlite';
            $options['randomfunction'] = 'RANDOM()';
        } elseif (in_array($driver, ['mysql', 'mysqli'])) {
            $options['driver'] = 'pdo_mysql';
            $options['randomfunction'] = 'RAND()';
        } elseif (in_array($driver, ['pgsql', 'postgres', 'postgresql'])) {
            $options['driver'] = 'pdo_pgsql';
            $options['randomfunction'] = 'RANDOM()';
        }

        // Specify the wrapper class for the connection
        $options['wrapperClass'] = '\Bolt\Storage\Database\Connection';

        // Parse SQLite separately since it has to figure out database path
        if ($driver === 'sqlite') {
            return $this->parseSqliteOptions($options);
        }

        // If no slaves return with single connection
        if (empty($options['slaves'])) {
            return $options;
        }

        // Specify we want a master slave connection
        $options['wrapperClass'] = '\Bolt\Storage\Database\MasterSlaveConnection';

        // Add master connection where MasterSlaveConnection looks for it.
        $options['master'] = $master;

        // Parse each slave connection parameters
        foreach ($options['slaves'] as $name => $slave) {
            $options['slaves'][$name] = $this->parseConnectionParams($slave, $master);
        }

        return $options;
    }

    /**
     * Fine-tune Sqlite configuration parameters.
     *
     * @param array $config
     *
     * @return array
     */
    protected function parseSqliteOptions(array $config)
    {
        if (isset($config['memory']) && $config['memory']) {
            // If in-memory, no need to parse paths
            unset($config['path']);

            return $config;
        } else {
            // Prevent SQLite driver from trying to use in-memory connection
            unset($config['memory']);
        }

        // Get path from config or use database path
        if (isset($config['path'])) {
            $path = $this->app['pathmanager']->create($config['path']);
            // If path is relative, resolve against root path
            if ($path instanceof RelativePathInterface) {
                $path = $path->resolveAgainst($this->app['resources']->getPathObject('root'));
            }
        } else {
            $path = $this->app['resources']->getPathObject('database');
        }

        // If path has filename with extension, use that
        if ($path->hasExtension()) {
            $config['path'] = $path->string();

            return $config;
        }

        // Use database name for filename
        /** @var PathInterface $filename */
        $filename = $this->app['pathmanager']->create(basename($config['dbname']));
        if (!$filename->hasExtension()) {
            $filename = $filename->joinExtensions('db');
        }

        // Join filename with database path
        $config['path'] = $path->joinAtoms($filename)->string();

        return $config;
    }

    /**
     * Parses params to valid connection parameters:
     * - Defaults are merged into the params
     * - Bolt keys are converted to Doctrine keys
     * - Invalid keys are filtered out
     *
     * @param array|string $params
     * @param array        $defaults
     *
     * @return array
     */
    protected function parseConnectionParams($params, $defaults = [])
    {
        // Handle host shortcut
        if (is_string($params)) {
            $params = ['host' => $params];
        }

        // Convert keys from Bolt
        $replacements = [
            'databasename' => 'dbname',
            'username'     => 'user',
        ];
        foreach ($replacements as $old => $new) {
            if (isset($params[$old])) {
                $params[$new] = $params[$old];
                unset($params[$old]);
            }
        }

        // Merge in defaults
        $params = array_replace($defaults, $params);

        // Filter out invalid keys
        $validKeys = [
            'user', 'password', 'host', 'port', 'dbname', 'charset',      // common
            'path', 'memory',                                             // Qqlite
            'unix_socket', 'driverOptions',                               // MySql
            'sslmode',                                                    // PostgreSQL
            'servicename', 'service', 'pooled', 'instancename', 'server', // Oracle
            'persistent',                                                 // SQL Anywhere
        ];
        $params = array_intersect_key($params, array_flip($validKeys));

        return $params;
    }

    /**
     * Sanity check for slashes in in taxonomy slugs.
     *
     * @return bool
     */
    private function checkTaxonomy()
    {
        $passed = true;
        foreach ($this->data['taxonomy'] as $key => $taxonomy) {
            if (empty($taxonomy['options']) || !is_array($taxonomy['options'])) {
                continue;
            }

            foreach ($taxonomy['options'] as $optionKey => $optionValue) {
                if (strpos($optionKey, '/') === false) {
                    continue;
                }

                $passed = false;
                $error = Trans::__(
                    'general.phrase.invalid-taxonomy-slug',
                    ['%taxonomy%' => $key, '%option%' => $optionValue]
                );
                $this->app['logger.flash']->error($error);
            }
        }

        return $passed;
    }
    /**
     * Sanity checks for doubles in in contenttypes.
     *
     * @return bool
     */
    public function checkConfig()
    {
        $slugs = [];
        $passed = true;

        foreach ($this->data['contenttypes'] as $key => $ct) {

            // Make sure that there are no hyphens in the contenttype name, advise to change to underscores
            if (strpos($key, '-') !== false) {
                $error = Trans::__(
                    'contenttypes.generic.invalid-hyphen',
                    [
                        '%contenttype%' => $key
                    ]
                );
                $this->app['logger.flash']->error($error);
                $original = $this->data['contenttypes'][$key];
                $key = str_replace('-', '_', strtolower(Str::makeSafe($key, true)));
                $this->data['contenttypes'][$key] = $original;

                $passed = false;
            }

            /**
             * Make sure any field that has a 'uses' parameter actually points to a field that exists.
             *
             * For example, this will show a notice:
             * entries:
             *   name: Entries
             *     singular_name: Entry
             *     fields:
             *       title:
             *         type: text
             *         class: large
             *       slug:
             *         type: slug
             *         uses: name
             */
            foreach ($ct['fields'] as $fieldname => $field) {
                // Verify that the contenttype doesn't try to add fields that are reserved.
                if ($fieldname != 'slug' && in_array($fieldname, $this->reservedFieldNames)) {
                    $error = Trans::__(
                        'contenttypes.generic.reserved-name',
                        ['%contenttype%' => $key, '%field%' => $fieldname]
                    );
                    $this->app['logger.flash']->danger($error);

                    $passed = false;
                }

                // Check 'uses'. If it's an array, split it up, and check the separate parts. We also need to check
                // for the fields that are always present, like 'id'.
                if (!empty($field['uses']) && is_array($field['uses'])) {
                    foreach ((array) $field['uses'] as $useField) {
                        if (!empty($field['uses']) && empty($ct['fields'][$useField]) && !in_array($useField, $this->reservedFieldNames)) {
                            $error = Trans::__(
                                'contenttypes.generic.wrong-use-field',
                                ['%contenttype%' => $key, '%field%' => $fieldname, '%uses%' => $useField]
                            );
                            $this->app['logger.flash']->warning($error);

                            $passed = false;
                        }
                    }
                }

                // Make sure that there are no hyphens in the field names, advise to change to underscores
                if (!isset($field['type']) || !$this->fields->has($field['type'])) {
                    $error = Trans::__(
                        'contenttypes.generic.no-proper-type',
                        [
                            '%contenttype%' => $key,
                            '%field%'       => $fieldname,
                            '%type%'        => $field['type'],
                        ]
                    );
                    $this->app['logger.flash']->warning($error);

                    unset($ct['fields'][$fieldname]);
                    $passed = false;
                }
            }

            /**
             * Make sure any contenttype that has a 'relation' defined points to a contenttype that exists.
             */
            if (isset($ct['relations'])) {
                foreach ($ct['relations'] as $relKey => $relData) {
                    // For BC we check if relation uses hyphen and re-map to underscores
                    if (strpos($relKey, '-') !== false) {
                        $newRelKey = str_replace('-', '_', strtolower(Str::makeSafe($relKey, true)));
                        unset($this->data['contenttypes'][$key]['relations'][$relKey]);
                        $this->data['contenttypes'][$key]['relations'][$newRelKey] = $relData;
                    }
                    if (!isset($this->data['contenttypes'][$relKey])) {
                        $error = Trans::__(
                            'contenttypes.generic.invalid-relation',
                            ['%contenttype%' => $key, '%relation%' => $relKey]
                        );
                        $this->app['logger.flash']->error($error);

                        unset($this->data['contenttypes'][$key]['relations'][$relKey]);
                        $passed = false;
                    }
                }
            }

            // Keep a running score of used slugs.
            if (!isset($slugs[$ct['slug']])) {
                $slugs[$ct['slug']] = 0;
            }
            $slugs[$ct['slug']]++;
            if (!isset($slugs[$ct['singular_slug']])) {
                $slugs[$ct['singular_slug']] = 0;
            }
            if ($ct['singular_slug'] != $ct['slug']) {
                $slugs[$ct['singular_slug']]++;
            }
        }

        // Sanity checks for taxonomy.yml
        foreach ($this->data['taxonomy'] as $key => $taxo) {
            // Show some helpful warnings if slugs or keys are not set correctly.
            if ($taxo['slug'] != $key) {
                $error = Trans::__(
                    "The identifier and slug for '%taxonomytype%' are the not the same ('%slug%' vs. '%taxonomytype%'). Please edit taxonomy.yml, and make them match to prevent inconsistencies between database storage and your templates.",
                    ['%taxonomytype%' => $key, '%slug%' => $taxo['slug']]
                );
                $this->app['logger.flash']->warning($error);

                $passed = false;
            }
        }

        // if there aren't any other errors, check for duplicates across contenttypes.
        if (!$this->app['logger.flash']->has('error')) {
            foreach ($slugs as $slug => $count) {
                if ($count > 1) {
                    $error = Trans::__(
                        "The slug '%slug%' is used in more than one contenttype. Please edit contenttypes.yml, and make them distinct.",
                        ['%slug%' => $slug]
                    );
                    $this->app['logger.flash']->warning($error);

                    $passed = false;
                }
            }
        }

        return $passed && $this->checkTaxonomy();
    }

    /**
     * A getter to access the fields manager.
     *
     * @return \Bolt\Storage\Field\Manager
     **/
    public function getFields()
    {
        return $this->fields;
    }

    /**
     * Assume sensible defaults for a number of options.
     */
    protected function getDefaults()
    {
        return [
            'database'    => [
                'driver'         => 'sqlite',
                'host'           => 'localhost',
                'slaves'         => [],
                'dbname'         => 'bolt',
                'prefix'         => 'bolt_',
                'charset'        => 'utf8',
                'collate'        => 'utf8_unicode_ci',
                'randomfunction' => '',
            ],
            'sitename'                    => 'Default Bolt site',
            'locale'                      => null,
            'recordsperpage'              => 10,
            'recordsperdashboardwidget'   => 5,
            'systemlog'                   => [
                'enabled' => true,
            ],
            'changelog'                   => [
                'enabled' => false,
            ],
            'debuglog'                    => [
                'enabled'  => false,
                'level'    => 'DEBUG',
                'filename' => 'bolt-debug.log',
            ],
            'debug'                       => null,
            'debug_show_loggedoff'        => false,
            'debug_error_level'           => null,
            'production_error_level'      => null,
            'debug_enable_whoops'         => false, /** @deprecated. Deprecated since 3.2, to be removed in 4.0 */
            'debug_error_use_profiler'    => false,
            'debug_permission_audit_mode' => false,
            'strict_variables'            => null,
            'theme'                       => 'base-2016',
            'listing_template'            => 'listing.twig',
            'listing_records'             => '5',
            'listing_sort'                => 'datepublish DESC',
            'caching'                     => [
                'config'    => true,
                'templates' => true,
                'request'   => false,
                'duration'  => 10,
            ],
            'wysiwyg'                     => [
                'images'      => false,
                'tables'      => false,
                'fontcolor'   => false,
                'align'       => false,
                'subsuper'    => false,
                'embed'       => false,
                'anchor'      => false,
                'underline'   => false,
                'strike'      => false,
                'blockquote'  => false,
                'codesnippet' => false,
                'specialchar' => false,
                'styles'      => false,
                'ck'          => [
                    'autoParagraph'           => true,
                    'contentsCss'             => [
                        ['css/ckeditor-contents.css', 'bolt'],
                        ['css/ckeditor.css', 'bolt'],
                    ],
                    'filebrowserWindowWidth'  => 640,
                    'filebrowserWindowHeight' => 480,
                ],
            ],
            'liveeditor'                  => true,
<<<<<<< HEAD
            'canonical'                   => null,
            'developer_notices'           => false,
=======
            'canonical'                   => !empty($_SERVER['HTTP_HOST']) ? $_SERVER['HTTP_HOST'] : '',
>>>>>>> 1d5cb141
            'cookies_use_remoteaddr'      => true,
            'cookies_use_browseragent'    => false,
            'cookies_use_httphost'        => true,
            'cookies_lifetime'            => 14 * 24 * 3600,
            'enforce_ssl'                 => false,
            'thumbnails'                  => [
                'default_thumbnail' => [160, 120],
                'default_image'     => [1000, 750],
                'quality'           => 75,
                'cropping'          => 'crop',
<<<<<<< HEAD
                'notfound_image'    => 'view://img/default_notfound.png',
                'error_image'       => 'view://img/default_error.png',
=======
                'notfound_image'    => 'view/img/default_notfound.png',
                'error_image'       => 'view/img/default_error.png',
                'only_aliases'    => false,
>>>>>>> 1d5cb141
            ],
            'accept_file_types'           => explode(',', 'twig,html,js,css,scss,gif,jpg,jpeg,png,ico,zip,tgz,txt,md,doc,docx,pdf,epub,xls,xlsx,csv,ppt,pptx,mp3,ogg,wav,m4a,mp4,m4v,ogv,wmv,avi,webm,svg'),
            'hash_strength'               => 10,
            'branding'                    => [
                'name'        => 'Bolt',
                'path'        => '/bolt',
                'provided_by' => [],
            ],
            'maintenance_mode'            => false,
            'headers'                     => [
                'x_frame_options' => true,
            ],
            'htmlcleaner'                 => [
                'allowed_tags'       => explode(',', 'div,span,p,br,hr,s,u,strong,em,i,b,li,ul,ol,mark,blockquote,pre,code,tt,h1,h2,h3,h4,h5,h6,dd,dl,dh,table,tbody,thead,tfoot,th,td,tr,a,img,address,abbr,iframe'),
                'allowed_attributes' => explode(',', 'id,class,style,name,value,href,src,alt,title,width,height,frameborder,allowfullscreen,scrolling'),
            ],
        ];
    }

    /**
     * Build an array of Twig paths.
     *
     * @return string[]
     */
    public function getTwigPath()
    {
        $themepath = $this->app['resources']->getPath('templatespath');

        $twigpath = [];

        if (file_exists($themepath)) {
            $twigpath[] = $themepath;
        } else {
            // If the template path doesn't exist, flash error on the dashboard.
            $relativethemepath = basename($this->get('general/theme'));
            $theme = $this->get('theme');
            if (isset($theme['template_directory'])) {
                $relativethemepath .= '/' . $this->get('theme/template_directory');
            }

            $error = "Template folder 'theme/" . $relativethemepath . "' does not exist, or is not writable.";
            $this->app['logger.flash']->danger($error);
        }

        // We add these later, because the order is important: By having theme/ourtheme first,
        // files in that folder will take precedence. For instance when overriding the menu template.
        $twigpath[] = $this->app['resources']->getPath('app/theme_defaults');

        return $twigpath;
    }

    /**
     * @deprecated Deprecated since 3.3, to be removed in 4.0.
     */
    public function setCKPath()
    {
    }

    /**
     * Attempt to load cached configuration files.
     *
     * @throws RuntimeException
     *
     * @return bool
     */
    protected function loadCache()
    {
        $dir = $this->app['resources']->getPath('config');
        /* Get the timestamps for the config files. `config_local.yml` and `extensions.yml` default to '0', because if
           they aren't present, it shouldn't trigger an update for the cache, while the others should.
        */
        $timestamps = [
            file_exists($dir . '/config.yml') ? filemtime($dir . '/config.yml') : 10000000000,
            file_exists($dir . '/taxonomy.yml') ? filemtime($dir . '/taxonomy.yml') : 10000000000,
            file_exists($dir . '/contenttypes.yml') ? filemtime($dir . '/contenttypes.yml') : 10000000000,
            file_exists($dir . '/menu.yml') ? filemtime($dir . '/menu.yml') : 10000000000,
            file_exists($dir . '/routing.yml') ? filemtime($dir . '/routing.yml') : 10000000000,
            file_exists($dir . '/permissions.yml') ? filemtime($dir . '/permissions.yml') : 10000000000,
            file_exists($dir . '/extensions.yml') ? filemtime($dir . '/extensions.yml') : 0,
            file_exists($dir . '/config_local.yml') ? filemtime($dir . '/config_local.yml') : 0,
        ];
        $configCache = $this->app['resources']->getPath('cache/config-cache.json');
        $this->cachetimestamp = file_exists($configCache) ? filemtime($configCache) : 0;

        if ($this->cachetimestamp < max($timestamps)) {
            return false;
        } else {
            unlink($configCache);
        }

        $finder = new Finder();
        $finder->files()
            ->in(dirname($configCache))
            ->name('config-cache.json')
            ->depth('== 0')
        ;
        /** @var SplFileInfo $file */
        foreach ($finder as $file) {
            try {
                $this->data = json_decode($file->getContents(), true);
            } catch (RuntimeException $e) {
                $part = Translator::__(
                    'Try logging in with your ftp-client and make the file readable. ' .
                    'Else try to go <a>back</a> to the last page.'
                );
                $message = '<p>' . Translator::__('general.phrase.file-not-readable-following-colon') . '</p>' .
                    '<pre>' . htmlspecialchars($configCache) . '</pre>' .
                    '<p>' . str_replace('<a>', '<a href="javascript:history.go(-1)">', $part) . '</p>';

                throw new RuntimeException(Translator::__('page.file-management.message.file-not-readable' . $message), $e->getCode(), $e);
            }
        }

        // Check if we loaded actual data.
        if (count($this->data) < 4 || empty($this->data['general'])) {
            return false;
        }

        // Trigger the config loaded event on the resource manager
        $this->app['resources']->initializeConfig($this->data);

        // Yup, all seems to be right.
        return true;
    }

    /**
     * @internal Do not use
     *
     * @param FilesystemInterface $cacheFs
     * @param string              $environment
     * @param bool                $force
     */
    public function cacheConfig(FilesystemInterface $cacheFs, $environment, $force = false)
    {
        $cacheFileName = $environment . '/config-cache.json';
        if ($cacheFs->has($cacheFileName) && $force === false) {
            return;
        }
        $cacheFile = new JsonFile($cacheFs, $cacheFileName);
        $cacheFile->dump($this->data);
    }

    /**
     * Cache built configuration parameters.
     */
    protected function saveCache()
    {
        // Store the version number along with the config.
        $this->data['version'] = Bolt\Version::VERSION;
        $configCache = $this->app['resources']->getPath('cache/config-cache.json');
        $fs = new Filesystem();

        if ($this->get('general/caching/config')) {
            try {
                $fs->dumpFile($configCache, json_encode($this->data));

                return;
            } catch (IOException $e) {
                $message = 'Error opening file<br/><br/>' .
                    'The file <b>' . $configCache . '</b> could not be written! <br /><br />' .
                    'Try logging in with your FTP client and check to see if it is chmodded to be readable by ' .
                    'the webuser (ie: 777 or 766, depending on the setup of your server). <br /><br />' .
                    'Current path: ' . getcwd() . '.';
                throw new BootException($message);
            }
        }

        try {
            $fs->remove($configCache);
        } catch (IOException $e) {
            // We were unable to remove the file… time to retire this class
        };
    }

    /**
     * Check if cache timeout has occured.
     */
    protected function checkValidCache()
    {
        // Check the timestamp for the theme's config.yml
        $themeConfigFile = $this->app['resources']->getPath('themepath/theme.yml');

        /** @deprecated Deprecated since 3.0, to be removed in 4.0. (config.yml was the old filename) */
        if (!file_exists($themeConfigFile)) {
            $themeConfigFile = $this->app['resources']->getPath('themepath/config.yml');
        }

        // Note: we need to check if it exists, _and_ it's too old. Not _or_, hence the '0'
        $configTimestamp = file_exists($themeConfigFile) ? filemtime($themeConfigFile) : 0;

        if ($this->cachetimestamp > $configTimestamp) {
            return;
        }

        // Invalidate cache for next request.
        try {
            $fs = new Filesystem();
            $fs->remove($this->app['resources']->getPath('cache/config-cache.json'));
        } catch (IOException $e) {
            // We were unable to remove the file… time to retire this class
        };
    }

    /**
     * Get a timestamp, corrected to the timezone.
     *
     * @return string Timestamp
     */
    public function getTimestamp($when)
    {
        $timezone = $this->get('general/timezone');
        $now = date_format(new \DateTime($when, new \DateTimeZone($timezone)), 'Y-m-d H:i:s');

        return $now;
    }

    /**
     * Get the current timestamp, corrected to the timezone.
     *
     * @return string Current timestamp
     */
    public function getCurrentTimestamp()
    {
        $timezone = $this->get('general/timezone');
        $now = date_format(new \DateTime($timezone), 'Y-m-d H:i:s');

        return $now;
    }

    /**
     * Use {@see Zone} instead with a {@see Request}.
     *
     * Going forward, decisions determined by current request
     * should be done in an app or route middleware.
     * Application should be setup agnostic to the current request.
     *
     * Route middlewares apply only to a certain route or group of routes.
     * See {@see \Bolt\Controller\Async\AsyncBase::before} for an example.
     *
     * App middlewares apply to all routes.
     * See classes in \Bolt\EventListener for examples of these.
     * These middlewares could also be filtered by checking for Zone inside of listener.
     *
     * @deprecated Deprecated since 3.0, to be removed in 4.0.
     *
     * @return string
     */
    public function getWhichEnd()
    {
        $zone = $this->determineZone();
        $this->app['end'] = $zone; // This is also deprecated

        return $zone;
    }

    private function determineZone()
    {
        if (PHP_SAPI === 'cli') {
            return 'cli';
        }
        /** @var \Symfony\Component\HttpFoundation\RequestStack $stack */
        $stack = $this->app['request_stack'];
        $request = $stack->getCurrentRequest() ?: Request::createFromGlobals();

        if ($zone = Zone::get($request)) {
            return $zone;
        }

        /** @var \Bolt\EventListener\ZoneGuesser $guesser */
        $guesser = $this->app['listener.zone_guesser'];

        return $guesser->setZone($request);
    }
}<|MERGE_RESOLUTION|>--- conflicted
+++ resolved
@@ -1161,12 +1161,8 @@
                 ],
             ],
             'liveeditor'                  => true,
-<<<<<<< HEAD
             'canonical'                   => null,
             'developer_notices'           => false,
-=======
-            'canonical'                   => !empty($_SERVER['HTTP_HOST']) ? $_SERVER['HTTP_HOST'] : '',
->>>>>>> 1d5cb141
             'cookies_use_remoteaddr'      => true,
             'cookies_use_browseragent'    => false,
             'cookies_use_httphost'        => true,
@@ -1177,14 +1173,8 @@
                 'default_image'     => [1000, 750],
                 'quality'           => 75,
                 'cropping'          => 'crop',
-<<<<<<< HEAD
                 'notfound_image'    => 'view://img/default_notfound.png',
                 'error_image'       => 'view://img/default_error.png',
-=======
-                'notfound_image'    => 'view/img/default_notfound.png',
-                'error_image'       => 'view/img/default_error.png',
-                'only_aliases'    => false,
->>>>>>> 1d5cb141
             ],
             'accept_file_types'           => explode(',', 'twig,html,js,css,scss,gif,jpg,jpeg,png,ico,zip,tgz,txt,md,doc,docx,pdf,epub,xls,xlsx,csv,ppt,pptx,mp3,ogg,wav,m4a,mp4,m4v,ogv,wmv,avi,webm,svg'),
             'hash_strength'               => 10,
