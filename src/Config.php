--- conflicted
+++ resolved
@@ -92,23 +92,9 @@
         $this->fields = new Storage\Field\Manager();
         $this->defaultConfig = $this->getDefaults();
 
-<<<<<<< HEAD
-        try {
-            $loadCache = $this->loadCache();
-        } catch (RuntimeException $e) {
-            return;
-        }
-
-        if ($loadCache) {
-            // In this case the cache is loaded, but because the path of the theme
-            // folder is defined in the config file itself, we still need to check
-            // retrospectively if we need to invalidate it.
-            $this->checkValidCache();
-=======
         $data = $this->loadCache();
         if ($data === null) {
             $data = $this->getConfig();
->>>>>>> aa3405c8
 
             // If we have to reload the config, we will also want to make sure
             // the DB integrity is checked.
