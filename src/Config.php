<?php

namespace Bolt;

use Bolt\Controller\Zone;
use Bolt\Filesystem\Exception\IOException;
use Bolt\Filesystem\Exception\ParseException;
use Bolt\Filesystem\Handler\JsonFile;
use Bolt\Helpers\Arr;
use Bolt\Helpers\Html;
use Bolt\Helpers\Str;
use Bolt\Translation\Translator;
use Bolt\Translation\Translator as Trans;
use Cocur\Slugify\Slugify;
use Eloquent\Pathogen\PathInterface;
use Eloquent\Pathogen\RelativePathInterface;
use InvalidArgumentException;
use RuntimeException;
use Silex;
use Symfony\Component\HttpFoundation\Request;
use Symfony\Component\Yaml\Parser;

/**
 * Class for our config object.
 *
 * @deprecated Deprecated since 3.0, to be removed in 4.0.
 *
 * @author Bob den Otter, bob@twokings.nl
 */
class Config
{
    /** @var Silex\Application */
    protected $app;
    /** @var array */
    protected $data;
    /** @var array */
    protected $defaultConfig = [];
    /** @var array */
    protected $reservedFieldNames = [
        'datechanged',
        'datecreated',
        'datedepublish',
        'datepublish',
        'id',
        'link',
        'ownerid',
        'slug',
        'status',
        'templatefields',
        'username',
    ];

    /** @var integer */
    protected $cachetimestamp;

    /**
     * Use {@see Config::getFields} instead.
     * Will be made protected in Bolt 3.0.
     *
     * @var \Bolt\Storage\Field\Manager
     */
    public $fields;

    /** @var boolean  @deprecated Deprecated since 3.2, to be removed in 4.0 */
    public $notify_update;

    /** @var \Symfony\Component\Yaml\Parser */
    protected $yamlParser = false;

    /** @var array */
    private $exceptions;

    /** @var JsonFile */
    private $cacheFile;

    /**
     * @param Silex\Application $app
     */
    public function __construct(Silex\Application $app)
    {
        $this->app = $app;
    }

    /**
     * @return array|null
     */
    public function getExceptions()
    {
        return $this->exceptions;
    }

    public function initialize()
    {
        $this->fields = new Storage\Field\Manager();
        $this->defaultConfig = $this->getDefaults();

        $this->cacheFile = $this->app['filesystem.cache']->getFile('config-cache.json');

        $data = $this->loadCache();
        if ($data === null) {
            $data = $this->getConfig();

            // If we have to reload the config, we will also want to make sure
            // the DB integrity is checked.
            $this->app['schema.timer']->setCheckRequired();
        }

        $this->data = $data;

        $this->loadTheme();

        $this->setCKPath();
        $this->parseTemplatefields();
    }

    /**
     * Checks if cache is valid for theme; if not invalidate and load it.
     */
    private function loadTheme()
    {
        $this->app['resources']->initializeConfig($this->data);

        if ($this->isThemeCacheValid()) {
            return;
        }
        $this->invalidateCache();

        $this->data['theme'] = $this->parseTheme($this->app['resources']->getPath('theme'), $this->data['general']);
    }

    /**
     * Read and parse a YAML configuration file
     *
     * @param string $filename The name of the YAML file to read
     * @param string $path     The (optional) path to the YAML file
     *
     * @return array
     */
    protected function parseConfigYaml($filename, $path = null)
    {
        // Initialise parser
        if ($this->yamlParser === false) {
            $this->yamlParser = new Parser();
        }

        // By default we assume that config files are located in app/config/
        $path = $path ?: $this->app['resources']->getPath('config');
        $filename = $path . '/' . $filename;

        if (!is_readable($filename)) {
            return [];
        }

        $yml = $this->yamlParser->parse(file_get_contents($filename) . "\n");

        // Unset the repeated nodes key after parse
        unset($yml['__nodes']);

        // Invalid, non-existing, or empty files return NULL
        return $yml ?: [];
    }

    /**
     * Set a config value, using a path.
     *
     * For example:
     * $app['config']->set('general/branding/name', 'Bolt');
     *
     * @param string $path
     * @param mixed  $value
     *
     * @return boolean
     */
    public function set($path, $value)
    {
        $path = explode('/', $path);

        // Only do something if we get at least one key.
        if (empty($path[0])) {
            $logline = "Config: can't set empty path to '" . (string) $value . "'";
            $this->app['logger.system']->critical($logline, ['event' => 'config']);

            return false;
        }

        $part = & $this->data;

        foreach ($path as $key) {
            if (!isset($part[$key])) {
                $part[$key] = [];
            }

            $part = & $part[$key];
        }

        $part = $value;

        return true;
    }

    /**
     * Get a config value, using a path.
     *
     * For example:
     * $var = $config->get('general/wysiwyg/ck/contentsCss');
     *
     * @param string               $path
     * @param string|array|boolean $default
     *
     * @return mixed
     */
    public function get($path, $default = null)
    {
        $path = explode('/', $path);

        // Only do something if we get at least one key.
        if (empty($path[0]) || !isset($this->data[$path[0]])) {
            return false;
        }

        $part = & $this->data;
        $value = null;

        foreach ($path as $key) {
            if (!isset($part[$key])) {
                $value = null;
                break;
            }

            $value = $part[$key];
            $part = & $part[$key];
        }
        if ($value !== null) {
            return $value;
        }

        return $default;
    }

    /**
     * Replaces placeholders in config values %foo% will be resolved to $app['foo'] from the container
     *
     * @internal This is only public so that it can be called from the service provider boot method.
     * Do not access this directly since the API is liable to be changed at short notice.
     *
     * @param mixed $value
     *
     * @return mixed
     */
    public function doReplacements($value = null)
    {
        if ($value === null) {
            $this->data = $this->doReplacements($this->data);

            return;
        }

        if (!is_array($value) && ('%' !== substr($value, 0, 1) && '%' !== substr($value, -1, 1))) {
            return $value;
        }

        if (is_array($value)) {
            foreach ($value as $k => $v) {
                if ($v === null) {
                    continue;
                }
                $value[$k] = $this->doReplacements($v);
            }

            return $value;
        }

        if (is_string($value)) {
            $serviceName = substr($value, 1, strlen($value) - 2);

            if (strpos($serviceName, ':') !== false) {
                list($serviceName, $params) = explode(':', $serviceName);
            } else {
                $params = [];
            }

            if (!isset($this->app[$serviceName])) {
                return;
            }

            $service = $this->app[$serviceName];

            if (is_callable($service)) {
                return call_user_func_array($service, [$params]);
            } else {
                return $service;
            }
        }

        return $value;
    }

    /**
     * Load the configuration from the various YML files.
     *
     * @return array
     */
    public function getConfig()
    {
        $config = [];

        $config['general']      = $this->parseGeneral();
        $config['taxonomy']     = $this->parseTaxonomy();
        $config['contenttypes'] = $this->parseContentTypes($config['general']);
        $config['menu']         = $this->parseConfigYaml('menu.yml');
        $config['routing']      = $this->parseConfigYaml('routing.yml');
        $config['permissions']  = $this->parseConfigYaml('permissions.yml');
        $config['extensions']   = $this->parseConfigYaml('extensions.yml');

        return $config;
    }

    /**
     * Read and parse the config.yml and config_local.yml configuration files.
     *
     * @return array
     */
    protected function parseGeneral()
    {
        // Read the config and merge it. (note: We use temp variables to prevent
        // "Only variables should be passed by reference")
        $tempconfig = $this->parseConfigYaml('config.yml');
        $tempconfiglocal = $this->parseConfigYaml('config_local.yml');
        $general = Arr::replaceRecursive($tempconfig, $tempconfiglocal);

        // Make sure old settings for 'accept_file_types' are not still picked up. Before 1.5.4 we used to store them
        // as a regex-like string, and we switched to an array. If we find the old style, fall back to the defaults.
        if (isset($general['accept_file_types']) && !is_array($general['accept_file_types'])) {
            unset($general['accept_file_types']);
        }

        // Merge the array with the defaults. Setting the required values that aren't already set.
        $general = Arr::replaceRecursive($this->defaultConfig, $general);

        // Make sure the cookie_domain for the sessions is set properly.
        if (empty($general['cookies_domain'])) {
            $request = Request::createFromGlobals();
            if ($request->server->get('HTTP_HOST', false)) {
                $hostSegments = explode(':', $request->server->get('HTTP_HOST'));
                $hostname = reset($hostSegments);
            } elseif ($request->server->get('SERVER_NAME', false)) {
                $hostname = $request->server->get('SERVER_NAME');
            } else {
                $hostname = '';
            }

            // Don't set the domain for a cookie on a "TLD" - like 'localhost', or if the server_name is an IP-address
            if ((strpos($hostname, '.') > 0) && preg_match('/[a-z0-9]/i', $hostname)) {
                if (preg_match('/^www[0-9]*./', $hostname)) {
                    $general['cookies_domain'] = '.' . preg_replace('/^www[0-9]*./', '', $hostname);
                } else {
                    $general['cookies_domain'] = '.' . $hostname;
                }
                // Make sure we don't have consecutive '.'-s in the cookies_domain.
                $general['cookies_domain'] = str_replace('..', '.', $general['cookies_domain']);
            } else {
                $general['cookies_domain'] = '';
            }
        }

        // Make sure Bolt's mount point is OK:
        $general['branding']['path'] = '/' . Str::makeSafe($general['branding']['path']);

        // Set the link in branding, if provided_by is set.
        $general['branding']['provided_link'] = Html::providerLink(
            $general['branding']['provided_by']
        );

        $general['database'] = $this->parseDatabase($general['database']);

        return $general;
    }

    /**
     * Read and parse the taxonomy.yml configuration file.
     *
     * @return array
     */
    protected function parseTaxonomy()
    {
        $taxonomies = $this->parseConfigYaml('taxonomy.yml');

        foreach ($taxonomies as $key => $taxonomy) {
            if (!isset($taxonomy['name'])) {
                $taxonomy['name'] = ucwords($taxonomy['slug']);
            }
            if (!isset($taxonomy['singular_name'])) {
                if (isset($taxonomy['singular_slug'])) {
                    $taxonomy['singular_name'] = ucwords($taxonomy['singular_slug']);
                } else {
                    $taxonomy['singular_name'] = ucwords($taxonomy['slug']);
                }
            }
            if (!isset($taxonomy['slug'])) {
                $taxonomy['slug'] = strtolower(Str::makeSafe($taxonomy['name']));
            }
            if (!isset($taxonomy['singular_slug'])) {
                $taxonomy['singular_slug'] = strtolower(Str::makeSafe($taxonomy['singular_name']));
            }
            if (!isset($taxonomy['has_sortorder'])) {
                $taxonomy['has_sortorder'] = false;
            }
            if (!isset($taxonomy['allow_spaces'])) {
                $taxonomy['allow_spaces'] = false;
            }

            // Make sure the options are $key => $value pairs, and not have implied integers for keys.
            if (!empty($taxonomy['options']) && is_array($taxonomy['options'])) {
                $options = [];
                foreach ($taxonomy['options'] as $optionkey => $optionvalue) {
                    if (is_numeric($optionkey)) {
                        $optionkey = Slugify::create()->slugify($optionvalue);
                    }
                    $options[$optionkey] = $optionvalue;
                }
                $taxonomy['options'] = $options;
            }

            // If taxonomy is like tags, set 'tagcloud' to true by default.
            if (($taxonomy['behaves_like'] == 'tags') && (!isset($taxonomy['tagcloud']))) {
                $taxonomy['tagcloud'] = true;
            }

            $taxonomies[$key] = $taxonomy;
        }

        return $taxonomies;
    }

    /**
     * Read and parse the contenttypes.yml configuration file.
     *
     * @param array $generalConfig
     *
     * @return array
     */
    protected function parseContentTypes(array $generalConfig)
    {
        $contentTypes = [];
        $tempContentTypes = $this->parseConfigYaml('contenttypes.yml');
        foreach ($tempContentTypes as $key => $contentType) {
            try {
                $contentType = $this->parseContentType($key, $contentType, $generalConfig);
                $key = $contentType['slug'];
                $contentTypes[$key] = $contentType;
            } catch (InvalidArgumentException $e) {
                $this->exceptions[] = $e->getMessage();
            }
        }

        return $contentTypes;
    }

    /**
     * Read and parse the current theme's config.yml configuration file.
     *
     * @param string $themePath
     * @param array  $generalConfig
     *
     * @return array
     */
    protected function parseTheme($themePath, array $generalConfig)
    {
        $themeConfig = $this->parseConfigYaml('theme.yml', $themePath);

        /** @deprecated Deprecated since 3.0, to be removed in 4.0. (config.yml was the old filename) */
        if (empty($themeConfig)) {
            $themeConfig = $this->parseConfigYaml('config.yml', $themePath);
        }

        if ((isset($themeConfig['templatefields'])) && (is_array($themeConfig['templatefields']))) {
            $templateContentTypes = [];

            foreach ($themeConfig['templatefields'] as $template => $templateFields) {
                $fieldsContenttype = [
                    'fields'        => $templateFields,
                    'singular_name' => 'Template Fields ' . $template,
                ];

                try {
                    $templateContentTypes[$template] = $this->parseContentType(
                        $template,
                        $fieldsContenttype,
                        $generalConfig
                    );
                } catch (InvalidArgumentException $e) {
                    $this->exceptions[] = $e->getMessage();
                }
            }

            $themeConfig['templatefields'] = $templateContentTypes;
        }

        return $themeConfig;
    }

    /**
     * This method pulls the templatefields config from the theme config and appends it
     * to the contenttypes configuration.
     */
    protected function parseTemplatefields()
    {
        $theme = $this->data['theme'];

        if (isset($theme['templatefields'])) {
            foreach ($this->data['contenttypes'] as $key => $ct) {
                foreach ($ct['fields'] as $field) {
                    if (isset($field['type']) && $field['type'] === 'templateselect') {
                        $this->data['contenttypes'][$key]['templatefields'] = $theme['templatefields'];
                    }
                }
            }
        }
    }

    /**
     * Parse a single Contenttype configuration array.
     *
     * @param string $key
     * @param array  $contentType
     * @param array  $generalConfig
     *
     * @throws InvalidArgumentException
     *
     * @return array
     */
    protected function parseContentType($key, $contentType, $generalConfig)
    {
        // If the slug isn't set, and the 'key' isn't numeric, use that as the slug.
        if (!isset($contentType['slug']) && !is_numeric($key)) {
            $contentType['slug'] = Slugify::create()->slugify($key);
        }

        // If neither 'name' nor 'slug' is set, we need to warn the user. Same goes for when
        // neither 'singular_name' nor 'singular_slug' is set.
        if (!isset($contentType['name']) && !isset($contentType['slug'])) {
            $error = sprintf("In contenttype <code>%s</code>, neither 'name' nor 'slug' is set. Please edit <code>contenttypes.yml</code>, and correct this.", $key);
            throw new InvalidArgumentException($error);
        }
        if (!isset($contentType['singular_name']) && !isset($contentType['singular_slug'])) {
            $error = sprintf("In contenttype <code>%s</code>, neither 'singular_name' nor 'singular_slug' is set. Please edit <code>contenttypes.yml</code>, and correct this.", $key);
            throw new InvalidArgumentException($error);
        }

        // Contenttypes without fields make no sense.
        if (!isset($contentType['fields'])) {
            $error = sprintf("In contenttype <code>%s</code>, no 'fields' are set. Please edit <code>contenttypes.yml</code>, and correct this.", $key);
            throw new InvalidArgumentException($error);
        }

        if (!isset($contentType['slug'])) {
            $contentType['slug'] = Slugify::create()->slugify($contentType['name']);
        }
        if (!isset($contentType['singular_slug'])) {
            $contentType['singular_slug'] = Slugify::create()->slugify($contentType['singular_name']);
        }
        if (!isset($contentType['show_on_dashboard'])) {
            $contentType['show_on_dashboard'] = true;
        }
        if (!isset($contentType['show_in_menu'])) {
            $contentType['show_in_menu'] = true;
        }
        if (!isset($contentType['sort'])) {
            $contentType['sort'] = false;
        }
        if (!isset($contentType['default_status'])) {
            $contentType['default_status'] = 'draft';
        }
        if (!isset($contentType['viewless'])) {
            $contentType['viewless'] = false;
        }
        if (!isset($contentType['liveeditor'])) {
            $contentType['liveeditor'] = true;
        }
        // Override contenttype setting with view and config settings
        if (($contentType['viewless']) || (!$generalConfig['liveeditor'])) {
            $contentType['liveeditor'] = false;
        }
        // Allow explicit setting of a Contenttype's table name suffix. We default
        // to slug if not present as it has been this way since Bolt v1.2.1
        if (!isset($contentType['tablename'])) {
            $contentType['tablename'] = Slugify::create()->slugify($contentType['slug'], '_');
        } else {
            $contentType['tablename'] = Slugify::create()->slugify($contentType['tablename'], '_');
        }
        if (!isset($contentType['allow_numeric_slugs'])) {
            $contentType['allow_numeric_slugs'] = false;
        }

        list($fields, $groups) = $this->parseFieldsAndGroups($contentType['fields'], $generalConfig);
        $contentType['fields'] = $fields;
        $contentType['groups'] = $groups;

        // Make sure taxonomy is an array.
        if (isset($contentType['taxonomy'])) {
            $contentType['taxonomy'] = (array) $contentType['taxonomy'];
        }

        // when adding relations, make sure they're added by their slug. Not their 'name' or 'singular name'.
        if (!empty($contentType['relations']) && is_array($contentType['relations'])) {
            foreach (array_keys($contentType['relations']) as $relkey) {
                if ($relkey != Slugify::create()->slugify($relkey)) {
                    $contentType['relations'][Slugify::create()->slugify($relkey)] = $contentType['relations'][$relkey];
                    unset($contentType['relations'][$relkey]);
                }
            }
        }

        return $contentType;
    }

    /**
     * Parse a Contenttype's filed and determine the grouping
     *
     * @param array $fields
     * @param array $generalConfig
     *
     * @return array
     */
    protected function parseFieldsAndGroups(array $fields, array $generalConfig)
    {
        $acceptableFileTypes = $generalConfig['accept_file_types'];

        $currentGroup = 'ungrouped';
        $groups = [];
        $hasGroups = false;

        foreach ($fields as $key => $field) {
            unset($fields[$key]);
            $key = str_replace('-', '_', strtolower(Str::makeSafe($key, true)));
            if (!isset($field['type']) || empty($field['type'])) {
                $error = sprintf('Field "%s" has no "type" set.', $key);

                throw new InvalidArgumentException($error);
            }

            // If field is a "file" type, make sure the 'extensions' are set, and it's an array.
            if ($field['type'] == 'file' || $field['type'] == 'filelist') {
                if (empty($field['extensions'])) {
                    $field['extensions'] = $acceptableFileTypes;
                }

                $field['extensions'] = (array) $field['extensions'];
            }

            // If field is an "image" type, make sure the 'extensions' are set, and it's an array.
            if ($field['type'] == 'image' || $field['type'] == 'imagelist') {
                if (empty($field['extensions'])) {
                    $field['extensions'] = array_intersect(
                        ['gif', 'jpg', 'jpeg', 'png'],
                        $acceptableFileTypes
                    );
                }

                $field['extensions'] = (array) $field['extensions'];
            }

            // Make indexed arrays into associative for select fields
            // e.g.: [ 'yes', 'no' ] => { 'yes': 'yes', 'no': 'no' }
            if ($field['type'] === 'select' && isset($field['values']) && Arr::isIndexed($field['values'])) {
                $field['values'] = array_combine($field['values'], $field['values']);
            }

            if (!empty($field['group'])) {
                $hasGroups = true;
            }

            // Make sure we have these keys and every field has a group set.
            $field = array_replace(
                [
                    'class'   => '',
                    'default' => '',
                    'group'   => $currentGroup,
                    'label'   => '',
                    'variant' => '',
                ],
                $field
            );

            // Collect group data for rendering.
            // Make sure that once you started with group all following have that group, too.
            $currentGroup = $field['group'];
            $groups[$currentGroup] = 1;

            $fields[$key] = $field;

            // Repeating fields checks
            if ($field['type'] === 'repeater') {
                $fields[$key] = $this->parseFieldRepeaters($fields, $key);
                if ($fields[$key] === null) {
                    unset($fields[$key]);
                }
            }
        }

        // Make sure the 'uses' of the slug is an array.
        if (isset($fields['slug']) && isset($fields['slug']['uses'])) {
            $fields['slug']['uses'] = (array) $fields['slug']['uses'];
        }

        return [$fields, $hasGroups ? array_keys($groups) : []];
    }

    /**
     * Basic validation of repeater fields.
     *
     * @param array  $fields
     * @param string $key
     *
     * @return array
     */
    private function parseFieldRepeaters(array $fields, $key)
    {
        $blacklist = ['repeater', 'slug', 'templatefield'];
        $repeater = $fields[$key];

        if (!isset($repeater['fields']) || !is_array($repeater['fields'])) {
            return;
        }

        foreach ($repeater['fields'] as $repeaterKey => $repeaterField) {
            if (!isset($repeaterField['type']) || in_array($repeaterField['type'], $blacklist)) {
                unset($repeater['fields'][$repeaterKey]);
            }
        }

        return $repeater;
    }

    /**
     * Parse and fine-tune the database configuration.
     *
     * @param array $options
     *
     * @return array
     */
    protected function parseDatabase(array $options)
    {
        // Make sure prefix ends with underscore
        if (substr($options['prefix'], strlen($options['prefix']) - 1) !== '_') {
            $options['prefix'] .= '_';
        }

        // Parse master connection parameters
        $master = $this->parseConnectionParams($options);
        // Merge master connection into options
        $options = array_replace($options, $master);

        // Add platform specific random functions
        $driver = Str::replaceFirst('pdo_', '', $options['driver']);
        if ($driver === 'sqlite') {
            $options['driver'] = 'pdo_sqlite';
            $options['randomfunction'] = 'RANDOM()';
        } elseif (in_array($driver, ['mysql', 'mysqli'])) {
            $options['driver'] = 'pdo_mysql';
            $options['randomfunction'] = 'RAND()';
        } elseif (in_array($driver, ['pgsql', 'postgres', 'postgresql'])) {
            $options['driver'] = 'pdo_pgsql';
            $options['randomfunction'] = 'RANDOM()';
        }

        // Specify the wrapper class for the connection
        $options['wrapperClass'] = '\Bolt\Storage\Database\Connection';

        // Parse SQLite separately since it has to figure out database path
        if ($driver === 'sqlite') {
            return $this->parseSqliteOptions($options);
        }

        // If no slaves return with single connection
        if (empty($options['slaves'])) {
            return $options;
        }

        // Specify we want a master slave connection
        $options['wrapperClass'] = '\Bolt\Storage\Database\MasterSlaveConnection';

        // Add master connection where MasterSlaveConnection looks for it.
        $options['master'] = $master;

        // Parse each slave connection parameters
        foreach ($options['slaves'] as $name => $slave) {
            $options['slaves'][$name] = $this->parseConnectionParams($slave, $master);
        }

        return $options;
    }

    /**
     * Fine-tune Sqlite configuration parameters.
     *
     * @param array $config
     *
     * @return array
     */
    protected function parseSqliteOptions(array $config)
    {
        if (isset($config['memory']) && $config['memory']) {
            // If in-memory, no need to parse paths
            unset($config['path']);

            return $config;
        } else {
            // Prevent SQLite driver from trying to use in-memory connection
            unset($config['memory']);
        }

        // Get path from config or use database path
        if (isset($config['path'])) {
            $path = $this->app['pathmanager']->create($config['path']);
            // If path is relative, resolve against root path
            if ($path instanceof RelativePathInterface) {
                $path = $path->resolveAgainst($this->app['resources']->getPathObject('root'));
            }
        } else {
            $path = $this->app['resources']->getPathObject('database');
        }

        // If path has filename with extension, use that
        if ($path->hasExtension()) {
            $config['path'] = $path->string();

            return $config;
        }

        // Use database name for filename
        /** @var PathInterface $filename */
        $filename = $this->app['pathmanager']->create(basename($config['dbname']));
        if (!$filename->hasExtension()) {
            $filename = $filename->joinExtensions('db');
        }

        // Join filename with database path
        $config['path'] = $path->joinAtoms($filename)->string();

        return $config;
    }

    /**
     * Parses params to valid connection parameters:
     * - Defaults are merged into the params
     * - Bolt keys are converted to Doctrine keys
     * - Invalid keys are filtered out
     *
     * @param array|string $params
     * @param array        $defaults
     *
     * @return array
     */
    protected function parseConnectionParams($params, $defaults = [])
    {
        // Handle host shortcut
        if (is_string($params)) {
            $params = ['host' => $params];
        }

        // Convert keys from Bolt
        $replacements = [
            'databasename' => 'dbname',
            'username'     => 'user',
        ];
        foreach ($replacements as $old => $new) {
            if (isset($params[$old])) {
                $params[$new] = $params[$old];
                unset($params[$old]);
            }
        }

        // Merge in defaults
        $params = array_replace($defaults, $params);

        // Filter out invalid keys
        $validKeys = [
            'user', 'password', 'host', 'port', 'dbname', 'charset',      // common
            'path', 'memory',                                             // Qqlite
            'unix_socket', 'driverOptions',                               // MySql
            'sslmode',                                                    // PostgreSQL
            'servicename', 'service', 'pooled', 'instancename', 'server', // Oracle
            'persistent',                                                 // SQL Anywhere
        ];
        $params = array_intersect_key($params, array_flip($validKeys));

        return $params;
    }

    /**
     * Sanity check for slashes in in taxonomy slugs.
     *
     * @return bool
     */
    private function checkTaxonomy()
    {
        $passed = true;
        foreach ($this->data['taxonomy'] as $key => $taxonomy) {
            if (empty($taxonomy['options']) || !is_array($taxonomy['options'])) {
                continue;
            }

            foreach ($taxonomy['options'] as $optionKey => $optionValue) {
                if (strpos($optionKey, '/') === false) {
                    continue;
                }

                $passed = false;
                $error = Trans::__(
                    'general.phrase.invalid-taxonomy-slug',
                    ['%taxonomy%' => $key, '%option%' => $optionValue]
                );
                $this->app['logger.flash']->error($error);
            }
        }

        return $passed;
    }
    /**
     * Sanity checks for doubles in in contenttypes.
     *
     * @return bool
     */
    public function checkConfig()
    {
        $slugs = [];
        $passed = true;

        foreach ($this->data['contenttypes'] as $key => $ct) {

            // Make sure that there are no hyphens in the contenttype name, advise to change to underscores
            if (strpos($key, '-') !== false) {
                $error = Trans::__(
                    'contenttypes.generic.invalid-hyphen',
                    [
                        '%contenttype%' => $key,
                    ]
                );
                $this->app['logger.flash']->error($error);
                $original = $this->data['contenttypes'][$key];
                $key = str_replace('-', '_', strtolower(Str::makeSafe($key, true)));
                $this->data['contenttypes'][$key] = $original;

                $passed = false;
            }

            /**
             * Make sure any field that has a 'uses' parameter actually points to a field that exists.
             *
             * For example, this will show a notice:
             * entries:
             *   name: Entries
             *     singular_name: Entry
             *     fields:
             *       title:
             *         type: text
             *         class: large
             *       slug:
             *         type: slug
             *         uses: name
             */
            foreach ($ct['fields'] as $fieldname => $field) {
                // Verify that the contenttype doesn't try to add fields that are reserved.
                if ($fieldname != 'slug' && in_array($fieldname, $this->reservedFieldNames)) {
                    $error = Trans::__(
                        'contenttypes.generic.reserved-name',
                        ['%contenttype%' => $key, '%field%' => $fieldname]
                    );
                    $this->app['logger.flash']->danger($error);

                    $passed = false;
                }

                // Check 'uses'. If it's an array, split it up, and check the separate parts. We also need to check
                // for the fields that are always present, like 'id'.
                if (!empty($field['uses']) && is_array($field['uses'])) {
                    foreach ((array) $field['uses'] as $useField) {
                        if (!empty($field['uses']) && empty($ct['fields'][$useField]) && !in_array($useField, $this->reservedFieldNames)) {
                            $error = Trans::__(
                                'contenttypes.generic.wrong-use-field',
                                ['%contenttype%' => $key, '%field%' => $fieldname, '%uses%' => $useField]
                            );
                            $this->app['logger.flash']->warning($error);

                            $passed = false;
                        }
                    }
                }

                // Make sure that there are no hyphens in the field names, advise to change to underscores
                if (!isset($field['type']) || !$this->fields->has($field['type'])) {
                    $error = Trans::__(
                        'contenttypes.generic.no-proper-type',
                        [
                            '%contenttype%' => $key,
                            '%field%'       => $fieldname,
                            '%type%'        => $field['type'],
                        ]
                    );
                    $this->app['logger.flash']->warning($error);

                    unset($ct['fields'][$fieldname]);
                    $passed = false;
                }
            }

            /**
             * Make sure any contenttype that has a 'relation' defined points to a contenttype that exists.
             */
            if (isset($ct['relations'])) {
                foreach ($ct['relations'] as $relKey => $relData) {
                    // For BC we check if relation uses hyphen and re-map to underscores
                    if (strpos($relKey, '-') !== false) {
                        $newRelKey = str_replace('-', '_', strtolower(Str::makeSafe($relKey, true)));
                        unset($this->data['contenttypes'][$key]['relations'][$relKey]);
                        $this->data['contenttypes'][$key]['relations'][$newRelKey] = $relData;
                    }
                    if (!isset($this->data['contenttypes'][$relKey])) {
                        $error = Trans::__(
                            'contenttypes.generic.invalid-relation',
                            ['%contenttype%' => $key, '%relation%' => $relKey]
                        );
                        $this->app['logger.flash']->error($error);

                        unset($this->data['contenttypes'][$key]['relations'][$relKey]);
                        $passed = false;
                    }
                }
            }

            // Keep a running score of used slugs.
            if (!isset($slugs[$ct['slug']])) {
                $slugs[$ct['slug']] = 0;
            }
            $slugs[$ct['slug']]++;
            if (!isset($slugs[$ct['singular_slug']])) {
                $slugs[$ct['singular_slug']] = 0;
            }
            if ($ct['singular_slug'] != $ct['slug']) {
                $slugs[$ct['singular_slug']]++;
            }
        }

        // Sanity checks for taxonomy.yml
        foreach ($this->data['taxonomy'] as $key => $taxo) {
            // Show some helpful warnings if slugs or keys are not set correctly.
            if ($taxo['slug'] != $key) {
                $error = Trans::__(
                    "The identifier and slug for '%taxonomytype%' are the not the same ('%slug%' vs. '%taxonomytype%'). Please edit taxonomy.yml, and make them match to prevent inconsistencies between database storage and your templates.",
                    ['%taxonomytype%' => $key, '%slug%' => $taxo['slug']]
                );
                $this->app['logger.flash']->warning($error);

                $passed = false;
            }
        }

        // if there aren't any other errors, check for duplicates across contenttypes.
        if (!$this->app['logger.flash']->has('error')) {
            foreach ($slugs as $slug => $count) {
                if ($count > 1) {
                    $error = Trans::__(
                        "The slug '%slug%' is used in more than one contenttype. Please edit contenttypes.yml, and make them distinct.",
                        ['%slug%' => $slug]
                    );
                    $this->app['logger.flash']->warning($error);

                    $passed = false;
                }
            }
        }

        return $passed && $this->checkTaxonomy();
    }

    /**
     * A getter to access the fields manager.
     *
     * @return \Bolt\Storage\Field\Manager
     **/
    public function getFields()
    {
        return $this->fields;
    }

    /**
     * Assume sensible defaults for a number of options.
     */
    protected function getDefaults()
    {
        return [
            'database'    => [
                'driver'         => 'sqlite',
                'host'           => 'localhost',
                'slaves'         => [],
                'dbname'         => 'bolt',
                'prefix'         => 'bolt_',
                'charset'        => 'utf8',
                'collate'        => 'utf8_unicode_ci',
                'randomfunction' => '',
            ],
            'sitename'                    => 'Default Bolt site',
            'locale'                      => null,
            'recordsperpage'              => 10,
            'recordsperdashboardwidget'   => 5,
            'systemlog'                   => [
                'enabled' => true,
            ],
            'changelog'                   => [
                'enabled' => false,
            ],
            'debuglog'                    => [
                'enabled'  => false,
                'level'    => 'DEBUG',
                'filename' => 'bolt-debug.log',
            ],
            'debug'                       => null,
            'debug_show_loggedoff'        => false,
            'debug_error_level'           => null,
            'production_error_level'      => null,
            'debug_enable_whoops'         => false, /** @deprecated. Deprecated since 3.2, to be removed in 4.0 */
            'debug_error_use_profiler'    => false,
            'debug_permission_audit_mode' => false,
            'strict_variables'            => null,
            'theme'                       => 'base-2016',
            'listing_template'            => 'listing.twig',
            'listing_records'             => '5',
            'listing_sort'                => 'datepublish DESC',
            'caching'                     => [
                'config'    => true,
                'templates' => true,
                'request'   => false,
                'duration'  => 10,
            ],
            'wysiwyg'                     => [
                'images'      => false,
                'tables'      => false,
                'fontcolor'   => false,
                'align'       => false,
                'subsuper'    => false,
                'embed'       => false,
                'anchor'      => false,
                'underline'   => false,
                'strike'      => false,
                'blockquote'  => false,
                'codesnippet' => false,
                'specialchar' => false,
                'styles'      => false,
                'ck'          => [
                    'autoParagraph'           => true,
                    'contentsCss'             => [
                        ['css/ckeditor-contents.css', 'bolt'],
                        ['css/ckeditor.css', 'bolt'],
                    ],
                    'filebrowserWindowWidth'  => 640,
                    'filebrowserWindowHeight' => 480,
                ],
            ],
            'liveeditor'                  => true,
            'canonical'                   => null,
            'developer_notices'           => false,
            'cookies_use_remoteaddr'      => true,
            'cookies_use_browseragent'    => false,
            'cookies_use_httphost'        => true,
            'cookies_lifetime'            => 14 * 24 * 3600,
            'enforce_ssl'                 => false,
            'thumbnails'                  => [
                'default_thumbnail' => [160, 120],
                'default_image'     => [1000, 750],
                'quality'           => 75,
                'cropping'          => 'crop',
<<<<<<< HEAD
                'notfound_image'    => 'bolt://app/view/img/default_notfound.png',
                'error_image'       => 'bolt://app/view/img/default_error.png',
=======
                'notfound_image'    => 'view/img/default_notfound.png',
                'error_image'       => 'view/img/default_error.png',
                'only_aliases'      => false,
>>>>>>> e94d6ee6
            ],
            'accept_file_types'           => explode(',', 'twig,html,js,css,scss,gif,jpg,jpeg,png,ico,zip,tgz,txt,md,doc,docx,pdf,epub,xls,xlsx,csv,ppt,pptx,mp3,ogg,wav,m4a,mp4,m4v,ogv,wmv,avi,webm,svg'),
            'hash_strength'               => 10,
            'branding'                    => [
                'name'        => 'Bolt',
                'path'        => '/bolt',
                'provided_by' => [],
            ],
            'maintenance_mode'            => false,
            'headers'                     => [
                'x_frame_options' => true,
            ],
            'htmlcleaner'                 => [
                'allowed_tags'       => explode(',', 'div,span,p,br,hr,s,u,strong,em,i,b,li,ul,ol,mark,blockquote,pre,code,tt,h1,h2,h3,h4,h5,h6,dd,dl,dh,table,tbody,thead,tfoot,th,td,tr,a,img,address,abbr,iframe'),
                'allowed_attributes' => explode(',', 'id,class,style,name,value,href,src,alt,title,width,height,frameborder,allowfullscreen,scrolling'),
            ],
        ];
    }

    /**
     * Build an array of Twig paths.
     *
     * @return string[]
     */
    public function getTwigPath()
    {
        $themepath = $this->app['resources']->getPath('templatespath');

        $twigpath = [];

        if (file_exists($themepath)) {
            $twigpath[] = $themepath;
        } else {
            // If the template path doesn't exist, flash error on the dashboard.
            $relativethemepath = basename($this->get('general/theme'));
            $theme = $this->get('theme');
            if (isset($theme['template_directory'])) {
                $relativethemepath .= '/' . $this->get('theme/template_directory');
            }

            $error = "Template folder 'theme/" . $relativethemepath . "' does not exist, or is not writable.";
            $this->app['logger.flash']->danger($error);
        }

        // We add these later, because the order is important: By having theme/ourtheme first,
        // files in that folder will take precedence. For instance when overriding the menu template.
        $twigpath[] = $this->app['resources']->getPath('app/theme_defaults');

        return $twigpath;
    }

    /**
     * @deprecated Deprecated since 3.3, to be removed in 4.0.
     */
    public function setCKPath()
    {
    }

    /**
     * Attempt to load cached configuration files.
     *
     * @throws RuntimeException
     *
     * @return array|null
     */
    protected function loadCache()
    {
        if ($this->isCacheValid() === false) {
            return null;
        }

        $data = null;

        try {
            $data = $this->cacheFile->parse();
        } catch (ParseException $e) {
            // JSON is invalid, remove the file
            $this->invalidateCache();
        } catch (IOException $e) {
            $part = Translator::__(
                'Try logging in with your ftp-client and make the file readable. ' .
                'Else try to go <a>back</a> to the last page.'
            );
            $message = '<p>' . Translator::__('general.phrase.file-not-readable-following-colon') . '</p>' .
                '<pre>' . htmlspecialchars($this->cacheFile->getFullPath()) . '</pre>' .
                '<p>' . str_replace('<a>', '<a href="javascript:history.go(-1)">', $part) . '</p>';

            throw new RuntimeException(Translator::__('page.file-management.message.file-not-readable' . $message), $e->getCode(), $e);
        }

        // Check if we loaded actual data.
        if (count($data) < 4 || empty($data['general'])) {
            return null;
        }

        // Yup, all seems to be right.
        return $data;
    }

    /**
     * Check if the cached config file exists, and is newer than the authoritative source.
     *
     * @return bool
     */
    private function isCacheValid()
    {
        if (!$this->cacheFile->exists()) {
            return false;
        }

        $cachedConfigTimestamp = $this->cacheFile->getTimestamp();

        /** @var \Bolt\Filesystem\Filesystem $configFs */
        $configFs = $this->app['filesystem.config'];

        $configFiles = [
            'config.yml',
            'config_local.yml',
            'contenttypes.yml',
            'extensions.yml',
            'menu.yml',
            'permissions.yml',
            'routing.yml',
            'taxonomy.yml',
        ];
        foreach ($configFiles as $configFile) {
            $timestamp = $configFs->has($configFile) ? $configFs->get($configFile)->getTimestamp() : 0;
            if ($timestamp > $cachedConfigTimestamp) {
                // The configuration file timestamp is *newer* than the cache file's … invalidate!
                $this->invalidateCache();

                return false;
            }
        }

        return true;
    }

    /**
     * Check if the cache is still valid with theme file as well.
     *
     * @return bool
     */
    private function isThemeCacheValid()
    {
        if (!$this->cacheFile->exists()) {
            return false;
        }

        $themeDir = $this->app['filesystem.themes']->getDir($this->get('general/theme'));

        // Check the timestamp for the theme's configuration file
        $timestampTheme = 0;
        $themeFile = $themeDir->getFile('theme.yml');
        if ($themeFile->exists()) {
            $timestampTheme = $themeFile->getTimestamp();
        } elseif (($themeFile = $themeDir->getFile('config.yml')) && $themeFile->exists()) {
            /** @deprecated Deprecated since 3.0, to be removed in 4.0. (config.yml was the old filename) */
            $timestampTheme = $themeFile->getTimestamp();
        }

        return $this->cacheFile->getTimestamp() > $timestampTheme;
    }

    /**
     * Invalidate (remove) the cache file.
     */
    private function invalidateCache()
    {
        try {
            $this->cacheFile->delete();
        } catch (IOException $e) {
            // We were unable to remove the file… time to retire this class
        }
    }

    /**
     * @internal Do not use
     *
     * @param bool $force
     */
    public function cacheConfig($force = false)
    {
        if ($this->cacheFile->exists() && $force === false) {
            return;
        }
        $this->cacheFile->dump($this->data);
    }

    /**
     * @deprecated Deprecated since 3.2, to be removed in 4.0. Now handled in a listener.
     */
    protected function saveCache()
    {
    }

    /**
     * @deprecated Deprecated since 3.2, to be removed in 4.0.
     */
    protected function checkValidCache()
    {
    }

    /**
     * Get a timestamp, corrected to the timezone.
     *
     * @return string Timestamp
     */
    public function getTimestamp($when)
    {
        $timezone = $this->get('general/timezone');
        $now = date_format(new \DateTime($when, new \DateTimeZone($timezone)), 'Y-m-d H:i:s');

        return $now;
    }

    /**
     * Get the current timestamp, corrected to the timezone.
     *
     * @return string Current timestamp
     */
    public function getCurrentTimestamp()
    {
        $timezone = $this->get('general/timezone');
        $now = date_format(new \DateTime($timezone), 'Y-m-d H:i:s');

        return $now;
    }

    /**
     * Use {@see Zone} instead with a {@see Request}.
     *
     * Going forward, decisions determined by current request
     * should be done in an app or route middleware.
     * Application should be setup agnostic to the current request.
     *
     * Route middlewares apply only to a certain route or group of routes.
     * See {@see \Bolt\Controller\Async\AsyncBase::before} for an example.
     *
     * App middlewares apply to all routes.
     * See classes in \Bolt\EventListener for examples of these.
     * These middlewares could also be filtered by checking for Zone inside of listener.
     *
     * @deprecated Deprecated since 3.0, to be removed in 4.0.
     *
     * @return string
     */
    public function getWhichEnd()
    {
        $zone = $this->determineZone();
        $this->app['end'] = $zone; // This is also deprecated

        return $zone;
    }

    private function determineZone()
    {
        if (PHP_SAPI === 'cli') {
            return 'cli';
        }
        /** @var \Symfony\Component\HttpFoundation\RequestStack $stack */
        $stack = $this->app['request_stack'];
        $request = $stack->getCurrentRequest() ?: Request::createFromGlobals();

        if ($zone = Zone::get($request)) {
            return $zone;
        }

        /** @var \Bolt\EventListener\ZoneGuesser $guesser */
        $guesser = $this->app['listener.zone_guesser'];

        return $guesser->setZone($request);
    }
}<|MERGE_RESOLUTION|>--- conflicted
+++ resolved
@@ -1170,14 +1170,9 @@
                 'default_image'     => [1000, 750],
                 'quality'           => 75,
                 'cropping'          => 'crop',
-<<<<<<< HEAD
                 'notfound_image'    => 'bolt://app/view/img/default_notfound.png',
                 'error_image'       => 'bolt://app/view/img/default_error.png',
-=======
-                'notfound_image'    => 'view/img/default_notfound.png',
-                'error_image'       => 'view/img/default_error.png',
                 'only_aliases'      => false,
->>>>>>> e94d6ee6
             ],
             'accept_file_types'           => explode(',', 'twig,html,js,css,scss,gif,jpg,jpeg,png,ico,zip,tgz,txt,md,doc,docx,pdf,epub,xls,xlsx,csv,ppt,pptx,mp3,ogg,wav,m4a,mp4,m4v,ogv,wmv,avi,webm,svg'),
             'hash_strength'               => 10,
