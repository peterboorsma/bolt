<?php

namespace Bolt\Configuration;

use Bolt\Configuration\Validation\ValidatorInterface;
use Bolt\Pager\PagerManager;
use Composer\Autoload\ClassLoader;
use Eloquent\Pathogen\AbsolutePathInterface;
use Eloquent\Pathogen\RelativePathInterface;
use Silex\Application;
use Symfony\Component\Filesystem\Filesystem;
use Symfony\Component\HttpFoundation\Request;

/**
 * A Base Class to handle resource management of paths and urls within a Bolt App.
 *
 * Intended to simplify the ability to override resource location
 *
 * @deprecated Deprecated since 3.0, to be removed in 4.0.
 *
 * @author Ross Riley, riley.ross@gmail.com
 */
class ResourceManager
{
    /** @var \Silex\Application */
    public $app;

    /** @var string */
    public $urlPrefix = '';

    /**
     * @var \Silex\Application
     *
     * @deprecated Deprecated since 3.0, to be removed in 4.0.
     */
    public static $theApp;

    /** @var \Eloquent\Pathogen\AbsolutePathInterface */
    protected $root;
    /** @var Request */
    protected $requestObject;
    /** @var AbsolutePathInterface[] */
    protected $paths = [];
    /** @var array */
    protected $urls = [];
    /** @var string[] */
    protected $request = [];
    /** @var LowLevelChecks|null */
    protected $verifier;
    /** @var \Composer\Autoload\ClassLoader|null */
    protected $classLoader;
    /** @var \Eloquent\Pathogen\FileSystem\Factory\FileSystemPathFactory */
    protected $pathManager;

    /**
     * @deprecated since 3.0, to be removed in 4.0.
<<<<<<< HEAD
     *
=======
>>>>>>> 1bd33355
     * @var PathsProxy
     */
    private $pathsProxy;

<<<<<<< HEAD
    /** @var bool */
    private $requestInitialized;

    /** @var bool */
    private $configInitialized;

    /** @var PathResolver|null */
    private $pathResolver;
    /** @var PathResolverFactory */
    private $pathResolverFactory;

=======
>>>>>>> 1bd33355
    /**
     * Constructor initialises on the app root path.
     *
     * @param \ArrayAccess $container ArrayAccess compatible DI container that must contain one of:
     *                                'classloader' of instance a ClassLoader will use introspection to find root path or
     *                                'rootpath' will be treated as an existing directory as string.
     *
     * Optional ones:
     * 'request' - Symfony\Component\HttpFoundation\Request
     */
    public function __construct(\ArrayAccess $container)
    {
        $this->pathManager = $container['pathmanager'];

        if (isset($container['path_resolver'])) {
            $this->pathResolver = $container['path_resolver'];
        }

        if (isset($container['path_resolver_factory'])) {
            $this->pathResolverFactory = $container['path_resolver_factory'];
        }
        if ($this->pathResolverFactory === null) {
            $this->pathResolverFactory = new PathResolverFactory();
        }

        if (!empty($container['classloader']) && $container['classloader'] instanceof ClassLoader) {
            $this->root = $this->useLoader($container['classloader']);
        } else {
            $this->root = $this->setPath('root', $container['rootpath'], false);
        }
        if (!$this->pathResolverFactory->hasRootPath()) {
            $this->pathResolverFactory->setRootPath($this->root->string());
        }

        if (!($container instanceof Application) && !empty($container['request'])) {
            try {
                $this->requestObject = $container['request'];
            } catch (\RuntimeException $e) {
            }
        }

        $this->setUrl('root', '/');

        $this->setUrl('app', '/app/');
        $this->setPath('apppath', '%root%/app', false);

        $this->setUrl('extensions', '/extensions/');
        $this->setPath('extensionsconfig', '%config%/extensions', false);
        $this->setPath('extensionspath', '%root%/extensions', false);

        $this->setUrl('files', '/files/');
        $this->setPath('filespath', '%web%/files', false);

        $this->setUrl('async', '/async/');
        $this->setUrl('upload', '/upload/');
        $this->setUrl('bolt', '/bolt/');
        $this->setUrl('theme', '/theme/');
        $this->setUrl('themes', '/theme/'); // Needed for filebrowser. See #5759

        $this->setPath('web', 'public', false);
        $this->setPath('cache', 'app/cache', false);
        $this->setPath('config', 'app/config', false);
        $this->setPath('src', dirname(__DIR__), false);
        $this->setPath('database', 'app/database', false);
        $this->setPath('themebase', '%web%/theme', false);
        $this->setPath('view', 'app/view', false);
        $this->setUrl('view', '/app/view/');
    }

    /**
     * @param \Composer\Autoload\ClassLoader $loader
     *
     * @return \Eloquent\Pathogen\RelativePathInterface|\Eloquent\Pathogen\AbsolutePathInterface
     */
    public function useLoader(ClassLoader $loader)
    {
        $this->classLoader = $loader;
        $loaderPath = dirname($loader->findFile('Composer\\Autoload\\ClassLoader'));
        // Remove last vendor/* off loaderPath to get our root path
        list($rootPath) = explode('vendor', $loaderPath, -1);

        return $this->setPath('root', $rootPath);
    }

    /**
     * Don't use!
     *
     * @deprecated Deprecated since 3.0, to be removed in 4.0.
     *
     * @param Application $app
     */
    public function setApp(Application $app)
    {
        $this->app = $app;
        self::$theApp = $app;
        $this->pathResolver = $app['path_resolver'];
    }

    /**
     * Set a resource path.
     *
     * @param string $name
     * @param string $value
     * @param bool   $applyToResolver
     *
     * @return AbsolutePathInterface|RelativePathInterface|\Closure
     */
    public function setPath($name, $value, $applyToResolver = true)
    {
        if (strpos($value, '%') !== false) { // contains variable
            $path = function () use ($value) {
                if (!$this->pathResolver) {
                    throw new \LogicException(sprintf('Cannot resolve path "%s" without having a path resolver.', $value));
                }

                $path = $this->pathResolver->resolve($value);

                return $this->pathManager->create($path);
            };
        } else {
            // If this is a relative path make it relative to root.
            $path = $this->pathManager->create($value);
            if ($path instanceof RelativePathInterface) {
                $path = $path->resolveAgainst($this->paths['root']);
            }

            $path = $path->normalize();
        }

        $this->paths[$name] = $path;
        if (strpos($name, 'path') === false) {
            $this->paths[$name . 'path'] = $path;
        }

        if ($applyToResolver) {
            if ($this->pathResolver) {
                $this->pathResolver->define($name, $value);
            } else {
                $this->pathResolverFactory->addPaths([$name => $value]);
            }
        }

        return $path;
    }

    /**
     * Gets a path as a string.
     *
     * Subdirectories are automatically parsed to correct filesystem.
     *
     * For example:
     *
     *     $bar = getPath('root/foo/bar');
     *
     * @param string $name Name of path
     *
     * @throws \InvalidArgumentException If path isn't available
     *
     * @return string
     */
    public function getPath($name)
    {
        return $this->getPathObject($name)->string();
    }

    /**
     * Gets a path as a PathInterface.
     *
     * Subdirectories are automatically parsed to correct filesystem.
     *
     * For example:
     *
     *     $bar = getPath('root/foo/bar');
     *
     * @param string $name Name of path
     *
     * @throws \InvalidArgumentException If path isn't available
     *
     * @return AbsolutePathInterface
     */
    public function getPathObject($name)
    {
        $name = str_replace('\\', '/', $name);

        $parts = [];
        if (strpos($name, '/') !== false) {
            $parts = explode('/', $name);
            $name = array_shift($parts);
        }

        if (!$this->configInitialized && in_array($name, ['theme', 'themepath'])) {
            $this->initializeConfig();
        }

        if (array_key_exists($name . 'path', $this->paths)) {
            $path = $this->paths[$name . 'path'];
        } elseif (array_key_exists($name, $this->paths)) {
            $path = $this->paths[$name];
        } else {
            throw new \InvalidArgumentException("Requested path $name is not available", 1);
        }

        if (is_callable($path)) {
            $path = $path();
        }

        if (!empty($parts)) {
            $path = $path->joinAtomSequence($parts);
        }

        return $path;
    }

    /**
     * Checks if the given name has a path associated with it
     *
     * @param string $name of path
     *
     * @return Boolean
     */
    public function hasPath($name)
    {
        if (strpos($name, '/') !== false) {
            $parts = explode('/', $name);
            $name = array_shift($parts);
        }

        return array_key_exists($name, $this->paths) || array_key_exists($name . 'path', $this->paths);
    }

    public function getPathResolverFactory()
    {
        return $this->pathResolverFactory;
    }

    public function setPathResolver(PathResolver $pathResolver)
    {
        $this->pathResolver = $pathResolver;
    }

    /**
     * Set a URL path definition.
     *
     * @param string $name
     * @param string $value
     */
    public function setUrl($name, $value)
    {
        $this->urls[$name] = $value;
    }

    /**
     * Get a URL path definition.
     *
     * @param string $name
     * @param bool   $includeBasePath
     *
     * @throws \InvalidArgumentException
     *
     * @return string
     */
    public function getUrl($name, $includeBasePath = true)
    {
        if (($name === 'canonical' || $name === 'canonicalurl') && isset($this->app['canonical'])) {
            if ($url = $this->app['canonical']->getUrl()) {
                return $url;
            }
        }

        if (!$this->requestInitialized && $this->app) {
            $this->initializeRequest($this->app, $this->requestObject);
        }

        if (!$this->configInitialized && in_array($name, ['theme', 'bolt', 'templates', 'templatespath'])) {
            $this->initializeConfig();
        }

        if (array_key_exists($name . 'url', $this->urls) && $name !== 'root') {
            return $this->urls[$name . 'url'];
        }
        if (! array_key_exists($name, $this->urls)) {
            throw new \InvalidArgumentException("Requested url $name is not available", 1);
        }

        $url = $this->urls[$name];

        if (!$includeBasePath || strpos($url, 'http') === 0 || strpos($url, '//') === 0) {
            return $url;
        }

        return $this->urlPrefix . $url;
    }

    /**
     * Set a parameter that describes the request.
     * e.g. 'hostname', 'protocol' or 'canonical'
     *
     * @param string $name
     * @param string $value
     */
    public function setRequest($name, $value)
    {
        $this->request[$name] = $value;
    }

    /**
     * Get a request parameter.
     *
     * @param string $name
     *
     * @throws \InvalidArgumentException
     *
     * @return string
     */
    public function getRequest($name)
    {
        if (!$this->requestInitialized && in_array($name, ['canonical', 'protocol', 'hostname'])) {
            $this->initializeRequest($this->app, $this->requestObject);
        }

        if (! array_key_exists($name, $this->request)) {
            throw new \InvalidArgumentException("Request component $name is not available", 1);
        }

        return $this->request[$name];
    }

    /**
     * Just don't use this.
     *
     * @deprecated since 3.0, to be removed in 4.0.
     *
     * @return PathsProxy
     */
    public function getPaths()
    {
        if ($this->pathsProxy === null) {
            $this->pathsProxy = new PathsProxy($this);
        }

        return $this->pathsProxy;
    }

    /**
     * Takes a Request object and uses it to initialize settings that depend on
     * the request.
     *
     * @param Application $app
     * @param Request     $request
     */
    public function initializeRequest(Application $app, Request $request = null)
    {
        if ($request === null) {
            $request = $app['request_stack']->getCurrentRequest() ?: Request::createFromGlobals();
        }

        // This is where we set the canonical. Note: The protocol (scheme) defaults to 'http',
        // and the path is discarded, as it makes no sense in this context: Bolt always
        // determines the path for a page / record. This is not the canonical's job.
        $canonical = $app['config']->get('general/canonical', $request->server->get('HTTP_HOST'));
        if (strpos($canonical, 'http') !== 0) {
            $canonical = 'http://' . $canonical;
        }

        $canonical = parse_url($canonical);

        if (empty($canonical['host'])) {
            $canonical['host'] = $request->server->get('HTTP_HOST');
        }

        if (empty($canonical['scheme'])) {
            $canonical['scheme'] = 'http';
        }

        if (($request->server->get('HTTPS') == 'on') ||
            ($request->server->get('SERVER_PROTOCOL') == 'https') ||
            ($request->server->get('HTTP_X_FORWARDED_PROTO') == 'https') ||
            ($request->server->get('HTTP_X_FORWARDED_SSL') == 'on')) {
            $canonical['scheme'] = 'https';
        }

        $this->setRequest('canonical', sprintf('%s://%s', $canonical['scheme'], $canonical['host']));

        $rootUrl = rtrim($this->urls['root'], '/');
        if ($rootUrl !== $request->getBasePath()) {
            $this->urlPrefix = $request->getBasePath();
        }

        $this->setRequest('protocol', $canonical['scheme']);
        $hostname = $request->server->get('HTTP_HOST', 'localhost');
        $this->setRequest('hostname', $hostname);
        $current = $request->getBasePath() . $request->getPathInfo();
        $this->setUrl('current', $current);
        $this->setUrl('currenturl', sprintf('%s://%s%s', $canonical['scheme'], $hostname, $current));
        $this->setUrl('hosturl', sprintf('%s://%s', $canonical['scheme'], $hostname));
        $this->setUrl('rooturl', sprintf('%s%s/', $this->getRequest('canonical'), $rootUrl));

        $url = sprintf('%s%s', $this->request['canonical'], $current);
        if (PagerManager::isPagingRequest($request)) {
            $url .= '?' . http_build_query($request->query->all());
        }
        $this->setUrl('canonicalurl', $url);

        $this->requestInitialized = true;
    }

    /**
     * Takes a loaded config array and uses it to initialize settings that depend on it.
     */
    public function initializeConfig()
    {
        $this->configInitialized = true;

        $this->setThemePath($this->app['config']->get('general'));

        $theme = $this->app['config']->get('theme');
        if (isset($theme['template_directory'])) {
            $this->setPath('templatespath', $this->getPath('theme') . '/' . $theme['template_directory']);
        } else {
            $this->setPath('templatespath', $this->getPath('theme'));
        }

        $branding = '/' . trim($this->app['config']->get('general/branding/path'), '/') . '/';
        $this->setUrl('bolt', $branding);
    }

    public function initialize()
    {
    }

    /**
     * This currently gets special treatment because of the processing order.
     * The theme path is needed before the app has constructed, so this is a shortcut to
     * allow the Application constructor to pre-provide a theme path.
     *
     * @param array $generalConfig
     */
    public function setThemePath($generalConfig)
    {
        $themeDir = isset($generalConfig['theme']) ? '/' . $generalConfig['theme'] : '';
        $themePath = isset($generalConfig['theme_path']) ? $generalConfig['theme_path'] : '/theme';
        $themeUrl = isset($generalConfig['theme_path']) ? $generalConfig['theme_path'] : '/theme';

        // See if the user has set a theme path otherwise use the default
        if (!isset($generalConfig['theme_path'])) {
            $this->setPath('themepath', $this->getPath('themebase') . $themeDir);
            $this->setUrl('theme', $themeUrl . $themeDir . '/');
        } else {
            $this->setPath('themepath', $this->getPath('root') . $themePath . $themeDir);
            $this->setUrl('theme', $themeUrl . $themeDir . '/');
        }
    }

    /**
     * @deprecated Deprecated since 3.1, to be removed in 4.0.
     */
    public function verify()
    {
    }

    /**
     * @deprecated Deprecated since 3.1, to be removed in 4.0.
     */
    public function verifyDb()
    {
    }

    /**
     * Get the LowlevelChecks object.
     *
     * @return ValidatorInterface
     */
    public function getVerifier()
    {
        if (! $this->verifier) {
            $verifier = new LowlevelChecks($this);
            $this->verifier = $verifier;
        }

        return $this->verifier;
    }

    /**
     * Set the LowlevelChecks object.
     *
     * @param ValidatorInterface|null $verifier
     */
    public function setVerifier($verifier)
    {
        $this->verifier = $verifier;
    }

    /**
     * Get the Composer autoload ClassLoader.
     *
     * @return ClassLoader
     */
    public function getClassLoader()
    {
        return $this->classLoader;
    }

    /**
     * Get the Bolt\Application object.
     *
     * @throws \RuntimeException
     *
     * @return \Silex\Application
     */
    public static function getApp()
    {
        if (! static::$theApp) {
            $trace = debug_backtrace(false);
            $trace = $trace[0]['file'] . '::' . $trace[0]['line'];
            $message = sprintf("The Bolt 'Application' object isn't initialized yet so the container can't be accessed here: <code>%s</code>", $trace);
            throw new \RuntimeException($message);
        }

        return static::$theApp;
    }

    /**
     * Find the relative file system path between two file system paths.
     *
     * @param string $frompath Path to start from
     * @param string $topath   Path we want to end up in
     *
     * @return string Path leading from $frompath to $topath
     */
    public function findRelativePath($frompath, $topath)
    {
        $filesystem = new Filesystem();
        $relative = $filesystem->makePathRelative($topath, $frompath);

        return $relative;
    }
}<|MERGE_RESOLUTION|>--- conflicted
+++ resolved
@@ -54,15 +54,10 @@
 
     /**
      * @deprecated since 3.0, to be removed in 4.0.
-<<<<<<< HEAD
-     *
-=======
->>>>>>> 1bd33355
      * @var PathsProxy
      */
     private $pathsProxy;
 
-<<<<<<< HEAD
     /** @var bool */
     private $requestInitialized;
 
@@ -74,8 +69,6 @@
     /** @var PathResolverFactory */
     private $pathResolverFactory;
 
-=======
->>>>>>> 1bd33355
     /**
      * Constructor initialises on the app root path.
      *
