--- conflicted
+++ resolved
@@ -2,14 +2,11 @@
 
 namespace Bolt\Twig\Extension;
 
-<<<<<<< HEAD
 use Twig\Extension\AbstractExtension;
 use Twig\TwigFilter;
 use Twig\TwigFunction;
-=======
 use Bolt\Helpers\Deprecated;
 use Twig_Extension as Extension;
->>>>>>> 1daf771f
 
 /**
  * Bolt specific Twig functions and filters that provide array manipulation.
@@ -33,11 +30,7 @@
 
         return [
             // @codingStandardsIgnoreStart
-<<<<<<< HEAD
-            new TwigFunction('unique', [$this, 'unique'], $safe),
-=======
-            new \Twig_SimpleFunction('unique', [$this, 'unique'], $safe + $deprecated),
->>>>>>> 1daf771f
+            new TwigFunction('unique', [$this, 'unique'], $safe + $deprecated),
             // @codingStandardsIgnoreEnd
         ];
     }
