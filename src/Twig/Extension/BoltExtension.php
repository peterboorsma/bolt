--- conflicted
+++ resolved
@@ -7,17 +7,8 @@
 use Bolt\Storage\EntityManagerInterface;
 use Bolt\Twig\SetcontentTokenParser;
 use Bolt\Twig\SwitchTokenParser;
-<<<<<<< HEAD
-use Twig_Extension as Extension;
-use Twig_Extension_GlobalsInterface as GlobalsInterface;
-use Twig_Filter as TwigFilter;
-use Twig_Function as TwigFunction;
-=======
 use Twig\Extension\AbstractExtension;
 use Twig\Extension\GlobalsInterface;
-use Twig\TwigFilter;
-use Twig\TwigFunction;
->>>>>>> f1c9ae5d
 
 /**
  * Bolt base Twig functionality and definitions.
@@ -61,13 +52,13 @@
     public function getGlobals()
     {
         return [
-            'frontend'     => null,
-            'backend'      => null,
-            'async'        => null,
-            'theme'        => null,
-            'user'         => null,
-            'users'        => null,
-            'config'       => $this->config,
+            'frontend' => null,
+            'backend'  => null,
+            'async'    => null,
+            'theme'    => null,
+            'user'     => null,
+            'users'    => null,
+            'config'   => $this->config,
         ];
     }
 
