<?php

namespace Bolt\Twig\Extension;

use Bolt\Twig\Runtime;
use Twig_Extension as Extension;
use Twig_SimpleFilter as TwigFilter;
use Twig_SimpleFunction as TwigFunction;

/**
 * HTML functionality Twig extension.
 *
 * @internal
 *
 * @author Gawain Lynch <gawain.lynch@gmail.com>
 */
class HtmlExtension extends Extension
{
    /**
     * {@inheritdoc}
     */
    public function getFunctions()
    {
        $safe = ['is_safe' => ['html']];
        $env  = ['needs_environment' => true];
        $deprecated = ['deprecated' => true];

        return [
            // @codingStandardsIgnoreStart
<<<<<<< HEAD
            new TwigFunction('link',     [Runtime\HtmlRuntime::class, 'link'], $safe),
            new TwigFunction('markdown', [Runtime\HtmlRuntime::class, 'markdown'], $safe),
            new TwigFunction('menu',     [Runtime\HtmlRuntime::class, 'menu'], $env + $safe),
=======
            new \Twig_SimpleFunction('link',           [Runtime\HtmlRuntime::class, 'link'], $safe + $deprecated),
            new \Twig_SimpleFunction('markdown',       [Runtime\HtmlRuntime::class, 'markdown'], $safe),
            new \Twig_SimpleFunction('menu',           [Runtime\HtmlRuntime::class, 'menu'], $env + $safe),
>>>>>>> ec4dc103
            // @codingStandardsIgnoreEnd
        ];
    }

    /**
     * {@inheritdoc}
     */
    public function getFilters()
    {
        $safe = ['is_safe' => ['html']];

        return [
            // @codingStandardsIgnoreStart
            new TwigFilter('editable', [Runtime\HtmlRuntime::class, 'editable'], $safe),
            new TwigFilter('markdown', [Runtime\HtmlRuntime::class, 'markdown'], $safe),
            new TwigFilter('shy',      [Runtime\HtmlRuntime::class, 'shy'], $safe),
            new TwigFilter('tt',       [Runtime\HtmlRuntime::class, 'decorateTT'], $safe),
            new TwigFilter('twig',     [Runtime\HtmlRuntime::class, 'twig'], ['needs_environment' => true] + $safe),
            // @codingStandardsIgnoreEnd
        ];
    }
}<|MERGE_RESOLUTION|>--- conflicted
+++ resolved
@@ -27,15 +27,9 @@
 
         return [
             // @codingStandardsIgnoreStart
-<<<<<<< HEAD
-            new TwigFunction('link',     [Runtime\HtmlRuntime::class, 'link'], $safe),
+            new TwigFunction('link',     [Runtime\HtmlRuntime::class, 'link'], $safe + $deprecated),
             new TwigFunction('markdown', [Runtime\HtmlRuntime::class, 'markdown'], $safe),
             new TwigFunction('menu',     [Runtime\HtmlRuntime::class, 'menu'], $env + $safe),
-=======
-            new \Twig_SimpleFunction('link',           [Runtime\HtmlRuntime::class, 'link'], $safe + $deprecated),
-            new \Twig_SimpleFunction('markdown',       [Runtime\HtmlRuntime::class, 'markdown'], $safe),
-            new \Twig_SimpleFunction('menu',           [Runtime\HtmlRuntime::class, 'menu'], $env + $safe),
->>>>>>> ec4dc103
             // @codingStandardsIgnoreEnd
         ];
     }
