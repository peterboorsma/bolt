--- conflicted
+++ resolved
@@ -3,15 +3,9 @@
 namespace Bolt\Twig\Extension;
 
 use Bolt\Twig\Runtime;
-<<<<<<< HEAD
-use Twig_Extension as Extension;
-use Twig_Filter as TwigFilter;
-use Twig_Function as TwigFunction;
-=======
 use Twig\Extension\AbstractExtension;
 use Twig\TwigFilter;
 use Twig\TwigFunction;
->>>>>>> f1c9ae5d
 
 /**
  * HTML functionality Twig extension.
