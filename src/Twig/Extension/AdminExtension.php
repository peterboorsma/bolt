<?php

namespace Bolt\Twig\Extension;

use Bolt\Twig\Runtime;
<<<<<<< HEAD
use Twig_Extension as Extension;
use Twig_Filter as TwigFilter;
use Twig_Function as TwigFunction;
use Twig_Test as TwigTest;
=======
use Twig\Extension\AbstractExtension;
use Twig\TwigFilter;
use Twig\TwigFunction;
use Twig\TwigTest;
>>>>>>> f1c9ae5d

/**
 * Admin (back-end) functionality Twig extension.
 *
 * @internal
 *
 * @author Gawain Lynch <gawain.lynch@gmail.com>
 */
class AdminExtension extends AbstractExtension
{
    /**
     * {@inheritdoc}
     */
    public function getFunctions()
    {
        $safe = ['is_safe' => ['html']];

        return [
            // @codingStandardsIgnoreStart
            new TwigFunction('__',                 [Runtime\AdminRuntime::class, 'trans'], $safe),
            new TwigFunction('buid',               [Runtime\AdminRuntime::class, 'buid'], $safe),
            new TwigFunction('data',               [Runtime\AdminRuntime::class, 'addData']),
            new TwigFunction('hattr',              [Runtime\AdminRuntime::class, 'hattr'], $safe),
            new TwigFunction('hclass',             [Runtime\AdminRuntime::class, 'hclass'], $safe),
            new TwigFunction('randomquote',        [Runtime\AdminRuntime::class, 'randomQuote'], $safe),
            new TwigFunction('stack',              [Runtime\AdminRuntime::class, 'stack']),
            // @codingStandardsIgnoreEnd
        ];
    }

    /**
     * {@inheritdoc}
     */
    public function getFilters()
    {
        $safe = ['is_safe' => ['html']];

        return [
            // @codingStandardsIgnoreStart
            new TwigFilter('__',       [Runtime\AdminRuntime::class, 'trans']),
            new TwigFilter('loglevel', [Runtime\AdminRuntime::class, 'logLevel']),
            new TwigFilter('ymllink',  [Runtime\AdminRuntime::class, 'ymllink'], $safe),
            // @codingStandardsIgnoreEnd
        ];
    }

    /**
     * {@inheritdoc}
     */
    public function getTests()
    {
        return [
            new TwigTest('stackable', [Runtime\AdminRuntime::class, 'testStackable']),
        ];
    }
}<|MERGE_RESOLUTION|>--- conflicted
+++ resolved
@@ -3,17 +3,10 @@
 namespace Bolt\Twig\Extension;
 
 use Bolt\Twig\Runtime;
-<<<<<<< HEAD
-use Twig_Extension as Extension;
-use Twig_Filter as TwigFilter;
-use Twig_Function as TwigFunction;
-use Twig_Test as TwigTest;
-=======
 use Twig\Extension\AbstractExtension;
 use Twig\TwigFilter;
 use Twig\TwigFunction;
 use Twig\TwigTest;
->>>>>>> f1c9ae5d
 
 /**
  * Admin (back-end) functionality Twig extension.
