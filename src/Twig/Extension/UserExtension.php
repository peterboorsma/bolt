--- conflicted
+++ resolved
@@ -24,16 +24,9 @@
 
         return [
             // @codingStandardsIgnoreStart
-<<<<<<< HEAD
-            new \Twig_SimpleFunction('getuser',   [Runtime\UserRuntime::class, 'getUser']),
-            new \Twig_SimpleFunction('getuserid', [Runtime\UserRuntime::class, 'getUserId']),
-            new \Twig_SimpleFunction('isallowed', [Runtime\UserRuntime::class, 'isAllowed']),
-=======
-            new TwigFunction('getuser',   [Runtime\UserRuntime::class, 'getUser']),
-            new TwigFunction('getuserid', [Runtime\UserRuntime::class, 'getUserId']),
-            new TwigFunction('isallowed', [Runtime\UserRuntime::class, 'isAllowed']),
-            new TwigFunction('token',     [Runtime\UserRuntime::class, 'token'], $deprecated + ['alternative' => 'csrf_token']),
->>>>>>> 8b3ed795
+                new TwigFunction('getuser',   [Runtime\UserRuntime::class, 'getUser']),
+                new TwigFunction('getuserid', [Runtime\UserRuntime::class, 'getUserId']),
+                new TwigFunction('isallowed', [Runtime\UserRuntime::class, 'isAllowed']),
             // @codingStandardsIgnoreEnd
         ];
     }
