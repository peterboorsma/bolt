<?php

namespace Bolt\Twig\Runtime;

use Bolt\Filesystem\Handler\DirectoryInterface;
use Bolt\Filesystem\Handler\FileInterface;
use Bolt\Helpers\Excerpt;
use Bolt\Helpers\Str;
use Bolt\Pager\PagerManager;
use Symfony\Component\Finder\Finder;
use Symfony\Component\Finder\Glob;
use Symfony\Component\HttpFoundation\Request;
use Symfony\Component\HttpFoundation\RequestStack;
use Twig_Environment as Environment;

/**
 * Bolt specific Twig functions and filters that provide \Bolt\Legacy\Content manipulation
 *
 * @internal
 */
class RecordRuntime
{
    /** @var RequestStack */
    private $requestStack;
    /** @var PagerManager */
    private $pagerManager;
    /** @var DirectoryInterface */
    private $templatesDir;
    /** @var array */
    private $themeTemplateSelect;

    /**
     * Constructor.
     *
     * @param RequestStack       $requestStack
     * @param PagerManager       $pagerManager
     * @param DirectoryInterface $templatesDir
     * @param array              $themeTemplateSelect
     */
    public function __construct(
        RequestStack $requestStack,
        PagerManager $pagerManager,
        DirectoryInterface $templatesDir,
        array $themeTemplateSelect
    ) {
        $this->requestStack = $requestStack;
        $this->pagerManager = $pagerManager;
        $this->templatesDir = $templatesDir;
        $this->themeTemplateSelect = $themeTemplateSelect;
    }

    /**
     * Returns true, if the given content is the current content.
     *
     * If we're on page/foo, and content is that page, you can use
     * {% is page|current %}class='active'{% endif %}
     *
     * @param \Bolt\Legacy\Content|array $content
     *
     * @return boolean True if the given content is on the curent page.
     */
    public function current($content)
    {
        /** @var Request $request */
        $request = $this->requestStack->getCurrentRequest();
        $requestUri = $request->getRequestUri();
        $routeParams = $request->get('_route_params');

        // If passed a string, and it is in the route.
        if (is_string($content) && in_array($content, $routeParams)) {
            return true;
        }

        if (is_array($content)) {
            $linkToCheck = isset($content['link']) ? $content['link'] : null;
        } elseif ($content instanceof \Bolt\Legacy\Content) {
            $linkToCheck = $content->link();
        } else {
            $linkToCheck = (string) $content;
        }

        // check against Request Uri
        if ($requestUri === $linkToCheck) {
            return true;
        }

        // No contenttypeslug or slug -> not 'current'
        if (empty($routeParams['contenttypeslug']) || empty($routeParams['slug'])) {
            return false;
        }

        // check against simple content.link
        if ('/' . $routeParams['contenttypeslug'] . '/' . $routeParams['slug'] === $linkToCheck) {
            return true;
        }

        if (!$content instanceof \Bolt\Legacy\Content || !property_exists($content, 'contenttype')) {
            return false;
        }

        // if the current requested page is for the same slug or singularslug.
        $ct = $content->contenttype;
        if ($routeParams['contenttypeslug'] === $ct['slug'] || $routeParams['contenttypeslug'] === $ct['singular_slug']) {
            // …and the slugs should match.
            return $routeParams['slug'] === $content['slug'];
        }

        return false;
    }

    /**
     * Create an excerpt for the given content.
     *
     * @param \Bolt\Legacy\Content|array|string $content
     * @param integer                           $length  Defaults to 200 characters
     * @param array|string|null                 $focus
     *
     * @return string Resulting excerpt
     */
    public function excerpt($content, $length = 200, $focus = null)
    {
        $excerpter = new Excerpt($content);
        $excerpt = $excerpter->getExcerpt($length, false, $focus);

        return $excerpt;
    }

    /**
     * Output all (relevant) fields to the browser. Convenient for dumping the
     * content in order in, say, a `record.twig` template, without having to
     * iterate over them in the browser.
     *
     * @param Environment          $env
     * @param \Bolt\Legacy\Content $record
     * @param bool                 $common
     * @param bool                 $extended
     * @param bool                 $repeaters
     * @param bool                 $templateFields
     * @param string               $template
     * @param string|array         $exclude
     * @param bool                 $skip_uses
     *
     * @return string
     */
    public function fields(
        Environment $env,
        $record = null,
        $common = true,
        $extended = false,
        $repeaters = true,
        $templateFields = true,
        $template = '_sub_fields.twig',
        $exclude = null,
        $skip_uses = true
    ) {
        // If $record is empty, we must get it from the global scope in Twig.
        if (!$record instanceof \Bolt\Legacy\Content) {
            $globals = $env->getGlobals();
            $record = isset($globals['record']) ? $globals['record'] : [];
        }

        // Still no record? Nothing to do here, then.
        if (!$record instanceof \Bolt\Legacy\Content) {
            return null;
        }

        if (!is_array($exclude)) {
            $exclude = explode(',', $exclude) ?: [];
            $exclude = array_map('trim', $exclude);
        }

        $context = [
            'record'         => $record,
            'common'         => $common,
            'extended'       => $extended,
            'repeaters'      => $repeaters,
            'templatefields' => $templateFields,
            'exclude'        => $exclude,
            'skip_uses'      => $skip_uses,
        ];

        return $env->render($template, $context);
    }

    /**
     * Lists templates, optionally filtered by $filter.
     *
     * @param string $filter
     *
     * @return array Sorted and possibly filtered templates
     */
    public function listTemplates($filter = null)
    {
        $files = [];

        $name = $filter ? Glob::toRegex($filter, false, false) : '/^[a-zA-Z0-9]\V+\.twig$/';

        /** @var Finder|FileInterface[] $finder */
        $finder = $this->templatesDir->find()
            ->files()
            ->notName('/^_/')
            ->exclude(['node_modules', 'bower_components', '.sass-cache'])
            ->depth('<4')
            ->path($name)
            ->sortByName()
        ;

        foreach ($finder as $file) {
            $name = Str::replaceFirst($this->templatesDir->getFullPath(), '', $file->getFullPath());
            $files[$name] = $name;
        }

        // Check: Have we defined names for any of the matched templates?
        foreach ((array) $this->themeTemplateSelect as $templateFile) {
            if (!empty($templateFile['name']) && !empty($templateFile['filename']) && in_array($templateFile['filename'], $files)) {
                $files[$templateFile['filename']] = $templateFile['name'];
            }
        }

        return $files;
    }

    /**
     * Output a simple pager, for paginated listing pages.
     *
     * @param Environment       $env
     * @param string            $pagerName
     * @param integer           $surround
     * @param string            $template  The template to apply
     * @param string            $class
     *
     * @return string The rendered pager HTML
     */
<<<<<<< HEAD
    public function pager(\Twig_Environment $env, $pagerName = '', $surround = 4, $template = '_sub_pager.twig', $class = '')
=======
    public function pager(Environment $env, $pagerName = '', $surr = 4, $template = '_sub_pager.twig', $class = '')
>>>>>>> 679c5d65
    {
        if ($this->pagerManager->isEmptyPager()) {
            // nothing to page.
            return '';
        }

        $thisPager = $this->pagerManager->getPager($pagerName);

        $context = [
            'pager'    => $thisPager,
            'surround' => $surround,
            'class'    => $class,
        ];

        /* Little hack to avoid doubling this function and having context without breaking frontend */
        if ($template === 'backend') {
            $template = '@bolt/components/pager.twig';
        }

        return $env->render($template, $context);
    }

    /**
     * Return a selected field from a contentset.
     *
     * @param array        $content     A Bolt record array
     * @param array|string $fieldName   Name of a field, or array of field names to return from each record
     * @param boolean      $startempty  Whether or not the array should start with an empty element
     * @param string       $keyName     Name of the key in the array
     * @param string|null  $contentType ContentType string used by the select field
     *
     * @return array
     */
    public function selectField($content, $fieldName, $startempty = false, $keyName = 'id', $contentType = null)
    {
        $retval = $startempty ? [] : ['' => ''];

        if (empty($content)) {
            return $retval;
        }

        foreach ($content as $c) {
            if (is_string($contentType) && $contentType !== '') {
                $contentType = explode(',', $contentType);
            }

            if (is_array($contentType) && count($contentType) > 1) {
                $element = $c->contenttype['slug'] . '/' . $c->values[$keyName];
            } else {
                $element = $c->values[$keyName];
            }

            if (is_array($fieldName)) {
                $row = [];
                foreach ($fieldName as $fn) {
                    if ($fn === 'contenttype') {
                        $row[] = $c->contenttype['singular_name'];
                    } else {
                        $row[] = isset($c->values[$fn]) ? $c->values[$fn] : null;
                    }
                }
                $retval[$element] = $row;
            } else if ($fieldName === 'contenttype') {
                $retval[$element] = $c->contenttype['singular_name'];
            } elseif (isset($c->values[$fieldName])) {
                $retval[$element] = $c->values[$fieldName];
            }
        }
        return $retval;
    }
}<|MERGE_RESOLUTION|>--- conflicted
+++ resolved
@@ -231,11 +231,7 @@
      *
      * @return string The rendered pager HTML
      */
-<<<<<<< HEAD
-    public function pager(\Twig_Environment $env, $pagerName = '', $surround = 4, $template = '_sub_pager.twig', $class = '')
-=======
-    public function pager(Environment $env, $pagerName = '', $surr = 4, $template = '_sub_pager.twig', $class = '')
->>>>>>> 679c5d65
+    public function pager(Environment $env, $pagerName = '', $surround = 4, $template = '_sub_pager.twig', $class = '')
     {
         if ($this->pagerManager->isEmptyPager()) {
             // nothing to page.
