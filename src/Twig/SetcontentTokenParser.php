<?php

namespace Bolt\Twig;

use Twig_Node_Expression_Array as NodeExpressionArray;
use Twig_Node_Expression_Constant as NodeExpressionConstant;
use Twig_Token as Token;
use Twig_TokenParser as TokenParser;

/**
 * Twig {{ setcontent }} token parser.
 *
 * @author Bob den Otter <bob@twokings.nl>
 */
class SetcontentTokenParser extends TokenParser
{
    /**
     * {@inheritdoc}
     */
    public function parse(Token $token)
    {
        $lineno = $token->getLine();

        $arguments = new NodeExpressionArray([], $lineno);
        $whereArguments = [];

        // name - the new variable with the results
        $name = $this->parser->getStream()->expect(Token::NAME_TYPE)->getValue();
        $this->parser->getStream()->expect(Token::OPERATOR_TYPE, '=');

        // ContentType, or simple expression to content.
        $contentType = $this->parser->getExpressionParser()->parseExpression();

        $counter = 0;

        do {
            // where parameter
            if ($this->parser->getStream()->test(Token::NAME_TYPE, 'where')) {
                $this->parser->getStream()->next();
                $whereArguments = ['wherearguments' => $this->parser->getExpressionParser()->parseExpression()];
            }

            // limit parameter
            if ($this->parser->getStream()->test(Token::NAME_TYPE, 'limit')) {
                $this->parser->getStream()->next();
                $limit = $this->parser->getExpressionParser()->parseExpression();
                $arguments->addElement($limit, new NodeExpressionConstant('limit', $lineno));
            }

            // order / orderby parameter
            if ($this->parser->getStream()->test(Token::NAME_TYPE, 'order') ||
                $this->parser->getStream()->test(Token::NAME_TYPE, 'orderby')) {
                $this->parser->getStream()->next();
                $order = $this->parser->getExpressionParser()->parseExpression();
                $arguments->addElement($order, new NodeExpressionConstant('order', $lineno));
            }

            // paging / allowpaging parameter
            if ($this->parser->getStream()->test(Token::NAME_TYPE, 'paging') ||
                $this->parser->getStream()->test(Token::NAME_TYPE, 'allowpaging')) {
                $this->parser->getStream()->next();
                $arguments->addElement(
                    new NodeExpressionConstant(true, $lineno),
                    new NodeExpressionConstant('paging', $lineno)
                );
            }

            // printquery parameter
            if ($this->parser->getStream()->test(Token::NAME_TYPE, 'printquery')) {
                $this->parser->getStream()->next();
                $arguments->addElement(
                    new NodeExpressionConstant(true, $lineno),
                    new NodeExpressionConstant('printquery', $lineno)
                );
            }

            // returnsingle parameter
            if ($this->parser->getStream()->test(Token::NAME_TYPE, 'returnsingle')) {
                $this->parser->getStream()->next();
                $arguments->addElement(
                    new NodeExpressionConstant(true, $lineno),
                    new NodeExpressionConstant('returnsingle', $lineno)
                );
            }

            // nohydrate parameter
            if ($this->parser->getStream()->test(Token::NAME_TYPE, 'nohydrate')) {
                $this->parser->getStream()->next();
                $arguments->addElement(
                    new NodeExpressionConstant(false, $lineno),
                    new NodeExpressionConstant('hydrate', $lineno)
                );
            }

            // Make sure we don't get stuck in a loop, if a token can't be parsed.
<<<<<<< HEAD
            $counter++;
        } while (!$this->parser->getStream()->test(Token::BLOCK_END_TYPE) && ($counter < 10));
=======
            ++$counter;
        } while (!$this->parser->getStream()->test(\Twig_Token::BLOCK_END_TYPE) && ($counter < 10));
>>>>>>> 2b2196be

        $this->parser->getStream()->expect(Token::BLOCK_END_TYPE);

        return new SetcontentNode($name, $contentType, $arguments, $whereArguments, $lineno, $this->getTag());
    }

    /**
     * {@inheritdoc}
     */
    public function getTag()
    {
        return 'setcontent';
    }
}<|MERGE_RESOLUTION|>--- conflicted
+++ resolved
@@ -93,13 +93,8 @@
             }
 
             // Make sure we don't get stuck in a loop, if a token can't be parsed.
-<<<<<<< HEAD
-            $counter++;
+            ++$counter;
         } while (!$this->parser->getStream()->test(Token::BLOCK_END_TYPE) && ($counter < 10));
-=======
-            ++$counter;
-        } while (!$this->parser->getStream()->test(\Twig_Token::BLOCK_END_TYPE) && ($counter < 10));
->>>>>>> 2b2196be
 
         $this->parser->getStream()->expect(Token::BLOCK_END_TYPE);
 
