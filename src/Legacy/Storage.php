--- conflicted
+++ resolved
@@ -2382,12 +2382,8 @@
 
         // Get the contenttype from first $content
         $first = reset($content);
-<<<<<<< HEAD
-        $contenttype = $first->contenttype['slug'];
-=======
         $config = $first->contenttype;
         $contenttype = (isset($config['key'])) ? $config['key'] : $config['slug'];
->>>>>>> 908bd082
 
         $taxonomytypes = $this->app['config']->get('taxonomy');
 
