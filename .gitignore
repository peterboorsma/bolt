--- conflicted
+++ resolved
@@ -8,11 +8,6 @@
 extensions/*
 thumbs/
 vendor/
-<<<<<<< HEAD
-phpunit.xml
-pimple.json
-=======
->>>>>>> e770a934
 theme/*
 !theme/base-*
 composer.lock
@@ -62,9 +57,3 @@
 *.lock
 .buildpath
 .project
-<<<<<<< HEAD
-/bolt.log
-coverage.xml
-=======
->>>>>>> e770a934
-dump.php