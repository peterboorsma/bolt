--- conflicted
+++ resolved
@@ -95,15 +95,9 @@
     "bin": [
         "app/nut"
     ],
-<<<<<<< HEAD
-    "extra" : {
-        "branch-alias" : {
-            "dev-release/3.4" : "3.4.x-dev"
-=======
     "extra": {
         "branch-alias": {
-            "dev-release/3.3": "3.3.x-dev"
->>>>>>> 4257cc8c
+            "dev-release/3.4": "3.4.x-dev"
         }
     }
 }