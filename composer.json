--- conflicted
+++ resolved
@@ -58,14 +58,9 @@
         "phpunit/php-code-coverage": "^4.0",
         "phpunit/phpunit": "^5.4",
         "sebastian/phpcpd": "^2.0",
-<<<<<<< HEAD
+        "sorien/silex-pimple-dumper": "^1.0",
         "squizlabs/php_codesniffer": "^2.7",
         "symfony/phpunit-bridge": "^3.0"
-=======
-        "sorien/silex-pimple-dumper": "^1.0",
-        "squizlabs/php_codesniffer": "^2.0",
-        "symfony/phpunit-bridge": "^2.8"
->>>>>>> ffe86f1b
     },
     "conflict": {
         "rossriley/flysystem53": "*"
