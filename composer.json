{
    "name": "bolt/bolt",
    "description": "Sophisticated, lightweight & simple CMS",
    "homepage": "http://bolt.cm",
    "keywords": [
        "CMS",
        "Silex",
        "PHP",
        "Symfony"
    ],
    "license": "MIT",
    "require": {
        "bolt/collection": "^1.1",
        "bolt/common": "^1.0",
        "bolt/filesystem": "^2.3.1",
        "bolt/requirements": "^1.0@dev",
        "bolt/session": "^1.0",
        "bolt/themes": "^1.0",
        "bolt/thumbs": "^4.0@dev",
        "cocur/slugify": "^3.0",
        "composer/composer": "^1.2",
        "doctrine/cache": "^1.5",
        "doctrine/dbal": "^2.5",
        "embed/embed": "^3.0",
        "erusev/parsedown-extra": "~0.7",
        "ext-curl": "*",
        "ext-exif": "*",
        "ext-fileinfo": "*",
        "ext-gd": "*",
        "ext-json": "*",
        "ext-openssl": "*",
        "ext-pdo": "*",
        "ext-xml": "*",
        "ext-zip": "*",
        "guzzlehttp/guzzle": "^6.2.1",
        "jdorn/sql-formatter": "^1.2",
        "monolog/monolog": "^1.21",
        "nesbot/carbon": "^1.21",
        "php": "^7.0.8",
        "silex/silex": "^2.2",
        "silex/web-profiler": "^2.0",
        "siriusphp/upload": "^1.3",
        "stecman/symfony-console-completion": "~0.7",
        "swiftmailer/swiftmailer": "^6.0",
        "symfony/asset": "^3.3",
        "symfony/config": "^3.3",
        "symfony/event-dispatcher": "^3.3",
        "symfony/form": "^3.3",
        "symfony/monolog-bridge": "^3.3",
        "symfony/options-resolver": "^3.3",
        "symfony/process": "^3.3",
        "symfony/security": "^3.3",
        "symfony/security-bundle": "^3.3",
        "symfony/stopwatch": "^3.3",
        "symfony/translation": "^3.3",
        "symfony/validator": "^3.3",
        "symfony/var-dumper": "^3.3",
        "symfony/web-link": "^3.3",
        "symfony/web-profiler-bundle": "^3.3",
        "symfony/yaml": "^3.3",
        "tdammers/htmlmaid": "~0.7",
        "twig/twig": "^2.0",
        "ua-parser/uap-php": "^3.4"
    },
    "require-dev": {
        "bolt/codingstyle": "^1.0",
        "codeception/codeception": "^2.3.3",
        "league/flysystem-memory": "^1.0",
        "lstrojny/phpunit-function-mocker": "^1.0",
        "phpunit/dbunit": "^3.0",
        "phpunit/phpunit": "^6.0",
        "psr/cache": "^1.0",
        "psr/simple-cache": "^1.0",
<<<<<<< HEAD
        "sebastian/phpcpd": "^3.0",
        "sorien/silex-pimple-dumper": "^2.0",
        "symfony/phpunit-bridge": "^3.3.2"
=======
        "roave/security-advisories": "dev-master@dev",
        "sebastian/phpcpd": "^2.0",
        "sorien/silex-pimple-dumper": "^1.0",
        "symfony/phpunit-bridge": "^2.8 || ^3.3.2"
>>>>>>> a644fe6b
    },
    "scripts": {
        "post-update-cmd": [
            "Bolt\\Composer\\ScriptHandler::installThemesAndFiles"
        ]
    },
    "conflict": {
        "rossriley/flysystem53": "*"
    },
    "autoload": {
        "psr-4": {
            "Bolt\\": "src"
        },
        "files": [
            "app/deprecated.php"
        ]
    },
    "autoload-dev": {
        "psr-4": {
            "Bolt\\Tests\\": "tests/phpunit/unit",
            "Bolt\\Tests\\Database\\": "tests/phpunit/database"
        }
    },
    "bin": [
        "app/nut"
    ],
    "extra": {
        "branch-alias": {
            "dev-master": "4.0.x-dev"
        }
    }
}<|MERGE_RESOLUTION|>--- conflicted
+++ resolved
@@ -71,16 +71,10 @@
         "phpunit/phpunit": "^6.0",
         "psr/cache": "^1.0",
         "psr/simple-cache": "^1.0",
-<<<<<<< HEAD
+        "roave/security-advisories": "dev-master@dev",
         "sebastian/phpcpd": "^3.0",
         "sorien/silex-pimple-dumper": "^2.0",
         "symfony/phpunit-bridge": "^3.3.2"
-=======
-        "roave/security-advisories": "dev-master@dev",
-        "sebastian/phpcpd": "^2.0",
-        "sorien/silex-pimple-dumper": "^1.0",
-        "symfony/phpunit-bridge": "^2.8 || ^3.3.2"
->>>>>>> a644fe6b
     },
     "scripts": {
         "post-update-cmd": [
