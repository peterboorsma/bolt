{
    "name": "bolt/bolt",
    "description": "Sophisticated, lightweight & simple CMS",
    "homepage": "http://bolt.cm",
    "keywords": [
        "CMS",
        "Silex",
        "PHP",
        "Symfony"
    ],
    "license": "MIT",
    "require": {
        "bolt/collection": "dev-master@dev",
        "bolt/filesystem": "^2.2",
        "bolt/requirements": "^1.0@dev",
        "bolt/thumbs": "^3.1.1",
        "cocur/slugify": "^2.0",
        "composer/composer": "^1.2",
        "doctrine/cache": "^1.5",
        "doctrine/dbal": "^2.5",
        "embed/embed": "^3.0",
        "erusev/parsedown-extra": "~0.7",
        "ext-curl": "*",
        "ext-exif": "*",
        "ext-fileinfo": "*",
        "ext-gd": "*",
        "ext-json": "*",
        "ext-mbstring": "*",
        "ext-openssl": "*",
        "ext-pdo": "*",
        "ext-xml": "*",
        "ext-zip": "*",
        "guzzlehttp/guzzle": "^6.2.1",
        "jdorn/sql-formatter": "^1.2",
        "monolog/monolog": "^1.21",
        "nesbot/carbon": "^1.21",
        "php": "^7.0",
        "silex/silex": "^1.3",
        "silex/web-profiler": "1.0.x-dev#2c5df830c864bec709307e706176771b57440be5@dev",
        "siriusphp/upload": "^1.3",
        "stecman/symfony-console-completion": "~0.7",
        "swiftmailer/swiftmailer": "^5.4.5",
        "symfony/asset": "^3.0",
        "symfony/config": "^3.0",
        "symfony/event-dispatcher": "^3.0",
        "symfony/form": "^3.0",
        "symfony/options-resolver": "^3.0",
        "symfony/process": "^3.0",
        "symfony/security": "^3.0",
        "symfony/stopwatch": "^3.0",
        "symfony/translation": "^3.0",
        "symfony/validator": "^3.0",
        "symfony/var-dumper": "^3.0",
        "symfony/web-profiler-bundle": "^3.0",
        "symfony/yaml": "^3.0",
        "tdammers/htmlmaid": "~0.7",
        "twig/twig": "^1.28",
        "ua-parser/uap-php": "^3.4"
    },
    "require-dev": {
        "bolt/codingstyle": "^1.0",
        "codeception/codeception": "^2.2",
        "league/flysystem-memory": "^1.0",
<<<<<<< HEAD
        "lstrojny/phpunit-function-mocker": "~0.4.0",
        "phpmd/phpmd": "^2.5",
        "phpunit/dbunit": "^2.0",
        "phpunit/php-code-coverage": "^4.0",
        "phpunit/phpunit": "^5.4",
=======
        "lstrojny/phpunit-function-mocker": "0.3.0",
        "phpunit/dbunit": "^1.3",
        "phpunit/php-code-coverage": "^2.0",
        "phpunit/phpunit": "^4.8",
>>>>>>> 06aefd6d
        "predis/predis": "^1.1",
        "psr/cache": "^1.0",
        "psr/simple-cache": "^1.0",
        "sebastian/phpcpd": "^2.0",
        "sorien/silex-pimple-dumper": "^1.0",
<<<<<<< HEAD
        "squizlabs/php_codesniffer": "^2.7",
        "symfony/phpunit-bridge": "^3.0"
=======
        "symfony/phpunit-bridge": "^2.8"
>>>>>>> 06aefd6d
    },
    "conflict": {
        "rossriley/flysystem53": "*"
    },
    "autoload": {
        "psr-4": {
            "Bolt\\": "src"
        },
        "files": [
            "app/deprecated.php"
        ]
    },
    "autoload-dev": {
        "psr-4": {
            "Bolt\\Tests\\": "tests/phpunit/unit",
            "Bolt\\Tests\\Database\\": "tests/phpunit/database"
        }
    },
    "bin": [
        "app/nut"
    ],
    "extra": {
        "branch-alias": {
            "dev-master": "4.0.x-dev"
        }
    }
}<|MERGE_RESOLUTION|>--- conflicted
+++ resolved
@@ -61,29 +61,16 @@
         "bolt/codingstyle": "^1.0",
         "codeception/codeception": "^2.2",
         "league/flysystem-memory": "^1.0",
-<<<<<<< HEAD
         "lstrojny/phpunit-function-mocker": "~0.4.0",
-        "phpmd/phpmd": "^2.5",
         "phpunit/dbunit": "^2.0",
         "phpunit/php-code-coverage": "^4.0",
         "phpunit/phpunit": "^5.4",
-=======
-        "lstrojny/phpunit-function-mocker": "0.3.0",
-        "phpunit/dbunit": "^1.3",
-        "phpunit/php-code-coverage": "^2.0",
-        "phpunit/phpunit": "^4.8",
->>>>>>> 06aefd6d
         "predis/predis": "^1.1",
         "psr/cache": "^1.0",
         "psr/simple-cache": "^1.0",
         "sebastian/phpcpd": "^2.0",
         "sorien/silex-pimple-dumper": "^1.0",
-<<<<<<< HEAD
-        "squizlabs/php_codesniffer": "^2.7",
         "symfony/phpunit-bridge": "^3.0"
-=======
-        "symfony/phpunit-bridge": "^2.8"
->>>>>>> 06aefd6d
     },
     "conflict": {
         "rossriley/flysystem53": "*"
