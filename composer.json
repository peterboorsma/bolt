{
    "name": "bolt/bolt",
    "description": "Sophisticated, lightweight & simple CMS",
    "homepage": "http://bolt.cm",
    "keywords": [
        "CMS",
        "Silex",
        "PHP",
        "Symfony"
    ],
    "license": "MIT",
    "require": {
        "bolt/filesystem": "^2.0",
        "bolt/pathogen": "~0.6",
        "bolt/thumbs": "^3.1.1",
        "brandonwamboldt/utilphp": "^1.0",
        "cocur/slugify": "^1.0",
        "composer/composer": "^1.2",
        "doctrine/cache": "^1.5",
        "doctrine/dbal": "^2.5",
        "erusev/parsedown-extra": "~0.7",
        "ext-mbstring": "*",
        "ext-pdo": "*",
        "filp/whoops": "^2.0",
        "guzzlehttp/guzzle": "^5.3.1 || ^6.2.1",
        "ircmaxell/random-lib": "^1.1",
        "jdorn/sql-formatter": "^1.2",
        "monolog/monolog": "^1.12",
        "nesbot/carbon": "^1.20",
        "paragonie/random_compat": "^1.4",
        "PasswordLib/PasswordLib": "^1.0@beta",
        "php": ">=5.5.9",
        "silex/silex": "^1.3",
        "silex/web-profiler": "^1.0",
        "siriusphp/upload": "^1.2",
        "stecman/symfony-console-completion": "~0.7",
        "swiftmailer/swiftmailer": "^5.3",
        "symfony/asset": "^2.8",
        "symfony/config": "^2.8",
        "symfony/console": "^2.8",
        "symfony/debug": "^2.8",
        "symfony/event-dispatcher": "^2.8",
        "symfony/filesystem": "^2.8",
        "symfony/finder": "^2.8",
        "symfony/form": "^2.8",
        "symfony/http-foundation": "^2.8",
        "symfony/http-kernel": "^2.8",
        "symfony/intl": "^2.8",
        "symfony/monolog-bridge": "^2.8",
        "symfony/options-resolver": "^2.8",
        "symfony/process": "^2.8",
        "symfony/property-access": "^2.8",
        "symfony/routing": "^2.8",
        "symfony/security": "^2.8",
        "symfony/security-acl": "^2.8",
        "symfony/stopwatch": "^2.8",
        "symfony/translation": "^2.8",
        "symfony/twig-bridge": "^2.8",
        "symfony/validator": "^2.8",
        "symfony/var-dumper": "^2.8",
        "symfony/web-profiler-bundle": "^2.8",
        "symfony/yaml": "^2.8",
        "tdammers/htmlmaid": "~0.7",
        "twig/twig": "^1.27",
        "ua-parser/uap-php": "^3.4"
    },
<<<<<<< HEAD
    "require-dev" : {
        "bolt/codingstyle" : "~1.0",
        "codeception/codeception" : "2.2.1",
        "league/flysystem-memory": "^1.0",
        "lstrojny/phpunit-function-mocker" : "0.3.0",
        "phpmd/phpmd" : "~2.2",
        "phpunit/dbunit" : "~1.3",
        "phpunit/php-code-coverage" : "~2.0",
        "phpunit/phpunit" : "^4.8",
        "sebastian/phpcpd" : "~2.0",
        "squizlabs/php_codesniffer" : "~2.0",
        "symfony/phpunit-bridge" : "^2.8"
=======
    "require-dev": {
        "bolt/codingstyle": "^1.0",
        "codeception/codeception": "2.2.1",
        "lstrojny/phpunit-function-mocker": "0.3.0",
        "phpmd/phpmd": "^2.2",
        "phpunit/dbunit": "^1.3",
        "phpunit/php-code-coverage": "^2.0",
        "phpunit/phpunit": "^4.8",
        "sebastian/phpcpd": "^2.0",
        "squizlabs/php_codesniffer": "^2.0",
        "symfony/phpunit-bridge": "^2.8"
>>>>>>> 779fda85
    },
    "conflict": {
        "rossriley/flysystem53": "*"
    },
    "autoload": {
        "psr-4": {
            "Bolt\\": "src"
        },
        "files": [
            "app/deprecated.php"
        ]
    },
    "autoload-dev": {
        "psr-4": {
            "Bolt\\Tests\\": "tests/phpunit/unit"
        }
    },
    "bin": [
        "app/nut"
    ],
<<<<<<< HEAD
    "extra" : {
        "branch-alias" : {
            "dev-release/3.3" : "3.3.x-dev"
=======
    "extra": {
        "branch-alias": {
            "dev-release/3.2": "3.2.x-dev"
>>>>>>> 779fda85
        }
    }
}<|MERGE_RESOLUTION|>--- conflicted
+++ resolved
@@ -64,20 +64,6 @@
         "twig/twig": "^1.27",
         "ua-parser/uap-php": "^3.4"
     },
-<<<<<<< HEAD
-    "require-dev" : {
-        "bolt/codingstyle" : "~1.0",
-        "codeception/codeception" : "2.2.1",
-        "league/flysystem-memory": "^1.0",
-        "lstrojny/phpunit-function-mocker" : "0.3.0",
-        "phpmd/phpmd" : "~2.2",
-        "phpunit/dbunit" : "~1.3",
-        "phpunit/php-code-coverage" : "~2.0",
-        "phpunit/phpunit" : "^4.8",
-        "sebastian/phpcpd" : "~2.0",
-        "squizlabs/php_codesniffer" : "~2.0",
-        "symfony/phpunit-bridge" : "^2.8"
-=======
     "require-dev": {
         "bolt/codingstyle": "^1.0",
         "codeception/codeception": "2.2.1",
@@ -89,7 +75,6 @@
         "sebastian/phpcpd": "^2.0",
         "squizlabs/php_codesniffer": "^2.0",
         "symfony/phpunit-bridge": "^2.8"
->>>>>>> 779fda85
     },
     "conflict": {
         "rossriley/flysystem53": "*"
@@ -110,15 +95,9 @@
     "bin": [
         "app/nut"
     ],
-<<<<<<< HEAD
-    "extra" : {
-        "branch-alias" : {
-            "dev-release/3.3" : "3.3.x-dev"
-=======
     "extra": {
         "branch-alias": {
-            "dev-release/3.2": "3.2.x-dev"
->>>>>>> 779fda85
+            "dev-release/3.2": "3.3.x-dev"
         }
     }
 }