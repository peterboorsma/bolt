{
    "name" : "bolt/bolt",
    "description" : "Sophisticated, lightweight & simple CMS",
    "homepage" : "http://bolt.cm",
    "keywords" : [
        "CMS",
        "Silex",
        "PHP",
        "Symfony"
    ],
    "license" : "MIT",
    "require" : {
        "bolt/filesystem" : "^2.0",
        "bolt/pathogen" : "~0.6",
        "bolt/thumbs" : "^3.0",
        "brandonwamboldt/utilphp" : "~1.0",
        "cocur/slugify" : "~1.0",
        "composer/composer" : "^1.2",
        "doctrine/cache" : "^1.5",
        "doctrine/dbal" : "^2.5",
        "erusev/parsedown-extra" : "~0.2",
        "ext-mbstring" : "*",
        "ext-pdo" : "*",
        "filp/whoops" : "~2.0",
        "guzzlehttp/guzzle": "^5.3.1 || ^6.2.1",
        "ircmaxell/random-lib" : "~1.1",
        "monolog/monolog" : "~1.12",
        "nesbot/carbon" : "^1.20",
        "paragonie/random_compat": "^1.4",
        "PasswordLib/PasswordLib": "^1.0@beta",
        "php" : ">=5.5.9",
        "silex/silex" : "^1.3",
        "silex/web-profiler" : "^1.0",
        "siriusphp/upload" : "~1.2",
        "stecman/symfony-console-completion" : "~0.4",
        "swiftmailer/swiftmailer" : "~5.3",
        "symfony/asset" : "^2.8",
        "symfony/config" : "^2.8",
        "symfony/console" : "^2.8",
        "symfony/debug": "^2.8",
        "symfony/event-dispatcher": "^2.8",
        "symfony/filesystem" : "^2.8",
        "symfony/finder" : "^2.8",
        "symfony/form" : "^2.8",
        "symfony/http-foundation": "^2.8",
        "symfony/http-kernel": "^2.8",
        "symfony/intl" : "^2.8",
        "symfony/options-resolver": "^2.8",
        "symfony/process": "^2.8",
        "symfony/property-access": "^2.8",
        "symfony/routing": "^2.8",
        "symfony/security-core": "^2.8",
        "symfony/security-csrf" : "^2.8",
        "symfony/stopwatch": "^2.8",
        "symfony/translation" : "^2.8",
        "symfony/twig-bridge" : "^2.8",
        "symfony/validator" : "^2.8",
        "symfony/var-dumper" : "^2.8",
        "symfony/web-profiler-bundle" : "^2.8",
        "symfony/yaml" : "^2.8",
        "tdammers/htmlmaid" : "~0.7",
        "twig/twig" : "^1.18",
        "ua-parser/uap-php" : "~3.4"
    },
    "require-dev" : {
        "bolt/codingstyle" : "~1.0",
        "codeception/codeception" : "2.2.1",
        "lstrojny/phpunit-function-mocker" : "0.3.0",
        "phpmd/phpmd" : "~2.2",
        "phpunit/dbunit" : "~1.3",
        "phpunit/php-code-coverage" : "~2.0",
        "phpunit/phpunit" : "^4.8",
        "sebastian/phpcpd" : "~2.0",
        "squizlabs/php_codesniffer" : "~2.0",
        "symfony/phpunit-bridge" : "^2.8"
    },
    "conflict": {
        "rossriley/flysystem53": "*"
    },
    "autoload" : {
        "psr-4" : {
            "Bolt\\" : "src"
        },
        "files" : [
            "app/deprecated.php"
        ]
    },
    "autoload-dev" : {
        "psr-4" : {
            "Bolt\\Tests\\" : "tests/phpunit/unit"
        }
    },
    "bin" : [
        "app/nut"
    ],
    "extra" : {
        "branch-alias" : {
<<<<<<< HEAD
            "dev-master" : "3.1.x-dev"
=======
            "dev-release/3.0" : "3.0.x-dev"
>>>>>>> ac673194
        }
    }
}<|MERGE_RESOLUTION|>--- conflicted
+++ resolved
@@ -95,11 +95,7 @@
     ],
     "extra" : {
         "branch-alias" : {
-<<<<<<< HEAD
             "dev-master" : "3.1.x-dev"
-=======
-            "dev-release/3.0" : "3.0.x-dev"
->>>>>>> ac673194
         }
     }
 }