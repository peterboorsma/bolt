--- conflicted
+++ resolved
@@ -1,49 +1,18 @@
 {
-    "name" : "bolt/bolt",
-    "description" : "Sophisticated, lightweight & simple CMS",
-    "homepage" : "http://bolt.cm",
-    "keywords" : [
-        "CMS",
-        "Silex",
-        "PHP",
-        "Symfony"
-    ],
-    "license" : "MIT",
-    "require" : {
-        "bolt/dumper" : "~0.7",
-        "bolt/thumbs" : "1.7.*@dev",
-        "brandonwamboldt/utilphp" : "~1.0",
-        "composer/composer" : "1.0.*@dev",
-        "doctrine/dbal" : "~2.4",
-        "erusev/parsedown-extra" : "~0.2",
+    "name": "bolt/bolt",
+    "description": "Sophisticated, lightweight & simple CMS",
+    "homepage": "http://bolt.cm",
+    "keywords": ["CMS", "Silex", "PHP", "Symfony"],
+    "license": "MIT",
+
+    "require": {
+        "bolt/dumper": "~0.7",
+        "bolt/thumbs": "1.7.*@dev",
+        "brandonwamboldt/utilphp": "~1.0",
+        "composer/composer": "1.0.*@dev",
+        "doctrine/dbal": "~2.4",
+        "erusev/parsedown-extra": "~0.2",
         "eviweb/composer-wrapper" : "~1.0",
-<<<<<<< HEAD
-        "filp/whoops" : "~1.1",
-        "guzzle/guzzle" : "~3.9",
-        "hautelook/phpass" : "dev-master",
-        "ircmaxell/random-lib" : "dev-master",
-        "jbroadway/urlify" : "1.0.0-stable",
-        "rossriley/flysystem53" : "dev-master",
-        "php" : ">=5.3.3",
-        "rossriley/upload" : "~1.2",
-        "silex/silex" : "~1.2",
-        "silex/web-profiler" : "~1.0",
-        "swiftmailer/swiftmailer" : "~5.0",
-        "symfony/config" : "~2.5",
-        "symfony/console" : "~2.5",
-        "symfony/filesystem" : "~2.5",
-        "symfony/finder" : "~2.5",
-        "symfony/form" : "~2.5",
-        "symfony/locale" : "~2.5",
-        "symfony/translation" : "~2.5",
-        "symfony/twig-bridge" : "~2.5",
-        "symfony/validator" : "~2.5",
-        "symfony/web-profiler-bundle" : "~2.5",
-        "symfony/yaml" : "~2.5",
-        "tdammers/htmlmaid" : "~0.7",
-        "twig/twig" : "~1.16",
-        "eloquent/pathogen" : "0.6.1"
-=======
         "filp/whoops": "~1.1",
         "guzzle/guzzle": "~3.9",
         "hautelook/phpass": "~0.3",
@@ -68,30 +37,28 @@
         "symfony/yaml": "~2.5",
         "tdammers/htmlmaid": "~0.7",
         "twig/twig": "~1.16"
->>>>>>> e0dc2bff
+        "eloquent/pathogen" : "0.6.1"
     },
-    "require-dev" : {
-        "phpunit/php-code-coverage" : "1.2.*@dev",
-        "phpunit/phpunit" : "3.7.18",
-        "phpunit/dbunit" : "1.2.3",
-        "phpmd/phpmd" : "1.5.0",
-        "sebastian/phpcpd" : "1.4.3",
-        "squizlabs/php_codesniffer" : "1.5.*",
-        "m6web/symfony2-coding-standard" : "dev-master",
-        "codeception/codeception" : "*"
+    "require-dev": {
+        "phpunit/php-code-coverage": "1.2.*@dev",
+        "phpunit/phpunit": "3.7.18",
+        "phpunit/dbunit": "1.2.3",
+        "phpmd/phpmd": "1.5.0",
+        "sebastian/phpcpd": "1.4.3",
+        "squizlabs/php_codesniffer": "1.5.*",
+        "m6web/symfony2-coding-standard": "dev-master",
+        "codeception/codeception": "*"
     },
-    "minimum-stability" : "beta",
-    "config" : {
-        "preferred-install" : "dist"
+    "minimum-stability": "beta",
+    "config": {
+        "preferred-install": "dist"
     },
-    "prefer-stable" : true,
-    "autoload" : {
-        "psr-4" : {
-          "Bolt\\" : "src",
-          "Bolt\\Tests\\" : "tests/Bolt/Tests"
+    "prefer-stable": true,
+    "autoload": {
+        "psr-4": {
+            "Bolt\\": "src",
+            "Bolt\\Tests\\": "tests/Bolt/Tests"
         }
     },
-    "bin" : [
-        "app/nut"
-    ]
+    "bin": ["app/nut"]
 }