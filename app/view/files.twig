{% include '_header.twig' with { 'active':'settings' } %}
{% import '_macro.twig' as macro %}

<div class="row">

    <div class="col-lg-12">
        <h1 class="page-header">{{ __('Files: %path%', { '%path%' : path } ) }}</h1>
    </div>

</div>


{% if pathsegments|length > 1 %}
    <p>
        {{ __('Path:') }}

        {% for path, segment in pathsegments %}

            {% if not loop.first %} / {% endif %}

            <a href="{{ path('files', { 'path': path }) }}">
                {{segment}}
            </a>
        {% endfor %}
    </p>
{% endif %}

{% if folders|length > 0 %}
<<<<<<< HEAD
<table class='table table-striped dashboardlisting'>
    <tr><th>{{ __('Folders') }}</th><th>{{ __('Modified') }}</th></tr>
{% for folder in folders %}
    <tr>
        <td><a href="{{ path('files', { 'path': folder.newpath }) }}"><i class="fa fa-folder-open"></i> <b>{{ folder.foldername }}/</b></a></td>
        <td>
            <time class="moment" datetime="{{ folder.modified|date("c") }}" title="{{ folder.modified }}">{{ folder.modified }}</time>
        </td>
    </tr>
{% endfor %}
</table>
{% endif %}

{% if files|length > 0 %}
<table class='table table-striped dashboardlisting'>
    <tr><th>{{ __('Files') }}</th><th>{{ __('Filesize') }}</th><th>&nbsp;</th><th>{{ __('Modified') }}</th><th>&nbsp;</th><th>&nbsp;</th></tr>
{% for file in files %}
    <tr>
        <td>
            {% if file.type in ['jpeg', 'jpg', 'png', 'gif'] %}
                {% if file.readable %}
                    <a href="{{file.newpath|thumbnail(1000, 1000, 'r') }}" class='fancybox' rel='fancybox' title="Image: {{ file.filename }}">
                        <b>{{ file.filename }}</b>
=======
    <table class='dashboardlisting'>
        <tr>
            <th>{{ __('Folders') }}</th>
            <th colspan="2">{{ __('Modified') }}</th>
        </tr>
    {% for folder in folders %}
        <tr>
            <td>
                <a href="{{ path('files', { 'path': folder.newpath }) }}">
                    <i class="icon-folder-open"></i>
                    <b>{{ folder.foldername }}/</b>
                </a>
            </td>
            <td>
                <time class="moment" datetime="{{ folder.modified|date("c") }}" title="{{ folder.modified }}">
                    {{ folder.modified }}
                </time>
            </td>
            <td class="actions">
                <div class="btn-group">
                {% if folder.writable %}

                    <a class="btn dropdown-toggle btn-mini" data-toggle="dropdown">
                        <i class="icon-info-sign"></i>
                        {{ __('Options') }}
                        <span class="caret"></span>
>>>>>>> f13e8d7a
                    </a>

                    <ul class="dropdown-menu pull-right">
                        <li>
                            <a href="#"
                               data-action="folders.rename('{{__("Please enter a new folder name")}}',
                                                           '{{ pathsegments|keys|last }}',
                                                           '{{ folder.foldername }}',
                                                           this);">

                                <i class="icon-keyboard"></i>
                                {{ __('Rename %foldername%', { '%foldername%': folder.foldername }) }}
                            </a>
                            <a href="#"
                               class="confirm"
                               data-confirm="{{ __("Do you really whant to delete %foldername%?",
                                                    {'%foldername%': folder.foldername }) }}"
                               data-action="folders.remove('{{ pathsegments|keys|last }}',
                                                           '{{ folder.foldername }}',
                                                           this);">

                                <i class="icon-ban-circle"></i>
                                {{ __('Delete %foldername%', { '%foldername%': folder.foldername }) }}
                            </a>
                        </li>
                    </ul>
                {% else %}
<<<<<<< HEAD
                    <b>{{ file.filename }} </b><i class="fa fa-lock"></i>
=======
                    <a class="btn btn-mini">
                        <i class="icon-exclamation-sign"></i>
                        {{ __('Folder permissions insufficient') }}
                    </a>
>>>>>>> f13e8d7a
                {% endif %}
                </div>
            </td>
        </tr>
    {% endfor %}
    </table>
{% endif %}
<p>
    <a href="#"
       data-action="folders.create('{{ __("Please enter a new folder name") }}',
                                   '{{ pathsegments|keys|last }}',
                                   this);">
        <i class="icon-plus"></i>
        {{ __('Create folder') }}
    </a>
</p>
{% if files|length > 0 %}
    <table class='dashboardlisting'>
        <tr>
            <th>{{ __('Files') }}</th>
            <th colspan="2">{{ __('Filesize') }}</th>
            <th colspan="3">{{ __('Modified') }}</th>
        </tr>
    {% for file in files %}
        <tr>
            <td>
                {% if file.type in ['jpeg', 'jpg', 'png', 'gif'] %}

                    {% if file.readable %}
                        <a href="{{file.newpath|thumbnail(1000, 1000, 'r') }}"
                           class='magnific'
                           title="Image: {{ file.filename }}">
                            <b>{{ file.filename }}</b>
                        </a>
                    {% else %}
                        <b>{{ file.filename }} </b>
                        <i class="icon-lock"></i>
                    {% endif %}

                {% elseif file.type in ['twig', 'txt', 'html', 'md', 'htm', 'css', 'less', 'js', 'yml'] %}

                    {% if file.readable %}
                        <a href="{{ path('fileedit', { 'file': file.newpath}) }}">
                            <b>{{ file.filename }}</b>
                        </a>
                    {% else %}
                        <b>{{ file.filename }}</b>
                    {% endif %}

                    {% if not file.readable or not file.writable %}
                        <i class="icon-lock"></i>
                    {% endif %}

                {% else %}

                    {% if file.readable %}
                        <a href="/{{file.newpath}}" target="_blank">
                            <b>{{ file.filename }}</b>
                        </a>
                    {% else %}
                        <b>{{ file.filename }} </b>
                        <i class="icon-lock"></i>
                    {% endif %}
                {% endif %}
<<<<<<< HEAD
                {% if not file.readable or not file.writable %}
                    <i class="fa fa-lock"></i>
                {% endif %}
            {% else %}
                {% if file.readable %}
                    <a href="/{{file.newpath}}" target="_blank"><b>{{ file.filename }}</b></a>
                {% else %}
                    <b>{{ file.filename }} </b><i class="fa fa-lock"></i>
                {% endif %}
            {% endif %}
        </td>
        <td>{{ file.filesize }}.</td>
        <td>{% if file.imagesize is defined %}{{ file.imagesize }} px.{% endif %}</td>
        <td>
            <time class="moment" datetime="{{ file.modified|date("c") }}" title="{{ file.modified }}">{{ file.modified }}</time>
        </td>
        <td class='listthumb'>
            {% if file.imagesize is defined %}
                {{file.newpath|showimage(54, 40, 'c')}}
            {% endif %}
        </td>
        <td class='actions'>

            <div class="btn-group">

                {{ macro.stackbutton(file) }}

                <a class="btn btn-default dropdown-toggle btn-xs" data-toggle="dropdown">
                    <i class="fa fa-info-sign"></i>
                    {{ __('Options') }}
                    <span class="caret"></span>
                </a>

                <ul class="dropdown-menu pull-right">
                    <li><a href="#" data-action="files.deleteFile('{{file.newpath}}', this);">
                        <i class="fa fa-ban-circle"></i> {{ __('Delete %filename%',{'%filename%':file.filename}) }}</a></li>
                    <li><a href="#" data-confirm="Not yet implemented. Sorry!" class="confirm">
                        <i class="fa fa-copy"></i> {{ __('Duplicate %filename%',{'%filename%':file.filename}) }}</a></li>
                    <li class="divider"></li>
                    <li><a class="nolink">{{ __('Permissions') }}:
                            <strong><code>{{ file.permissions }}</code></strong></a></li>

                </ul>
            </div>

        </td>
    </tr>
{% endfor %}
</table>
=======
            </td>
            <td>
                {{ file.filesize }}.
            </td>
            <td>
                {% if file.imagesize is defined %}
                    {{ file.imagesize }} px.
                {% endif %}
            </td>
            <td>
                <time class="moment"
                      datetime="{{ file.modified|date("c") }}"
                      title="{{ file.modified }}">
                    {{ file.modified }}
                </time>
            </td>
            <td class='listthumb'>
                {% if file.imagesize is defined %}
                    {{file.newpath|showimage(54, 40, 'c')}}
                {% endif %}
            </td>
            <td class='actions'>

                <div class="btn-group">

                    {{ pretty.stackbutton(file) }}

                    <a class="btn dropdown-toggle btn-mini" data-toggle="dropdown">
                        <i class="icon-info-sign"></i>
                        {{ __('Options') }}
                        <span class="caret"></span>
                    </a>

                    <ul class="dropdown-menu pull-right">
                        <li>
                            <a href="#" data-action="files.deleteFile('{{ file.newpath }}', this);">
                                <i class="icon-ban-circle"></i>
                                {{ __('Delete %filename%',
                                      {'%filename%': file.filename }) }}
                            </a>
                        </li>
                        <li>
                            <a href="#" data-confirm="Not yet implemented. Sorry!" class="confirm">
                                <i class="icon-copy"></i>
                                {{ __('Duplicate %filename%',
                                      {'%filename%': file.filename }) }}
                            </a>
                        </li>
                        <li class="divider"></li>
                        <li>
                            <a class="nolink">
                                {{ __('Permissions') }}:
                                <strong><code>{{ file.permissions }}</code></strong>
                            </a>
                        </li>
                    </ul>
                </div>
            </td>
        </tr>
    {% endfor %}
    </table>
>>>>>>> f13e8d7a
{% endif %}

{# only show the "Upload here" form, if the folder is writable. #}
{% if form != false %}
    <hr />
    <form action="" method="post" {{ form_enctype(form) }}>
        <fieldset>
            {{ form_widget(form) }}
            <button type="submit" class="btn btn-default btn-info" style="margin-top: 4px;">
                <i class="fa fa-upload"></i>
                <span>{{ __('Upload file') }}</span>
            </button>
            {{ pretty.typepopover() }}
        </fieldset>
    </form>

    <script type="text/javascript">
        $(function() {
            $('input[type=file]').bootstrapFileInput();
        });
    </script>
{% else %}
<<<<<<< HEAD
    <p><i class="fa fa-exclamation-sign"></i> {{ __('Uploading to this folder is not allowed.') }}</p>
=======
    <p>
        <i class="icon-exclamation-sign"></i>
        {{ __('Uploading to this folder is not allowed.') }}
    </p>
>>>>>>> f13e8d7a
{% endif %}

{% include '_footer.twig' %}<|MERGE_RESOLUTION|>--- conflicted
+++ resolved
@@ -11,22 +11,15 @@
 
 
 {% if pathsegments|length > 1 %}
-    <p>
-        {{ __('Path:') }}
-
-        {% for path, segment in pathsegments %}
-
-            {% if not loop.first %} / {% endif %}
-
-            <a href="{{ path('files', { 'path': path }) }}">
-                {{segment}}
-            </a>
-        {% endfor %}
+    <p>{{ __('Path:') }}
+    {% for path, segment in pathsegments %}
+    {% if not loop.first %} / {% endif %}
+    <a href="{{ path('files', { 'path': path }) }}">{{segment}}</a>
+    {% endfor %}
     </p>
 {% endif %}
 
 {% if folders|length > 0 %}
-<<<<<<< HEAD
 <table class='table table-striped dashboardlisting'>
     <tr><th>{{ __('Folders') }}</th><th>{{ __('Modified') }}</th></tr>
 {% for folder in folders %}
@@ -50,134 +43,16 @@
                 {% if file.readable %}
                     <a href="{{file.newpath|thumbnail(1000, 1000, 'r') }}" class='fancybox' rel='fancybox' title="Image: {{ file.filename }}">
                         <b>{{ file.filename }}</b>
-=======
-    <table class='dashboardlisting'>
-        <tr>
-            <th>{{ __('Folders') }}</th>
-            <th colspan="2">{{ __('Modified') }}</th>
-        </tr>
-    {% for folder in folders %}
-        <tr>
-            <td>
-                <a href="{{ path('files', { 'path': folder.newpath }) }}">
-                    <i class="icon-folder-open"></i>
-                    <b>{{ folder.foldername }}/</b>
-                </a>
-            </td>
-            <td>
-                <time class="moment" datetime="{{ folder.modified|date("c") }}" title="{{ folder.modified }}">
-                    {{ folder.modified }}
-                </time>
-            </td>
-            <td class="actions">
-                <div class="btn-group">
-                {% if folder.writable %}
-
-                    <a class="btn dropdown-toggle btn-mini" data-toggle="dropdown">
-                        <i class="icon-info-sign"></i>
-                        {{ __('Options') }}
-                        <span class="caret"></span>
->>>>>>> f13e8d7a
                     </a>
-
-                    <ul class="dropdown-menu pull-right">
-                        <li>
-                            <a href="#"
-                               data-action="folders.rename('{{__("Please enter a new folder name")}}',
-                                                           '{{ pathsegments|keys|last }}',
-                                                           '{{ folder.foldername }}',
-                                                           this);">
-
-                                <i class="icon-keyboard"></i>
-                                {{ __('Rename %foldername%', { '%foldername%': folder.foldername }) }}
-                            </a>
-                            <a href="#"
-                               class="confirm"
-                               data-confirm="{{ __("Do you really whant to delete %foldername%?",
-                                                    {'%foldername%': folder.foldername }) }}"
-                               data-action="folders.remove('{{ pathsegments|keys|last }}',
-                                                           '{{ folder.foldername }}',
-                                                           this);">
-
-                                <i class="icon-ban-circle"></i>
-                                {{ __('Delete %foldername%', { '%foldername%': folder.foldername }) }}
-                            </a>
-                        </li>
-                    </ul>
                 {% else %}
-<<<<<<< HEAD
                     <b>{{ file.filename }} </b><i class="fa fa-lock"></i>
-=======
-                    <a class="btn btn-mini">
-                        <i class="icon-exclamation-sign"></i>
-                        {{ __('Folder permissions insufficient') }}
-                    </a>
->>>>>>> f13e8d7a
                 {% endif %}
-                </div>
-            </td>
-        </tr>
-    {% endfor %}
-    </table>
-{% endif %}
-<p>
-    <a href="#"
-       data-action="folders.create('{{ __("Please enter a new folder name") }}',
-                                   '{{ pathsegments|keys|last }}',
-                                   this);">
-        <i class="icon-plus"></i>
-        {{ __('Create folder') }}
-    </a>
-</p>
-{% if files|length > 0 %}
-    <table class='dashboardlisting'>
-        <tr>
-            <th>{{ __('Files') }}</th>
-            <th colspan="2">{{ __('Filesize') }}</th>
-            <th colspan="3">{{ __('Modified') }}</th>
-        </tr>
-    {% for file in files %}
-        <tr>
-            <td>
-                {% if file.type in ['jpeg', 'jpg', 'png', 'gif'] %}
-
-                    {% if file.readable %}
-                        <a href="{{file.newpath|thumbnail(1000, 1000, 'r') }}"
-                           class='magnific'
-                           title="Image: {{ file.filename }}">
-                            <b>{{ file.filename }}</b>
-                        </a>
-                    {% else %}
-                        <b>{{ file.filename }} </b>
-                        <i class="icon-lock"></i>
-                    {% endif %}
-
-                {% elseif file.type in ['twig', 'txt', 'html', 'md', 'htm', 'css', 'less', 'js', 'yml'] %}
-
-                    {% if file.readable %}
-                        <a href="{{ path('fileedit', { 'file': file.newpath}) }}">
-                            <b>{{ file.filename }}</b>
-                        </a>
-                    {% else %}
-                        <b>{{ file.filename }}</b>
-                    {% endif %}
-
-                    {% if not file.readable or not file.writable %}
-                        <i class="icon-lock"></i>
-                    {% endif %}
-
+            {% elseif file.type in ['twig', 'txt', 'html', 'md', 'htm', 'css', 'less', 'js', 'yml'] %}
+                {% if file.readable %}
+                    <a href="{{ path('fileedit', { 'file': file.newpath}) }}"><b>{{ file.filename }}</b> </a>
                 {% else %}
-
-                    {% if file.readable %}
-                        <a href="/{{file.newpath}}" target="_blank">
-                            <b>{{ file.filename }}</b>
-                        </a>
-                    {% else %}
-                        <b>{{ file.filename }} </b>
-                        <i class="icon-lock"></i>
-                    {% endif %}
+                    <b>{{ file.filename }}</b>
                 {% endif %}
-<<<<<<< HEAD
                 {% if not file.readable or not file.writable %}
                     <i class="fa fa-lock"></i>
                 {% endif %}
@@ -227,69 +102,6 @@
     </tr>
 {% endfor %}
 </table>
-=======
-            </td>
-            <td>
-                {{ file.filesize }}.
-            </td>
-            <td>
-                {% if file.imagesize is defined %}
-                    {{ file.imagesize }} px.
-                {% endif %}
-            </td>
-            <td>
-                <time class="moment"
-                      datetime="{{ file.modified|date("c") }}"
-                      title="{{ file.modified }}">
-                    {{ file.modified }}
-                </time>
-            </td>
-            <td class='listthumb'>
-                {% if file.imagesize is defined %}
-                    {{file.newpath|showimage(54, 40, 'c')}}
-                {% endif %}
-            </td>
-            <td class='actions'>
-
-                <div class="btn-group">
-
-                    {{ pretty.stackbutton(file) }}
-
-                    <a class="btn dropdown-toggle btn-mini" data-toggle="dropdown">
-                        <i class="icon-info-sign"></i>
-                        {{ __('Options') }}
-                        <span class="caret"></span>
-                    </a>
-
-                    <ul class="dropdown-menu pull-right">
-                        <li>
-                            <a href="#" data-action="files.deleteFile('{{ file.newpath }}', this);">
-                                <i class="icon-ban-circle"></i>
-                                {{ __('Delete %filename%',
-                                      {'%filename%': file.filename }) }}
-                            </a>
-                        </li>
-                        <li>
-                            <a href="#" data-confirm="Not yet implemented. Sorry!" class="confirm">
-                                <i class="icon-copy"></i>
-                                {{ __('Duplicate %filename%',
-                                      {'%filename%': file.filename }) }}
-                            </a>
-                        </li>
-                        <li class="divider"></li>
-                        <li>
-                            <a class="nolink">
-                                {{ __('Permissions') }}:
-                                <strong><code>{{ file.permissions }}</code></strong>
-                            </a>
-                        </li>
-                    </ul>
-                </div>
-            </td>
-        </tr>
-    {% endfor %}
-    </table>
->>>>>>> f13e8d7a
 {% endif %}
 
 {# only show the "Upload here" form, if the folder is writable. #}
@@ -312,14 +124,8 @@
         });
     </script>
 {% else %}
-<<<<<<< HEAD
     <p><i class="fa fa-exclamation-sign"></i> {{ __('Uploading to this folder is not allowed.') }}</p>
-=======
-    <p>
-        <i class="icon-exclamation-sign"></i>
-        {{ __('Uploading to this folder is not allowed.') }}
-    </p>
->>>>>>> f13e8d7a
 {% endif %}
 
+
 {% include '_footer.twig' %}