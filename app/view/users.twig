{% include '_header.twig' with { 'active':'settings' } %}

<div class="row">

    <div class="col-lg-12">
        <h1 class="page-header">{{ __("All users") }}</h1>
    </div>

    <div class="col-md-9">

        <table class='table table-striped dashboardlisting'>
            <tr>
                <th>#</th>
                <th>{{ __('Username') }}</th>
                <th>{{ __('Last seen') }}</th>
                <th>{{ __('Roles') }}</th>
                <th>{{ __('Actions') }}</th>
            </tr>
            {% for user in users %}

                <tr class="{% if user.enabled==0 %}dim{% endif %}">
                    <td class='id'>№ {{user.id}}</td>

                    <td><strong>{{ user.displayname }}</strong> ({{ user.username}}) </td>
                    <td>
                        {% if user.lastseen|date('Y') > "1901" %}
                            <time class="moment" datetime="{{ user.lastseen|date("c") }}" title="{{ user.lastseen }}">{{ user.lastseen }}</time>
                        {% else %}
                            -
                        {% endif %}
                    </td>
                    <td class='contenttypes'>
                        {% if 'root' in user.roles %}
                            <strong><em>root</em></strong>
                        {% else %}
                            {{ user.roles|join(", ") }}
                        {% endif %}
                    </td>
                    <td class='actions'>

                        <div class="btn-group">
                            <a href="{{ path('useredit', { 'id' : user.id }) }}" class="btn btn-default btn-xs">
                                    <i class="fa fa-edit"></i> {{ __('Edit') }}
                            </a>
                            <button class="btn dropdown-toggle btn-default btn-xs" data-toggle="dropdown">
                                <i class="fa fa-info-sign"></i>
                                <span class="caret"></span>
                            </button>
                            <ul class="dropdown-menu pull-right">
                                {% if user.enabled %}
                                    <li>
                                        <form action="{{ path('useraction', { 'action': 'disable', 'id': user.id }) }}" method="POST">
                                            {% include('_sub_csrf_token.twig') %}
                                            <button type="submit" class="btn btn-link">
                                            {{ __('Disable %username%',{'%username%':user.displayname}) }}
                                            </button>
                                        </form>
                                    </li>
                                {% else %}
                                    <li>
                                        <form action="{{ path('useraction', { 'action': 'enable', 'id': user.id }) }}" method="POST">
                                            {% include('_sub_csrf_token.twig') %}
                                            <button type="submit" class="btn btn-link">
                                            {{ __('Enable %username%',{'%username%':user.displayname}) }}
                                            </button>
                                        </form>
                                    </li>
                                {% endif %}
                                <li>
                                    <form action="{{ path('useraction', { 'action': 'delete', 'id': user.id }) }}" method="POST">
                                        {% include('_sub_csrf_token.twig') %}
                                        <button type="submit" class="btn btn-link confirm"
                                        data-confirm="{{ __('Are you sure you want to delete %username%?',{'%username%':user.displayname}) }}" >
                                        {{ __('Delete %username%',{'%username%':user.displayname}) }}
                                        </button>
                                    </form>
                                </li>
                                <li class="divider"></li>
                                <li><a class="nolink">{{ __('Last seen') }}: <strong>{% if user.lastseen>"1000" %}{{ user.lastseen|date("Y-m-d H:i") }}{% else %}-{% endif %}</strong></a></li>
                                <li><a class="nolink">{{ __('Last known IP') }}: <strong>{% if user.lastip!="" %}{{ user.lastip }}{% else %}-{% endif %}</strong></a></li>
                            </ul>
                        </div>

                    </td>
                </tr>

            {% endfor %}

        </table>

        <h2><strong>{{ __("Roles and Permissions") }}</strong></h2>

<<<<<<< HEAD
        <p>{{ __('The settings for roles and permissions are stored in %permissions%.', {'%permissions%': '<code>permissions.yml</code>'}) }}</p>
        <a class="btn btn-default btn-small" href="{{ path('fileedit', { 'file': 'app/config/permissions.yml'}) }}">{{ __("Roles and Permissions") }}</a>
=======
        <p>{{ __('The settings for roles and permissions are stored in <code>%permissions%</code>.', {'%permissions%': 'permissions.yml'}) }}</p>
        <a class="btn btn-small" href="{{ path('fileedit', { 'file': 'app/config/permissions.yml'}) }}">{{ __("Roles and Permissions") }}</a>
>>>>>>> 86286e12

        <h2><strong>{{ __("Current sessions") }}</strong></h2>

        <table class='table table-striped dashboardlisting'>
            <tr>
                <th>{{ __('Username') }}</th>
                <th>{{ __('Last seen') }}</th>
                <th>{{ __('Session expires') }}</th>
                <th>{{ __('IP address') }}</th>
                <th>{{ __('Browser / platform') }}</th>
            </tr>
            {% for session in sessions %}

                <tr>
                    <td>{{ session.username }}</td>
                    <td><time class="moment" datetime="{{ session.lastseen|date("c") }}" title="{{ session.lastseen }}">{{ session.lastseen }}</time></td>
                    <td><time class="moment" datetime="{{ session.validity|date("c") }}" title="{{ session.validity }}">{{ session.validity }}</time></td>
                    <td>{{ session.ip }}</td>
                    <td>{{ session.useragent }}</td>

                </tr>

            {% endfor %}

        </table>


    </div><!-- /span9 -->
    <aside class="col-md-3">

        <div class="panel panel-default">
            <div class="panel-heading">
                <i class="fa fa-cog fa-fw"></i> {{ __('Actions for Users') }}
            </div>

            <div class="panel-body">
                <a class="btn btn-primary" href="{{ path('useredit', { 'id' : '' }) }}">{{ __('New user') }}</a>
            </div>
        </div>

        <div id="latestactivity">
            {{ render(path("latestactivity")) }}
        </div>

        <div id="latesttemp" style="display:none; visibility: hidden;"><!-- intentionally left blank --></div>

    </aside>
</div>


{% include '_footer.twig' %}<|MERGE_RESOLUTION|>--- conflicted
+++ resolved
@@ -90,13 +90,8 @@
 
         <h2><strong>{{ __("Roles and Permissions") }}</strong></h2>
 
-<<<<<<< HEAD
-        <p>{{ __('The settings for roles and permissions are stored in %permissions%.', {'%permissions%': '<code>permissions.yml</code>'}) }}</p>
+        <p>{{ __('The settings for roles and permissions are stored in <code>%permissions%</code>.', {'%permissions%': 'permissions.yml'}) }}</p>
         <a class="btn btn-default btn-small" href="{{ path('fileedit', { 'file': 'app/config/permissions.yml'}) }}">{{ __("Roles and Permissions") }}</a>
-=======
-        <p>{{ __('The settings for roles and permissions are stored in <code>%permissions%</code>.', {'%permissions%': 'permissions.yml'}) }}</p>
-        <a class="btn btn-small" href="{{ path('fileedit', { 'file': 'app/config/permissions.yml'}) }}">{{ __("Roles and Permissions") }}</a>
->>>>>>> 86286e12
 
         <h2><strong>{{ __("Current sessions") }}</strong></h2>
 
