{% include '_header_basic.twig' %}

<<<<<<< HEAD
<div class="view-site">
    <a href="{{ paths.root }}" target="_blank"><i class="fa fa-external-link"></i> {{ __('View site') }}</a>
</div>

<div class="row">
    <div class="col-md-6 col-md-offset-3 logincontainer">

        <img src="{{ app.paths.app }}view/img/bolt-logo.png" width="150" height="62" alt="Bolt" class="logo">

        {% include '_messages.twig' %}

        <form class="well loginform" method="post">

            <label>{{ __('Username') }}</label>
            <div class="input-prepend">
                <span class="add-on"><i class="fa fa-user"></i></span>
                <input type="text" name="username" placeholder="{{ __('Your username') }} …" {% if username is defined %}value="{{username}}"{%endif%}>
            </div>

            <div class="password">
                <label>
                    {{ __('Password') }}
                    <span class="togglepass show"><i class="fa fa-eye-open"></i> {{ __('Show') }}</span>
                    <span class="togglepass hide"><i class="fa fa-eye-close"></i> {{ __('Hide') }}</span>
                </label>
                <div class="input-prepend" >
                    <span class="add-on"><i class="fa fa-key"></i></span>
                    <input type="password" name="password" placeholder="{{ __('Your password') }} …">
=======
<div class="container login">
    <div class="row">
        <div class="col-md-4 col-md-offset-4">

            <img src="{{ app.paths.app }}view/img/bolt-logo.png" width="150" height="62" alt="Bolt" class="logo">
>>>>>>> 6a9289c9

            <div class="login-panel panel panel-default">
                <div class="panel-heading">
                    <h3 class="panel-title">Please Sign In</h3>
                </div>
                <div class="panel-body">
                    <form class="loginform" method="post">

                            {% include '_messages.twig' %}

                            <div class="form-group input-prepend">
                                <input class="form-control" type="text" name="username" placeholder="{{ __('Your username') }} …" {% if username is defined %}value="{{username}}"{%endif%} autofocus>
                            </div>
                            <div class="form-group password">
                                <input class="form-control" type="password" name="password" placeholder="{{ __('Your password') }} …">
                            </div>
                                <p style="margin-top: 0px;" class="loginbuttons">

                                        <button type="button" class="btn btn-link forgot"> {{ __('I forgot my password…') }}</button>
                                    <button type="submit" class="btn btn-lg btn-primary btn-block" name="action" value="login"><i class="fa fa-signin"></i> {{ __('Log on') }}</button>
                                </p>
                                <p style="margin-top: 0px; display: none;" class="resetbuttons">
                                    <button type="submit" class="btn btn-primary" name="action" value="reset"><i class="fa fa-envelope"></i> {{ __('Reset my password') }}</button>
                                    <button type="button" class="btn btn-link remembered" style="float: right;"> {{ __('Back to login') }}</button>
                                </p>
                    </form>
                </div>
            </div>

<<<<<<< HEAD
            <br>
            <p style="margin-top: 0px;" class="login">
                <button type="submit" class="btn btn-default btn-primary" name="action" value="login"><i class="fa fa-signin"></i> {{ __('Log on') }}</button>
                <button type="button" class="btn btn-default btn-link forgot" style="float: right;"> {{ __('I forgot my password…') }}</button>
            </p>
            <p style="margin-top: 0px; display: none;" class="reset">
                <button type="submit" class="btn btn-default btn-primary" name="action" value="reset"><i class="fa fa-envelope"></i> {{ __('Reset my password') }}</button>
                <button type="button" class="btn btn-default btn-link remembered" style="float: right;"> {{ __('Back to login') }}</button>
            </p>

        </form>
=======
            <blockquote class='quote'>{{ randomquote() }}</blockquote>
>>>>>>> 6a9289c9

            <div class="view-site">
                <a href="{{ paths.root }}" target="_blank"><i class="fa fa-external-link"></i> {{ __('View site') }}</a>
            </div>

        </div>
    </div>
</div>


<script type="text/javascript">
    $(function() {
        $('.forgot').bind('click', function(e){
            $('.loginbuttons, .password').slideUp('slow');
            $('.resetbuttons').slideDown('slow');
        });
        $('.remembered').bind('click', function(e){
            $('.loginbuttons, .password').slideDown('slow');
            $('.resetbuttons').slideUp('slow');
        });
    });
</script>

</body>

</html><|MERGE_RESOLUTION|>--- conflicted
+++ resolved
@@ -1,41 +1,11 @@
 {% include '_header_basic.twig' %}
 
-<<<<<<< HEAD
-<div class="view-site">
-    <a href="{{ paths.root }}" target="_blank"><i class="fa fa-external-link"></i> {{ __('View site') }}</a>
-</div>
 
-<div class="row">
-    <div class="col-md-6 col-md-offset-3 logincontainer">
-
-        <img src="{{ app.paths.app }}view/img/bolt-logo.png" width="150" height="62" alt="Bolt" class="logo">
-
-        {% include '_messages.twig' %}
-
-        <form class="well loginform" method="post">
-
-            <label>{{ __('Username') }}</label>
-            <div class="input-prepend">
-                <span class="add-on"><i class="fa fa-user"></i></span>
-                <input type="text" name="username" placeholder="{{ __('Your username') }} …" {% if username is defined %}value="{{username}}"{%endif%}>
-            </div>
-
-            <div class="password">
-                <label>
-                    {{ __('Password') }}
-                    <span class="togglepass show"><i class="fa fa-eye-open"></i> {{ __('Show') }}</span>
-                    <span class="togglepass hide"><i class="fa fa-eye-close"></i> {{ __('Hide') }}</span>
-                </label>
-                <div class="input-prepend" >
-                    <span class="add-on"><i class="fa fa-key"></i></span>
-                    <input type="password" name="password" placeholder="{{ __('Your password') }} …">
-=======
 <div class="container login">
     <div class="row">
         <div class="col-md-4 col-md-offset-4">
 
             <img src="{{ app.paths.app }}view/img/bolt-logo.png" width="150" height="62" alt="Bolt" class="logo">
->>>>>>> 6a9289c9
 
             <div class="login-panel panel panel-default">
                 <div class="panel-heading">
@@ -65,21 +35,8 @@
                 </div>
             </div>
 
-<<<<<<< HEAD
-            <br>
-            <p style="margin-top: 0px;" class="login">
-                <button type="submit" class="btn btn-default btn-primary" name="action" value="login"><i class="fa fa-signin"></i> {{ __('Log on') }}</button>
-                <button type="button" class="btn btn-default btn-link forgot" style="float: right;"> {{ __('I forgot my password…') }}</button>
-            </p>
-            <p style="margin-top: 0px; display: none;" class="reset">
-                <button type="submit" class="btn btn-default btn-primary" name="action" value="reset"><i class="fa fa-envelope"></i> {{ __('Reset my password') }}</button>
-                <button type="button" class="btn btn-default btn-link remembered" style="float: right;"> {{ __('Back to login') }}</button>
-            </p>
 
-        </form>
-=======
             <blockquote class='quote'>{{ randomquote() }}</blockquote>
->>>>>>> 6a9289c9
 
             <div class="view-site">
                 <a href="{{ paths.root }}" target="_blank"><i class="fa fa-external-link"></i> {{ __('View site') }}</a>
