{% include '_header_basic.twig' with { 'class': 'popup' } %}

{# Only show the stack on the topmost level. #}
{% if path == "files" %}
    {# Show the stack with the latest items. #}
    {{ render(path("showstack", {'items': 7, 'options': 'minimal' } )) }}
{% endif %}

<h1>{{ __('Files: %path%',{'%path%':path}) }}</h1>

{% if pathsegments|length > 1 %}
    <p>{{ __('Path:') }}
        {% for path, segment in pathsegments %}
            {% if not loop.first %} / {% endif %}
            <a href="{{ path('files', { 'path': path, 'CKEditor': app.request.query.get('CKEditor'), 'CKEditorFuncNum': app.request.query.get('CKEditorFuncNum'), 'langCode': app.request.query.get('langCode')}) }}">{{segment}}</a>
        {% endfor %}
    </p>
{% endif %}

{% if folders|length > 0 %}
    <table class='dashboardlisting'>
        <tr><th>{{ __('Folders') }}</th><th>{{ __('Modified') }}</th></tr>
{% for folder in folders %}
            <tr>
                <td><a href="{{ path('files', { 'path': folder.newpath, 'CKEditor': app.request.query.get('CKEditor'), 'CKEditorFuncNum': app.request.query.get('CKEditorFuncNum'), 'langCode': app.request.query.get('langCode')}) }}"><i class="fa fa-folder-open"></i> <b>{{ folder.foldername }}/</b></a></td>
                <td>
                    <time class="moment" datetime="{{ folder.modified|date("c") }}" title="{{ folder.modified }}">{{ folder.modified }}</time>
                </td>
            </tr>
{% endfor %}
    </table>
{% endif %}


{% if files|length > 0 %}
    <table class='dashboardlisting'>
        <tr><th>{{ __('Files') }}</th><th>{{ __('Filesize') }}</th><th>&nbsp;</th><th>&nbsp;</th><th>&nbsp;</th></tr>
        {% for file in files %}
            {% if file.type in ['jpeg', 'jpg', 'png', 'gif'] %}
                <tr>
                    <td>
                        {% if file.readable %}
                            <a class="filebrowserCallbackLink" href="{{ app.paths.root }}{{ file.newpath }}">
                                <b>{{ file.filename|trimtext(40) }}</b>
                            </a>
                        {% else %}
                            <b>{{ file.filename|trimtext(40) }} </b><i class="fa fa-lock"></i>
                        {% endif %}
                    </td>
                    <td>{{ file.filesize }}.</td>
                    <td>{% if file.imagesize is defined %}{{ file.imagesize }} {{ __('px.') }}{% endif %}</td>
                    <td class='listthumb'>
                        {{file.newpath|showimage(54, 40, 'c')}}
                    </td>
                    <td>
<<<<<<< HEAD
                        <a href="{{ file.newpath|thumbnail(1000, 1000, 'r') }}" class="btn btn-xs fancybox" rel='fancybox' title="Image: {{ file.filename }}">{{ __('Preview') }}</a>
=======
                        <a href="{{ file.newpath|thumbnail(1000, 1000, 'r') }}" class="btn btn-mini magnifig" title="Image: {{ file.filename }}">{{ __('Preview') }}</a>
>>>>>>> f13e8d7a
                    </td>
                </tr>
            {% endif %}
        {% endfor %}
    </table>
{% endif %}


<script type='text/javascript'>

    $(function() {

        var getUrlParam = function( paramName ) {
            var reParam = new RegExp( '(?:[\?&]|&)' + paramName + '=([^&]+)', 'i' ) ;
            var match = window.location.search.match(reParam) ;

            return ( match && match.length > 1 ) ? match[ 1 ] : null ;
        };
        var funcNum = getUrlParam('CKEditorFuncNum');

        $('a.filebrowserCallbackLink').bind('click', function(e) {
            e.preventDefault();
            var url = $(this).attr('href');
            window.opener.CKEDITOR.tools.callFunction(funcNum, url);
            window.close();
        });

    });

</script>

{% include '_footer.twig' %}<|MERGE_RESOLUTION|>--- conflicted
+++ resolved
@@ -53,11 +53,7 @@
                         {{file.newpath|showimage(54, 40, 'c')}}
                     </td>
                     <td>
-<<<<<<< HEAD
-                        <a href="{{ file.newpath|thumbnail(1000, 1000, 'r') }}" class="btn btn-xs fancybox" rel='fancybox' title="Image: {{ file.filename }}">{{ __('Preview') }}</a>
-=======
                         <a href="{{ file.newpath|thumbnail(1000, 1000, 'r') }}" class="btn btn-mini magnifig" title="Image: {{ file.filename }}">{{ __('Preview') }}</a>
->>>>>>> f13e8d7a
                     </td>
                 </tr>
             {% endif %}
