{#=== OPTIONS ========================================================================================================#}

{% set option = {
    info:      field.info|default(''),
    label:     field.label,
    multiple:  (field.multiple is defined and field.multiple),
    sortable:  (field.sortable is defined and field.sortable),
    required:  field.required|default(false),
    values:    field.values|default([]),
    default:   field.default|default(null),
} %}

{#=== INIT ===========================================================================================================#}

<<<<<<< HEAD
{% if option.values is iterable %}
    {% set values = option.values %}
{% else %}
    {% set lookuptype = option.values|split('/')|slice(0,1)|first %}
    {% set lookupfield = option.values|split('/')|slice(1,1)|first %}
    {% if ',' in lookupfield %}
        {% set lookupfieldlist = lookupfield|split(',') %}
    {% endif %}
    {% set sortingorder = field.sort|default(lookupfieldlist|default([])|first)|default(lookupfield)|default('id') %}

    {% if sortingorder == 'contenttype' %}
        {% set sortingorder = field.sort|default(lookupfieldlist[1]|default([]))|default(lookupfield)|default('id') %}
    {% endif %}

    {% set querylimit = field.limit|default(500) %}
    {% set wherefilter = field.filter|default({}) %}
    {% setcontent lookups = lookuptype where wherefilter order sortingorder nohydrate limit querylimit %}
    {% set valuefield = lookupfieldlist|default(lookupfield)|default('id') %}
    {% set values = lookups|selectfield(valuefield, option.multiple, field.keys|default('id'), lookuptype) %}
{% endif %}
=======
{% set values = context.values.select_choices[contentkey]|default([]) %}
>>>>>>> 1daf771f

{# Get the current selection. Either a single value, or an array. #}
{% set selection = context.content.get(contentkey)|default(option.default) %}
{# Make sure the value is either `null` (for empty), or cast to an array for a string. Prevent breakage when switching from 'single' to 'mulptiple' #}
{% if selection is not iterable and selection is not empty  %}
    {% set selection = [ selection ] %}
{% endif %}

{# If the current selection contains an existing id, we must use _only_ the id, and not accept a fallback. #}
{% set onlyids = selection|first in values|keys %}

{# Build the select options array, in two steps. #}
{% set options = [] %}

{# Step 1: If we have a current selection, we need to add these _first_, maintaining their order #}
{% for id in selection %}
    {% if values[id]|default() %}
        {% set options = options|merge([{
            'value':     id,
            'text':      values[id],
            'selected':  true,
        }]) %}
    {% endif %}
{% endfor %}

{# Step 2: Next, add all the values, _not_ in the selection. For new records, or records with no selection, this will add them all. #}
{% for id, value in values if (id not in selection) %}
    {% set options = options|merge([{
        'value':     id,
        'text':      value,
        'selected':  false,
    }]) %}
{% endfor %}

{# BUIC options #}
{% set buic_opt_select = {
    'all':       option.multiple,
    'clear':     true,
    'id':        key,
    'multiple':  option.multiple,
    'name':      option.multiple ? name ~ '[]' : name,
    'options':   options,
    'required':  option.required,
} %}

{#=== FIELDSET =======================================================================================================#}

{% extends '@bolt/_base/_fieldset.twig' %}

{% block fieldset_type 'select' %}
{% block fieldset_widget 'fieldSelect' %}

{% set fieldset_conf = {
    autocomplete: field.autocomplete|default(false),
    sortable: field.sortable|default(false)
} %}

{% block fieldset_label_text  labelkey %}
{% block fieldset_label_info  option.info %}
{% block fieldset_label_class 'col-sm-3' %}
{% block fieldset_label_for   key %}

{% block fieldset_controls %}
    {% from '@bolt/_buic/_select.twig' import buic_select %}

    <div class="col-sm-9{{ option.sortable ? ' sortable-select2-container' }}">
        {{ buic_select(buic_opt_select) }}
    </div>
{% endblock fieldset_controls %}<|MERGE_RESOLUTION|>--- conflicted
+++ resolved
@@ -12,30 +12,7 @@
 
 {#=== INIT ===========================================================================================================#}
 
-<<<<<<< HEAD
-{% if option.values is iterable %}
-    {% set values = option.values %}
-{% else %}
-    {% set lookuptype = option.values|split('/')|slice(0,1)|first %}
-    {% set lookupfield = option.values|split('/')|slice(1,1)|first %}
-    {% if ',' in lookupfield %}
-        {% set lookupfieldlist = lookupfield|split(',') %}
-    {% endif %}
-    {% set sortingorder = field.sort|default(lookupfieldlist|default([])|first)|default(lookupfield)|default('id') %}
-
-    {% if sortingorder == 'contenttype' %}
-        {% set sortingorder = field.sort|default(lookupfieldlist[1]|default([]))|default(lookupfield)|default('id') %}
-    {% endif %}
-
-    {% set querylimit = field.limit|default(500) %}
-    {% set wherefilter = field.filter|default({}) %}
-    {% setcontent lookups = lookuptype where wherefilter order sortingorder nohydrate limit querylimit %}
-    {% set valuefield = lookupfieldlist|default(lookupfield)|default('id') %}
-    {% set values = lookups|selectfield(valuefield, option.multiple, field.keys|default('id'), lookuptype) %}
-{% endif %}
-=======
 {% set values = context.values.select_choices[contentkey]|default([]) %}
->>>>>>> 1daf771f
 
 {# Get the current selection. Either a single value, or an array. #}
 {% set selection = context.content.get(contentkey)|default(option.default) %}
