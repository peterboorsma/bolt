--- conflicted
+++ resolved
@@ -40,11 +40,7 @@
 {% if option.sortable %}
     {% set leadingvalues = [] %}
     {% for key, sel in selection %}
-<<<<<<< HEAD
-        {% for value_key, value_sel in values if value_sel == sel %}
-=======
         {% for value_key, value_sel in values if value_key == sel %}
->>>>>>> 6c850d46
             {% set leadingvalues = leadingvalues|merge({ (value_key): value_sel}) %}
         {% endfor %}
     {% endfor %}
