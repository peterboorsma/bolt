--- conflicted
+++ resolved
@@ -119,13 +119,8 @@
                 {# Progress bar #}
                 <div class="buic-progress" data-bolt-widget="buicProgress"></div>
 
-<<<<<<< HEAD
-                {# Uploadbuttons #}
+                {# Upload buttons #}
                 {{ macro.upload_buttons('image', hattr.upload, option.upload, context.can.upload, false) }}
-=======
-                {# Upload buttons #}
-                {{ macro.upload_buttons('image', hattr.upload, option.upload, context.can.upload and option.can_upload, false) }}
->>>>>>> 8a8d37e4
             </div>
 
             {# Preview #}
