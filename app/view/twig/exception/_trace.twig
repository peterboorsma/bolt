--- conflicted
+++ resolved
@@ -23,25 +23,12 @@
                     <em class='dim'>{{ t.file|default() }} # line <strong>{{ t.line|default() }}</strong></em>
                 {% endif %}
 
-<<<<<<< HEAD
                 {% if t.args_safe is not empty %}
                     <div id='trace-arguments-{{loop.index}}' style="display: none;">
-                        Arguments:
-                        {{ dump(t.args) }}
+                        <em>(Arguments are loading)</em>
                     </div>
                 {% endif %}
             </td>
         </tr>
     {% endfor %}
-</table>
-=======
-            {% if t.args_safe is not empty %}
-            <div id='trace-arguments-{{loop.index}}' style="display: none;">
-                <em>(Arguments are loading)</em>
-            </div>
-            {% endif %}
-        </td>
-    </tr>
-{% endfor %}
-</table>
->>>>>>> 6307ce40
+</table>