<h2>Stack trace</h2>

<table class="table table-striped table-hover table-condensed">
{% for t in exception.trace %}
    <tr>
        <th># {{ loop.index }} </th>
        <td>
            {% if t.class is defined %}
                {{ t.class|default()|split("\\")[0:-1]|join("\\") -}}\<strong>{{- t.class|default()|split("\\")|last|trimtext(32) -}}</strong>::
            {%- endif -%}
            {{ t.function|default() }}(

            {%- if t.simpleargs is not empty -%}
                {% set index = loop.index %}
                {%- for arg in t.simpleargs -%}
                    <tt><a href="#trace-arguments-{{index}}" onclick="javascript:$('#trace-arguments-{{index}}').slideDown('fast'); return false;">{{ arg|raw }}</a></tt>{% if not loop.last %}, {% endif %}
                {%- endfor -%}
            {%- endif -%}
            )
            <br>

            {% if t.file|default() %}
                <em class='dim'>{{ t.file|default() }} # line <strong>{{ t.line|default() }}</strong></em>
            {% endif %}

<<<<<<< HEAD
    <ol class='stack-trace'>
    {% for t in exception.trace %}
        <li>
            <span># {{ loop.index }}. </span>
            {% if t.class is defined and t.class is not empty %}
                {{ t.class|default()|split("\\")[0:-1]|join("\\") -}}\<strong>{{- t.class|default()|split("\\")|last -}}</strong>::
=======
            {% if t.simpleargs is not empty %}
            <div id='trace-arguments-{{loop.index}}' style="display: none;">
                Arguments:
                {{ dump(t.args) }}
            </div>
>>>>>>> 64cd3dd6
            {% endif %}
        </td>
    </tr>
{% endfor %}
</table>
<|MERGE_RESOLUTION|>--- conflicted
+++ resolved
@@ -1,44 +1,35 @@
 <h2>Stack trace</h2>
 
 <table class="table table-striped table-hover table-condensed">
-{% for t in exception.trace %}
-    <tr>
-        <th># {{ loop.index }} </th>
-        <td>
-            {% if t.class is defined %}
-                {{ t.class|default()|split("\\")[0:-1]|join("\\") -}}\<strong>{{- t.class|default()|split("\\")|last|trimtext(32) -}}</strong>::
-            {%- endif -%}
-            {{ t.function|default() }}(
+    {% for t in exception.trace %}
+        <tr>
+            <th># {{ loop.index }} </th>
+            <td>
+                {% if t.class is defined and t.class is not empty %}
+                    {{ t.class|default()|split("\\")[0:-1]|join("\\") -}}\<strong>{{- t.class|default()|split("\\")|last|trimtext(32) -}}</strong>::
+                {%- endif -%}
+                {{ t.function|default() }}(
 
-            {%- if t.simpleargs is not empty -%}
-                {% set index = loop.index %}
-                {%- for arg in t.simpleargs -%}
-                    <tt><a href="#trace-arguments-{{index}}" onclick="javascript:$('#trace-arguments-{{index}}').slideDown('fast'); return false;">{{ arg|raw }}</a></tt>{% if not loop.last %}, {% endif %}
-                {%- endfor -%}
-            {%- endif -%}
-            )
-            <br>
+                {%- if t.simpleargs is not empty -%}
+                    {% set index = loop.index %}
+                    {%- for arg in t.simpleargs -%}
+                        <tt><a href="#trace-arguments-{{index}}" onclick="javascript:$('#trace-arguments-{{index}}').slideDown('fast'); return false;">{{ arg|raw }}</a></tt>{% if not loop.last %}, {% endif %}
+                    {%- endfor -%}
+                {%- endif -%}
+                )
+                <br>
 
-            {% if t.file|default() %}
-                <em class='dim'>{{ t.file|default() }} # line <strong>{{ t.line|default() }}</strong></em>
-            {% endif %}
+                {% if t.file|default() %}
+                    <em class='dim'>{{ t.file|default() }} # line <strong>{{ t.line|default() }}</strong></em>
+                {% endif %}
 
-<<<<<<< HEAD
-    <ol class='stack-trace'>
-    {% for t in exception.trace %}
-        <li>
-            <span># {{ loop.index }}. </span>
-            {% if t.class is defined and t.class is not empty %}
-                {{ t.class|default()|split("\\")[0:-1]|join("\\") -}}\<strong>{{- t.class|default()|split("\\")|last -}}</strong>::
-=======
-            {% if t.simpleargs is not empty %}
-            <div id='trace-arguments-{{loop.index}}' style="display: none;">
-                Arguments:
-                {{ dump(t.args) }}
-            </div>
->>>>>>> 64cd3dd6
-            {% endif %}
-        </td>
-    </tr>
-{% endfor %}
-</table>
+                {% if t.simpleargs is not empty %}
+                    <div id='trace-arguments-{{loop.index}}' style="display: none;">
+                        Arguments:
+                        {{ dump(t.args) }}
+                    </div>
+                {% endif %}
+            </td>
+        </tr>
+    {% endfor %}
+</table>