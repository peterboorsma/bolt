--- conflicted
+++ resolved
@@ -1,11 +1,5 @@
 <div style="display: none;">
-<<<<<<< HEAD
-{% for t in exception.trace %}
-=======
 {% for t in exception.trace|default() %}
-
-    {% if t.args_safe is not empty %}
->>>>>>> 3d481597
     <div id='arguments-{{loop.index}}' class='trace-arguments-placeholder'>
     {% if t.args_safe is not empty and loop.index0 < exception.trace_limit %}
         Arguments:
