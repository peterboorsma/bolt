{% import '@bolt/_macro/_macro.twig' as macro %}
{% from '@bolt/_buic/_moment.twig' import buic_moment %}
{% from _self import tbody_beg, tbody_end %}

{% macro tbody_beg(local, modifiable) %}
    {% set class = [
    modifiable ? 'sortable' : '',
    local.row_heading and local.row_header ? 'striping_even' : 'striping_odd',
    ] %}

<tbody{{ hclass(class)}} data-bolt-widget="buicListingPart">
{% endmacro %}

{% macro tbody_end(toolbar) %}
{% if toolbar %}
    <tr class="selectiontoolbar hidden">
        <td colspan="{{ block('listing_columns') }}">
            <i class="fa fa-fw fa-rotate-270 fa-mail-forward"></i><div class="count">0</div>
            {{ toolbar }}
        </td>
    </tr>
{% endif %}
</tbody>
{% endmacro %}

{% set modifiable = permissions.create or permissions.edit or permissions.delete or permissions.publish or permissions.depublish %}

{% set prop = {
extended:       not compact,
has_groupname:  content.group.name is defined,
nextgroup:      new_group|default(false),
unordered:      global.request.get('order') == '',
first:          loop.first,
last:           loop.last
}%}

{% set local = {
row_heading:    prop.extended and prop.unordered and prop.has_groupname and (prop.first or prop.nextgroup),
row_header:     prop.extended and (prop.first or (prop.has_groupname and prop.nextgroup) and prop.unordered)
} %}

{#
 # GROUPNAME: If we have 'grouping', print the row with the groupname.
 #}
{% if local.row_heading or internal.heading|default() %}
    {% if not prop.first %}
        {{ tbody_end(internal.selection_toolbar|default()) }}
    {% endif %}

    {{ tbody_beg(local, modifiable) }}

    <tr class="heading">
        {% if false %}
            {% block listing_columns %}6{% endblock %}
        {% endif %}
        {% if compact %}
            {% set columns = block('listing_columns') - 1 %}
        {% else %}
            {% set columns = block('listing_columns') %}
        {% endif %}
        <th colspan="{{ columns }}">
            {% if internal.heading|default() %}
                {{ internal.heading }}
            {% else %}
                {{ content.group.name|default(__('(no group)')) }}
            {% endif %}
        </th>
    </tr>
{% elseif prop.first %}
    {{ tbody_beg(local, modifiable) }}
{% endif %}

{#
 # HEADER ROW: Print the header for the first row.
 #}
{% if local.row_header %}
    {# Deprecated #}
    {% set params = {} %}
    {% for key, val in global.request.query.all if key != 'order' %}
        {% set params = params|merge({(key): val}) %}
    {% endfor %}
    {% set link = '?' ~ params|url_encode ~ (params|length ? '&' : '') ~ 'order=' %}
    {# /Deprecated #}

    <tr class="header">
        {% block listing_header %}
            {% from '@bolt/_buic/_listing.twig' import buic_listing_slink %}

            {# COLUMN: Select #}
            {% if prop.extended and modifiable %}
                <th class="menu hidden-xs">
                    <div class="btn-group">
                        <button class="btn btn-default btn-xs dropdown-toggle" type="button" data-toggle="dropdown" aria-haspopup="true" aria-expanded="false">
                            <span class="caret"></span>
                        </button>
                        <ul class="dropdown-menu">
                            <li class="select-all"><a href="#">{{ __('general.phrase.select-all') }}</a></li>
                            <li class="hidden select-none"><a href="#">{{ __('general.phrase.select-none') }}</a></li>
                            <li class="hidden divider" role="separator"></li>
                            <li class="hidden dropdown-header">{{ __('general.phrase.selection') }} (#):</li>
                            <li class="hidden"><a href="#">• {{ __('general.phrase.delete') }}</a></li>
                            <li class="hidden disabled"><a href="#">• {{ __('general.phrase.publish') }}</a></li>
                            <li class="hidden disabled"><a href="#">• {{ __('general.phrase.depublish') }}</a></li>
                        </ul>
                    </div>
                </th>
            {% else %}
                <th style="margin: 0; padding: 0;"></th>
            {% endif %}

            {# COLUMN: ID #}
            <th class="hidden-xs">{{ buic_listing_slink('id', __('general.phrase.id'))}}</th>

            {# COLUMN: Content #}
            <th style="width:80%">{{ buic_listing_slink(content.TitleColumnName()|first, __('Title') ~ ' / ' ~ __('Excerpt')) }}</th>

            {# COLUMN: Thumbnail #}
            <th class="listthumb"></th>

            {# COLUMN: Meta #}
            <th class="username hidden-sm hidden-xs">{{ buic_listing_slink('datecreated', __('general.phrase.meta'))}}</th>

            {# COLUMN: Action #}
            <th><span class="hidden-xs">{{ __('general.phrase.action-plural') }}</span></th>
        {% endblock %}
    </tr>
{% endif %}

{#
 # DATA ROW
 #}
<tr {% if content.status!='published' %}class="dim"{% endif %}{% if modifiable %} id="item_{{ content.id }}"{% endif %}>

    {### BLOCK: ID ###}
    {% block listing_id %}
        {# COLUMN: Select #}
        {% if prop.extended and permissions.delete %}
            <td class="check hidden-xs"><input type="checkbox" name="checkRow"></td>
        {% else %}
            <td style="margin: 0; padding: 0;"></td>
        {% endif %}

        {# COLUMN: ID #}
        <td class="id hidden-xs">№ {{ content.id }}</td>
    {% endblock %}

    {### BLOCK: CONTENT ###}
    {% block listing_content %}
        {# COLUMN: Content #}
        <td class="excerpt {% if prop.extended %}large{% endif %}">
            {% set title = content.getTitle(true)|default("<em>(" ~ __('general.phrase.no-title') ~ ")</em>") %}
            <span>
                <strong class="visible-xs">№ {{ content.id }}. </strong>
                <strong>
                    {% if modifiable %}
                        <a href="{{ path('editcontent', {'contenttypeslug': content.contenttype.slug, 'id': content.id}) }}" title="Slug: {{ content.slug }}">
                            {{ title|raw -}}
                        </a>
                    {% else %}
                        {{ title|raw }}
                    {% endif %}
                </strong>
                {{ content|excerpt(excerptlength - title|length, false, filter|default()) }}
            </span>
        </td>

        {# COLUMN: Thumbnail #}
        <td class="listthumb">
            {% set listimage = content.getImage %}
            {% if listimage is not empty %}
                {% if listimage is iterable %}
                    {% set listimage = listimage.file %}
                {% endif %}
                {# Hack to add alt attribute #}
                {#{ content.getImage|popup(thumbsize, thumbsize * 0.75, 'c') }#}
                {% set thumb_height = (thumbsize * 0.75)|round %}
                {% set thumb_small = listimage|thumbnail(thumbsize, thumb_height, 'c') %}
                {% set thumb_large = listimage|thumbnail(1000, 800, 'r') %}
                {% set thumb_title = __('Image') ~ ': ' ~ listimage %}
                <a href="{{ thumb_large }}" class="magnific" title="{{ thumb_title }}">
                    <img src="{{ thumb_small }}" width="{{ thumbsize }}" height="{{ thumb_height }}" alt="{{ __('general.phrase.thumbnail') }}">
                </a>
            {% endif %}
        </td>
    {% endblock %}

    {% if prop.extended %}
        {% block listing_meta %}
            {# COLUMN: Meta #}
            <td class="username hidden-sm hidden-xs">
                <i class="fa fa-user fa-fw"></i>
                {% if content.user.displayname is defined %}
                {{ content.user.displayname|excerpt(15) }}
            {% else %}
                <s>{{ content.ownerid|excerpt(15) }}</s>
                {% endif %}<br>
                {% if content.status == 'timed' %}
                    <i class="fa fa-clock-o status-timed fa-fw"></i> {{ buic_moment(content.datepublish) }}<br>
                {% else %}
                    <i class="fa fa-circle status-{{ content.status }} fa-fw"></i> {{ content.datepublish|localedatetime('%x') }}<br>
                {% endif %}
                {% if content.sortorder|default() is not empty %}
                    <i class="fa fa-align-left fa-fw"></i>
                    <a href="{{ path('editcontent', {'contenttypeslug': content.contenttype.slug, 'id': content.id}) }}#taxonomy" >
                        {{ __('general.phrase.order-colon-sort',{'%sort%': content.sortorder}) }}
                    </a>
                {% endif %}
            </td>
        {% endblock %}
    {% endif %}

    {### BLOCK: ACTIONS ###}
    {% block listing_actions %}
        {# COLUMN: Action #}
        <td class="actions">
            <div class="btn-group">
                {% if modifiable %}
                    <a class="btn btn-default btn-xs hidden-xs" href="{{ path('editcontent', {'contenttypeslug': content.contenttype.slug, 'id': content.id}) }}">
                        <i class="fa fa-edit"></i> {{ __('general.phrase.edit') }}
                    </a>
                {% endif %}
                <button type="button" class="btn btn-default dropdown-toggle btn-xs" data-toggle="dropdown">
                    <i class="fa fa-info-sign"></i> <span class="caret"></span>
                </button>

                <ul class="dropdown-menu pull-right">
                    {% if content.status == "published" and content.link is not empty %}
                        <li>
                            <a href="{{ content.link }}" target="_blank">
                                <i class="fa fa-external-link-square"></i> {{ __('general.phrase.view-on-site') }}
                            </a>
                        </li>
                    {% endif %}

                    {% from _self import actionform %}
                    {% if modifiable %}
                        {% if content.status != 'published' %}
                            {% if permissions.publish %}
                                <li>{{ macro.actionform(content, 'publish', 'fa-circle status-published', __('contenttypes.generic.publish',{'%contenttype%':content.contenttype.slug})) }}</li>
                            {% endif %}
                        {% else %}
                            {% if permissions.depublish %}
                                <li>{{ macro.actionform(content, 'held', 'fa-circle status-held', __('general.phrase.status-change-held')) }}</li>
                                <li>{{ macro.actionform(content, 'draft', 'fa-circle status-draft', __('general.phrase.status-change-draft')) }}</li>

                            {% endif %}
                        {% endif %}
                        {% if permissions.create %}
                            <li>
                                <a href="{{ path('editcontent', {'contenttypeslug': content.contenttype.slug, 'id': content.id, 'duplicate': 1}) }}">
                                    <i class="fa fa-copy"></i> {{ __('contenttypes.generic.duplicate', {'%contenttype%': content.contenttype.slug}) }}
                                </a>
                            </li>
                        {% endif %}
                        {% if permissions.delete %}
                            <li>
                                {{ macro.actionform(content, 'delete',
                                'fa-trash',
                                __('contenttypes.generic.delete', {'%contenttype%': content.contenttype.slug}),
                                "Are you sure you want to delete '" ~ content.getTitle ~ "'?" ) }}
                            </li>
                        {% endif %}
                        <li class="divider"></li>
                    {% endif %}
                    <li>
                        <a class="nolink">
                            {{ __('general.phrase.author-colon') }} <strong><i class="fa fa-user"></i>
                                {% if content.user.displayname is defined %}
                                    {{ content.user.displayname|excerpt(15) }}
                                {% else %}
                                    <s>user {{ content.ownerid }}</s>
                                {% endif %}</strong>
                        </a>
                    </li>
                    <li>
                        <a class="nolink">{{ __('general.phrase.status-current-colon') }}<strong>{{ content.status }}</strong></a>
                    </li>
                    <li>
                        <a class="nolink">{{ __('general.phrase.slug-colon') }}
                            <code title="{{ content.slug }}">{{ content.slug|excerpt(24) }}</code>
                        </a>
                    </li>
                    <li>
                        <a class="nolink">{{ __('general.phrase.created-on-colon') }}
                            <i class="fa fa-asterisk"></i> {{ content.datecreated|date("Y-m-d H:i") }}
                        </a>
                    </li>
                    <li>
                        <a class="nolink">{{ __('general.phrase.published-on-colon') }}
                            <i class="fa fa-calendar"></i> {{ content.datepublish|date("Y-m-d H:i") }}
                        </a>
                    </li>
                    <li>
                        <a class="nolink">{{ __('general.phrase.last-edited-on-colon') }}
                            <i class="fa fa-refresh"></i> {{ content.datechanged|date("Y-m-d H:i") }}
                        </a>
                    </li>

                    {% set taxonomytypes = content.taxonomy.grouped|default %}
                    {% for type, taxonomies in taxonomytypes %}
                        {% if taxonomies|length > 1 %}
                            {% set taxlist = [] %}
                            {% for taxonomy in taxonomies %}
                                {% set taxlist = taxlist|merge([taxonomy.name]) %}
                            {% endfor %}
                            <li>
<<<<<<< HEAD
                                <a class="nolink">{{ content.taxonomy.config[type].name }}:
                                    <i class="fa fa-tag"></i> {{ taxlist|join(", ")|excerpt(24) }}
=======
                                <a class="nolink">{{ app.config.get('taxonomy')[taxonomyslug].name }}:
                                    <i class="fa fa-tag"></i> {{ values|join(", ")|excerpt(24) }}
>>>>>>> 27e61fe0
                                </a>
                            </li>
                        {% else %}
                            <li>
<<<<<<< HEAD
                                {% set taxonomy = taxonomies|first %}
                                <a class="nolink">{{ content.taxonomy.config[type].singular_name }}:
                                    <i class="fa fa-tag"></i> {{ taxonomy.name|excerpt(24) }}
=======
                                <a class="nolink">{{ app.config.get('taxonomy')[taxonomyslug].singular_name }}:
                                    <i class="fa fa-tag"></i> {{ values|first|excerpt(24) }}
>>>>>>> 27e61fe0
                                </a>
                            </li>
                        {% endif %}
                    {% endfor %}
                </ul>
            </div>
        </td>
    {% endblock %}
</tr>

{% if prop.last %}
    {{ tbody_end(internal.selection_toolbar|default()) }}
{% endif %}<|MERGE_RESOLUTION|>--- conflicted
+++ resolved
@@ -304,25 +304,14 @@
                                 {% set taxlist = taxlist|merge([taxonomy.name]) %}
                             {% endfor %}
                             <li>
-<<<<<<< HEAD
-                                <a class="nolink">{{ content.taxonomy.config[type].name }}:
-                                    <i class="fa fa-tag"></i> {{ taxlist|join(", ")|excerpt(24) }}
-=======
                                 <a class="nolink">{{ app.config.get('taxonomy')[taxonomyslug].name }}:
                                     <i class="fa fa-tag"></i> {{ values|join(", ")|excerpt(24) }}
->>>>>>> 27e61fe0
                                 </a>
                             </li>
                         {% else %}
                             <li>
-<<<<<<< HEAD
-                                {% set taxonomy = taxonomies|first %}
-                                <a class="nolink">{{ content.taxonomy.config[type].singular_name }}:
-                                    <i class="fa fa-tag"></i> {{ taxonomy.name|excerpt(24) }}
-=======
                                 <a class="nolink">{{ app.config.get('taxonomy')[taxonomyslug].singular_name }}:
                                     <i class="fa fa-tag"></i> {{ values|first|excerpt(24) }}
->>>>>>> 27e61fe0
                                 </a>
                             </li>
                         {% endif %}
