--- conflicted
+++ resolved
@@ -146,7 +146,6 @@
 
     {### BLOCK: CONTENT ###}
     {% block listing_content %}
-
         {# COLUMN: Content #}
         <td class="excerpt {% if prop.extended %}large{% endif %}">
             {% set title = content.getTitle(true)|default("<em>(" ~ __('general.phrase.no-title') ~ ")</em>") %}
@@ -161,7 +160,6 @@
                         {{ title|raw }}
                     {% endif %}
                 </strong>
-
                 {{ content|excerpt(excerptlength - title|length, false, filter|default()) }}
             </span>
         </td>
@@ -191,19 +189,12 @@
             {# COLUMN: Meta #}
             <td class="username hidden-sm hidden-xs">
                 <i class="fa fa-user fa-fw"></i>
-<<<<<<< HEAD
                 {% set owner = app.users.user(content.ownerid) %}
 
                 {% if owner %}
-                    {{ owner.displayname|slice(0, 15) }}
-            {% else %}
+                    {{ owner.displayname[:15] }}
+                {% else %}
                 <s>{{ content.ownerid }}</s>
-=======
-                {% if content.user.displayname is defined %}
-                    {{ content.user.displayname[:15] }}
-                {% else %}
-                    <s>{{ content.values.ownerid }}</s>
->>>>>>> d8f87571
                 {% endif %}<br>
                 {% if content.status == 'timed' %}
                     <i class="fa fa-clock-o status-timed fa-fw"></i> {{ buic_moment(content.datepublish) }}<br>
@@ -276,14 +267,9 @@
                     <li>
                         <a class="nolink">
                             {{ __('general.phrase.author-colon') }} <strong><i class="fa fa-user"></i>
-<<<<<<< HEAD
                                 {% set owner = app.users.user(content.ownerid) %}
                                 {% if owner %}
-                                    {{ owner.displayname|slice(0, 15) }}
-=======
-                                {% if content.user.displayname is defined %}
-                                    {{ content.user.displayname[:15] }}
->>>>>>> d8f87571
+                                    {{ owner.displayname[:15] }}
                                 {% else %}
                                     <s>user {{ content.ownerid }}</s>
                                 {% endif %}</strong>
@@ -321,25 +307,15 @@
                                 {% set taxlist = taxlist|merge([taxonomy.name]) %}
                             {% endfor %}
                             <li>
-<<<<<<< HEAD
                                 <a class="nolink">{{ app.config.get('taxonomy')[type].name }}:
-                                    <i class="fa fa-tag"></i> {{ taxlist|join(", ")|slice(0, 24) }}
-=======
-                                <a class="nolink">{{ config.get('taxonomy')[taxonomyslug].name }}:
-                                    <i class="fa fa-tag"></i> {{ values|join(", ")[:24] }}
->>>>>>> d8f87571
+                                    <i class="fa fa-tag"></i> {{ taxlist|join(", ")[:24] }}
                                 </a>
                             </li>
                         {% else %}
                             <li>
-<<<<<<< HEAD
                                 {% set taxonomy = taxonomies|first %}
                                 <a class="nolink">{{ app.config.get('taxonomy')[type].singular_name }}:
-                                    <i class="fa fa-tag"></i> {{ taxonomy.name|slice(0, 24) }}
-=======
-                                <a class="nolink">{{ config.get('taxonomy')[taxonomyslug].singular_name }}:
-                                    <i class="fa fa-tag"></i> {{ values|first[:24] }}
->>>>>>> d8f87571
+                                    <i class="fa fa-tag"></i> {{ taxonomy.name[:24] }}
                                 </a>
                             </li>
                         {% endif %}
