--- conflicted
+++ resolved
@@ -4,14 +4,12 @@
 
 {% block page_title __('general.phrase.create-user-first') %}
 
+{% form_theme context.form with ['form_bolt_layout.twig', _self] %}
 {# Submit icon #}
 {% block button_icon %}<i class="fa fa-sign-in fa-fw"></i> {% endblock button_icon %}
 
 {% block page_main %}
 
-<<<<<<< HEAD
-    {% form_theme context.form with ['form_bolt_layout.twig', _self] %}
-=======
     <div class="row">
         {% if context.required %}
             <div class="panel panel-danger">
@@ -46,8 +44,6 @@
             </div>
         {% endif %}
     </div>
-
->>>>>>> 5745a239
 
     <p class="first-user">
         {{ __('general.phrase.users-none-create-first-extended') }}
