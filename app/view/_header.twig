{% include '_header_basic.twig' %}

{% if active is not defined %}{% set active="dashboard" %}{% endif %}

<div id="wrapper">

    <nav class="navbar navbar-default navbar-static-top" role="navigation" style="margin-bottom: 0">
        <div class="navbar-header">
            <button type="button" class="navbar-toggle" data-toggle="collapse" data-target=".sidebar-collapse">
                <span class="sr-only">Toggle navigation</span>
                <span class="icon-bar"></span>
                <span class="icon-bar"></span>
                <span class="icon-bar"></span>
            </button>
            <a class="navbar-brand" href="{{ path('dashboard') }}"><img src="{{ paths.app }}view/img/apple-touch-icon.png">Bolt</a> {% if content.link %}<a href="{{ content.link }}" target="_blank" class="navbar-site btn">{{ __('View on site') }} <i class="fa fa-external-link"></i></a>{% else %}<a href="{{ paths.root }}" target="_blank" class="navbar-site btn">{% if app.config.get('general/sitename') %}{{ app.config.get('general/sitename') }}{% else %}Site{% endif %} <i class="fa fa-external-link fa-fw"></i></a>{% endif %}
        </div>
        <!-- /.navbar-header -->

        <ul class="nav navbar-top-links navbar-right">


            <!-- /.dropdown -->
            <li class="dropdown">
                <a class="dropdown-toggle" data-toggle="dropdown" href="#">
                    <i class="fa fa-user fa-fw"></i> Admin <i class="fa fa-caret-down"></i>
                </a>
                <ul class="dropdown-menu dropdown-user">
                    <li><a href="#"><i class="fa fa-user fa-fw"></i> User Profile</a>
                    </li>
                    <li><a href="#"><i class="fa fa-gear fa-fw"></i> Settings</a>
                    </li>
                    <li class="divider"></li>
                    {# Logout #}
                    <li>
                        <form action="{{ path('logout') }}" method="POST">
                            <button class="btn btn-link" type="submit">
                                <i class="fa fa-signout"></i> {{ __('Logout %name%', {'%name%': user.displayname|trimtext(16)}) }}
                            </button>
                        </form>
                    </li>
                </ul>
                <!-- /.dropdown-user -->
            </li>
            <!-- /.dropdown -->
        </ul>
        <!-- /.navbar-top-links -->

    </nav>
    <!-- /.navbar-static-top -->

    {#
    <div class="navbar navbar-fixed-top ">
    <div class="navbar-bolt navbar-inverse">
        <div class="container">
            <a class="btn navbar-btn" data-toggle="collapse" data-target=".navbar-collapse">
                <span class="icon-bar"><i class="fa fa-bars fa-2x"></i></span>
            </a>
            <a class="navbar-brand" href="{{ path('dashboard') }}">
                <strong>{{ app.config.get('general/branding/name') }}</strong> <span class="hidden-phone"> {% if app.config.get('general/sitename') %}- {{ app.config.get('general/sitename') }}{% endif %}</span>
            </a>

            {% include '_sub_mainmenu.twig' %}

        </div>
    </div>
</div>
    #}

    <nav class="navbar-default navbar-static-side" role="navigation" id="nav">
        {% include '_sub_mainmenu.twig' %}
    </nav>

<<<<<<< HEAD
<div class="container">
=======
    <div id="page-wrapper">
>>>>>>> 6a9289c9

    {% include '_messages.twig' %}
<|MERGE_RESOLUTION|>--- conflicted
+++ resolved
@@ -70,10 +70,6 @@
         {% include '_sub_mainmenu.twig' %}
     </nav>
 
-<<<<<<< HEAD
-<div class="container">
-=======
     <div id="page-wrapper">
->>>>>>> 6a9289c9
 
     {% include '_messages.twig' %}
