{% import '_macro.twig' as macro %}

<<<<<<< HEAD
<div class="panel panel-default">
    <div class="panel-heading">
        <i class="fa fa-clock-o fa-fw"></i> {{ __('Latest activity') }}
    </div>
    <div class="panel-body">
        <ul class='activity'>
            {% for log in activity %}
                {% if attribute(users, log.username) is defined %}
                    {% set userlink = macro.userlink(attribute(users, log.username)) %}
                {% else %}
                    {% set userlink = __('unknown') %}
                {% endif %}
                <li>
                    {%  if log.code == "save content" %}
                        {% if app.config.get('contenttypes')[log.contenttype] is defined %}
                            {% set contenttype = app.config.get('contenttypes')[log.contenttype] %}
                            {% set contenttype_display_name = contenttype.singular_name %}
                            {% set content_display_name = macro.contentlink_by_id(contenttype, log.message, log.content_id) %}
                        {% else %}
                            {% set contenttype_display_name = log.contenttype %}
                            {% set content_display_name = log.message %}
                        {% endif %}

                        {{ __('Saved') }} {{ contenttype_display_name }}
                        "<strong>{{ content_display_name }}</strong>" {{ __('by') }} <em>{{ userlink }}</em>
                    {%  elseif log.code == "login" %}
                        <em>{{ userlink }}</em> {{ __('logged in') }}
                    {%  elseif log.code == "logout" %}
                        <em>{{ userlink }}</em> {{ __('logged out') }}
                    {%  elseif log.code == "fixme" %}
                        <b>{{ __('Fixme:') }}</b> {{ log.message }}
                    {%  elseif log.code == "user" %}
                        <b>{{ log.message }}</b> {{ __('by') }} {{ userlink }}
                    {%  else %}
                        {{ log.message }}
                    {%  endif %}
                    <small>(<time class="moment" datetime="{{ log.date|date("c") }}" title="{{ log.date }}">{{ log.date }}</time>)</small>
                </li>
            {%  endfor %}
        </ul>

        <p>&nbsp;<a href="{{ path('activitylog') }}" class="btn btn-default btn-block">{{ __('more activity') }} »</a></p>
    </div>
</div>
=======
{% if isallowed('activitylog') %}

    <section class="news">
        <h2>{{ __('Latest activity') }}</h2>
        <ul class='activity'>
        {% for log in activity %}
            {% if attribute(users, log.username) is defined %}
                {% set userlink = pretty.userlink(attribute(users, log.username)) %}
            {% else %}
                {% set userlink = __('unknown') %}
            {% endif %}
            <li>
                {%  if log.code == "save content" %}
                    {% if app.config.get('contenttypes')[log.contenttype] is defined %}
                        {% set contenttype = app.config.get('contenttypes')[log.contenttype] %}
                        {% set contenttype_display_name = contenttype.singular_name %}
                        {% set content_display_name = pretty.contentlink_by_id(contenttype, log.message, log.content_id) %}
                    {% else %}
                        {% set contenttype_display_name = log.contenttype %}
                        {% set content_display_name = log.message %}
                    {% endif %}

                    {{ __('Saved') }} {{ contenttype_display_name }}
                    "<strong>{{ content_display_name }}</strong>" {{ __('by') }} <em>{{ userlink }}</em>
                {%  elseif log.code == "login" %}
                    <em>{{ userlink }}</em> {{ __('logged in') }}
                {%  elseif log.code == "logout" %}
                    <em>{{ userlink }}</em> {{ __('logged out') }}
                {%  elseif log.code == "fixme" %}
                    <b>{{ __('Fixme:') }}</b> {{ log.message }}
                {%  elseif log.code == "user" %}
                    <b>{{ log.message }}</b> {{ __('by') }} {{ userlink }}
                {%  else %}
                    {{ log.message }}
                {%  endif %}
                <small>(<time class="moment" datetime="{{ log.date|date("c") }}" title="{{ log.date }}">{{ log.date }}</time>)</small>
            </li>
        {%  endfor %}
        </ul>

        <p>&nbsp;<a href="{{ path('activitylog') }}" class="morelink">{{ __('more activity') }} »</a></p>

    </section>

{% endif %}
>>>>>>> 5361146f
<|MERGE_RESOLUTION|>--- conflicted
+++ resolved
@@ -1,94 +1,50 @@
 {% import '_macro.twig' as macro %}
 
-<<<<<<< HEAD
-<div class="panel panel-default">
-    <div class="panel-heading">
-        <i class="fa fa-clock-o fa-fw"></i> {{ __('Latest activity') }}
-    </div>
-    <div class="panel-body">
-        <ul class='activity'>
-            {% for log in activity %}
-                {% if attribute(users, log.username) is defined %}
-                    {% set userlink = macro.userlink(attribute(users, log.username)) %}
-                {% else %}
-                    {% set userlink = __('unknown') %}
-                {% endif %}
-                <li>
-                    {%  if log.code == "save content" %}
-                        {% if app.config.get('contenttypes')[log.contenttype] is defined %}
-                            {% set contenttype = app.config.get('contenttypes')[log.contenttype] %}
-                            {% set contenttype_display_name = contenttype.singular_name %}
-                            {% set content_display_name = macro.contentlink_by_id(contenttype, log.message, log.content_id) %}
-                        {% else %}
-                            {% set contenttype_display_name = log.contenttype %}
-                            {% set content_display_name = log.message %}
-                        {% endif %}
-
-                        {{ __('Saved') }} {{ contenttype_display_name }}
-                        "<strong>{{ content_display_name }}</strong>" {{ __('by') }} <em>{{ userlink }}</em>
-                    {%  elseif log.code == "login" %}
-                        <em>{{ userlink }}</em> {{ __('logged in') }}
-                    {%  elseif log.code == "logout" %}
-                        <em>{{ userlink }}</em> {{ __('logged out') }}
-                    {%  elseif log.code == "fixme" %}
-                        <b>{{ __('Fixme:') }}</b> {{ log.message }}
-                    {%  elseif log.code == "user" %}
-                        <b>{{ log.message }}</b> {{ __('by') }} {{ userlink }}
-                    {%  else %}
-                        {{ log.message }}
-                    {%  endif %}
-                    <small>(<time class="moment" datetime="{{ log.date|date("c") }}" title="{{ log.date }}">{{ log.date }}</time>)</small>
-                </li>
-            {%  endfor %}
-        </ul>
-
-        <p>&nbsp;<a href="{{ path('activitylog') }}" class="btn btn-default btn-block">{{ __('more activity') }} »</a></p>
-    </div>
-</div>
-=======
 {% if isallowed('activitylog') %}
 
-    <section class="news">
-        <h2>{{ __('Latest activity') }}</h2>
-        <ul class='activity'>
-        {% for log in activity %}
-            {% if attribute(users, log.username) is defined %}
-                {% set userlink = pretty.userlink(attribute(users, log.username)) %}
-            {% else %}
-                {% set userlink = __('unknown') %}
-            {% endif %}
-            <li>
-                {%  if log.code == "save content" %}
-                    {% if app.config.get('contenttypes')[log.contenttype] is defined %}
-                        {% set contenttype = app.config.get('contenttypes')[log.contenttype] %}
-                        {% set contenttype_display_name = contenttype.singular_name %}
-                        {% set content_display_name = pretty.contentlink_by_id(contenttype, log.message, log.content_id) %}
+    <div class="panel panel-default">
+        <div class="panel-heading">
+            <i class="fa fa-clock-o fa-fw"></i> {{ __('Latest activity') }}
+        </div>
+        <div class="panel-body">
+            <ul class='activity'>
+                {% for log in activity %}
+                    {% if attribute(users, log.username) is defined %}
+                        {% set userlink = macro.userlink(attribute(users, log.username)) %}
                     {% else %}
-                        {% set contenttype_display_name = log.contenttype %}
-                        {% set content_display_name = log.message %}
+                        {% set userlink = __('unknown') %}
                     {% endif %}
+                    <li>
+                        {%  if log.code == "save content" %}
+                            {% if app.config.get('contenttypes')[log.contenttype] is defined %}
+                                {% set contenttype = app.config.get('contenttypes')[log.contenttype] %}
+                                {% set contenttype_display_name = contenttype.singular_name %}
+                                {% set content_display_name = macro.contentlink_by_id(contenttype, log.message, log.content_id) %}
+                            {% else %}
+                                {% set contenttype_display_name = log.contenttype %}
+                                {% set content_display_name = log.message %}
+                            {% endif %}
 
-                    {{ __('Saved') }} {{ contenttype_display_name }}
-                    "<strong>{{ content_display_name }}</strong>" {{ __('by') }} <em>{{ userlink }}</em>
-                {%  elseif log.code == "login" %}
-                    <em>{{ userlink }}</em> {{ __('logged in') }}
-                {%  elseif log.code == "logout" %}
-                    <em>{{ userlink }}</em> {{ __('logged out') }}
-                {%  elseif log.code == "fixme" %}
-                    <b>{{ __('Fixme:') }}</b> {{ log.message }}
-                {%  elseif log.code == "user" %}
-                    <b>{{ log.message }}</b> {{ __('by') }} {{ userlink }}
-                {%  else %}
-                    {{ log.message }}
-                {%  endif %}
-                <small>(<time class="moment" datetime="{{ log.date|date("c") }}" title="{{ log.date }}">{{ log.date }}</time>)</small>
-            </li>
-        {%  endfor %}
-        </ul>
+                            {{ __('Saved') }} {{ contenttype_display_name }}
+                            "<strong>{{ content_display_name }}</strong>" {{ __('by') }} <em>{{ userlink }}</em>
+                        {%  elseif log.code == "login" %}
+                            <em>{{ userlink }}</em> {{ __('logged in') }}
+                        {%  elseif log.code == "logout" %}
+                            <em>{{ userlink }}</em> {{ __('logged out') }}
+                        {%  elseif log.code == "fixme" %}
+                            <b>{{ __('Fixme:') }}</b> {{ log.message }}
+                        {%  elseif log.code == "user" %}
+                            <b>{{ log.message }}</b> {{ __('by') }} {{ userlink }}
+                        {%  else %}
+                            {{ log.message }}
+                        {%  endif %}
+                        <small>(<time class="moment" datetime="{{ log.date|date("c") }}" title="{{ log.date }}">{{ log.date }}</time>)</small>
+                    </li>
+                {%  endfor %}
+            </ul>
 
-        <p>&nbsp;<a href="{{ path('activitylog') }}" class="morelink">{{ __('more activity') }} »</a></p>
+            <p>&nbsp;<a href="{{ path('activitylog') }}" class="btn btn-default btn-block">{{ __('more activity') }} »</a></p>
+        </div>
+    </div>
 
-    </section>
-
-{% endif %}
->>>>>>> 5361146f
+{% endif %}