--- conflicted
+++ resolved
@@ -177,16 +177,7 @@
         {% set image = content.get(key) %}
     {% endif %}
 
-<<<<<<< HEAD
 <div class="dropzone clearfix" id="dropzone-{{key}}">
-=======
-{% if content.get(key) is not iterable %}
-    {# This image was stored in the old format until re-saved #}
-    {% set image = {'file': content.get(key)} %}
-{% else %}
-    {% set image = content.get(key) %}
-{% endif %}
->>>>>>> master
 
     <div class="col-sm-9">
 
@@ -212,7 +203,6 @@
 
             {# We are only interested in the 'alt' attribute right now, but this will allow easy extension #}
             {% for attrib in attribs %}
-<<<<<<< HEAD
 	            {% if attrib == 'title' %}
                 <div class="form-group" style="margin-top: 8px;">
                     <div class="col-sm-4">
@@ -237,25 +227,6 @@
                     <input id="fileupload-{{key}}" type="file" name="fileupload-{{key}}[]" data-url="{{ paths.app }}classes/upload/">
                 </span>
             </div>
-=======
-                {% if attrib == 'title' %}
-                    <label>{{ __('Title/Alt Text:') }} <input type="text" name="{{key}}[title]" id="{{key}}-title"
-                        value='{{ image.title|default('') }}' style='width: 80%;'>
-                    </label>
-                {% endif %}
-            {% endfor %}
-
-        {% endif %}
-
-        <!-- The fileinput-button span is used to style the file input field as button -->
-        <div class="btn-group">
-            <span class="btn btn-info fileinput-button">
-                <i class="icon-upload"></i>
-                <span>{{ __('Upload image') }}</span>
-                <input id="fileupload-{{key}}" type="file" name="fileupload-{{key}}[]" data-url="{{ paths.app }}classes/upload/index.php" accept=".{{ field.extensions|join(",.") }}">
-            </span>
-        </div>
->>>>>>> master
 
             <div class="btn-group" style="margin-left: 0px;">
                 <a data-target="#selectModal-{{key}}" href="{{ paths.async }}browse/files?key={{ key }}" class="btn btn-tertiary" data-toggle="modal">
@@ -348,26 +319,12 @@
               data-content="{{ app.translator.trans('info.upload.file',{},'infos') }}">{{ __('Info') }}</span>
     </label>
 
-<<<<<<< HEAD
     <input type="text" name="{{key}}" id="field-{{key}}"
         value='{{ content.get(key) }}'
         class='{% if field.class is defined %}{{ field.class }}{% endif %} imageinput'
         {% if field.extensions is defined %}accept="{{ field.extensions|join('|') }}"{% endif %} ><br>
 
     <div style="margin-bottom: 10px; margin-top: 10px;">
-=======
-        {# note: jQuery file-upload expects types separated by a '|', unlike the HTML spec. #}
-        <input type="text" name="{{key}}" id="field-{{key}}"
-            value='{{ content.get(key) }}'
-            class='{% if field.class is defined %}{{ field.class }}{% endif %} imageinput'
-            accept="{{ field.extensions|join('|') }}">
-            <br>
-
-        <p class="filetypes">
-            {{ __("Allowed filetypes are:") }} <code>{{ field.extensions|join("</code>, <code>")|raw }}</code>.
-        </p>
-
->>>>>>> master
         <!-- The fileinput-button span is used to style the file input field as button -->
         <div class="btn-group">
             <span class="btn btn-info fileinput-button">
@@ -434,7 +391,6 @@
         <div class="list"></div>
     </div>
 
-<<<<<<< HEAD
     <div class="buttons col-sm-3">
         <div class="btn-group" style="margin: 0 0 6px;">
             <span class="btn btn-info fileinput-button">
@@ -443,20 +399,6 @@
                 <input id="fileupload-{{key}}" type="file" name="fileupload-{{key}}[]" data-url="{{ paths.app }}classes/upload/"
                    {% if field.extensions is defined %}accept="{{ field.extensions|join('|') }}"{% endif %} >
             </span>
-=======
-    <div class="buttons">
-        <span class="btn btn-info fileinput-button" style="margin-bottom: 8px;">
-            <i class="icon-upload"></i>
-            <span>{{ __('Upload image') }}</span>
-            <input id="fileupload-{{key}}"
-                   type="file"
-                   name="fileupload-{{key}}[]"
-                   data-url="{{ paths.app }}classes/upload/index.php"
-                   accept="{{ field.extensions|join('|') }}">
-        </span>
-
-        <br clear="all">
->>>>>>> master
 
         </div>
         <div class="btn-group" style="margin: 0 0 6px;">
@@ -486,12 +428,7 @@
         {% endif %}
 
     </div>
-<<<<<<< HEAD
     <textarea name="{{key}}" id="{{key}}" class="hide">{% if content.get(key) is defined %}{{ content.get(key) }}{% endif %}</textarea>
-=======
-    <textarea name="{{key}}" id="{{key}}" class="hide">{% if content.get(key) is defined %}{{ content.get(key)|json_encode() }}{% endif %}</textarea>
-    <div class='clearfix'></div>
->>>>>>> master
 
     <!-- Modal "select from server"  -->
     <div class="modal hide modal-wide" id="selectModal-{{key}}" tabindex="-1" role="dialog" aria-labelledby="myModalLabel" aria-hidden="true">
@@ -582,10 +519,6 @@
             <button class="btn btn-tertiary " data-dismiss="modal" aria-hidden="true">{{ __('Close') }}</button>
         </div>
     </div>
-<<<<<<< HEAD
-=======
-    <textarea name="{{key}}" id="{{key}}" class="hide">{% if content.get(key) is defined %}{{ content.get(key)|json_encode() }}{% endif %}</textarea>
->>>>>>> master
 </div>
 
 
@@ -608,10 +541,6 @@
 {% if field.type == "video" %}
 
 {% set video = content.get(key) %}
-<<<<<<< HEAD
-=======
-<div class="dropzone video">
->>>>>>> master
 
     <div class="col-sm-8">
 
