<!DOCTYPE html>
<html>
<head>
    <meta charset="utf-8">
    <meta name="viewport" content="width=device-width, height=device-height, initial-scale=1.0, user-scalable=0, minimum-scale=1.0, maximum-scale=1.0">

    <title>
        {{ app.config.get('general/branding/name') }}
        {% if title is defined %}- {{ title|striptags }}{% endif %}
    </title>

    <script src="{{ paths.app }}view/js/jquery-1.10.2.min.js"></script>
    <script src="{{ paths.app }}view/js/underscore-min.js"></script>
    <script src="{{ paths.app }}view/js/backbone-min.js"></script>
    <script src="{{ paths.app }}view/js/jquery-ui-1.10.3.custom.min.js"></script>

    <link rel="stylesheet" type="text/css" href="{{ paths.app }}view/css/smoothness/jquery-ui-1.10.3.custom.min.css">

    <script src="{{ paths.app }}view/js/jquery.plugins.js"></script>

    <script src="{{ paths.app }}view/js/bootstrap.min.js"></script>
<<<<<<< HEAD
    
=======
    <link rel="stylesheet" href="{{ paths.app }}view/css/bootstrap.css">
    <link rel="stylesheet" href="{{ paths.app }}view/font-awesome/css/font-awesome.min.css">

>>>>>>> 6a9289c9
    <script src="{{ paths.app }}view/lib/fancybox/jquery.fancybox.pack.js"></script>
    <link rel="stylesheet" type="text/css" href="{{ paths.app }}view/lib/fancybox/jquery.fancybox.css">

    <link rel="stylesheet" href="{{ paths.app }}view/lib/select2/select2.css">
    <script src="{{ paths.app }}view/lib/select2/select2.min.js"></script>

    <script src="{{ paths.app }}view/lib/ckeditor/ckeditor.js"></script>

    <script src="{{ paths.app }}view/lib/upload/jquery.iframe-transport.js"></script>
    <script src="{{ paths.app }}view/lib/upload/jquery.fileupload.js"></script>
    <link rel="stylesheet" href="{{ paths.app }}view/lib/upload/jquery.fileupload-ui.css">

    <script src="{{ paths.app }}view/js/moment.min.js"></script>
    <script src="{{ paths.app }}view/js/moment-langs.min.js"></script>
    <script type="text/javascript">
        moment.lang('{{ app.locale|default('en') }}');
    </script>

    <script src="{{ paths.app }}view/js/bootbox.min.js"></script>

    <script>var ckeditor_lang="{{ app.locale|default('en') }}";</script>
    <script src="{{ paths.app }}view/js/bolt.js"></script>

    <link href='//fonts.googleapis.com/css?family=Source+Sans+Pro:400,600,400italic&subset=latin,latin-ext' rel='stylesheet' type='text/css'>
    <link rel="stylesheet" href="{{ paths.app }}view/css/screen.css" media="screen, projection" type="text/css">

    <link rel="shortcut icon" href="{% if app.config.get('general/branding/favicon') %}{{ app.config.get('general/branding/favicon') }}{% else %}{{ paths.app }}view/img/favicon-bolt.ico{% endif %}">
    <link rel="apple-touch-icon" sizes="57x57" href="{% if app.config.get('general/branding/apple-touch-icon') %}{{ app.config.get('general/branding/apple-touch-icon') }}{% else %}{{ paths.app }}view/img/apple-touch-icon.png{% endif %}">
    <link rel="apple-touch-icon" sizes="72x72" href="{% if app.config.get('general/branding/apple-touch-icon-72x72') %}{{ app.config.get('general/branding/apple-touch-icon-72x72') }}{% else %}{{ paths.app }}view/img/apple-touch-icon-72x72.png{% endif %}">
    <link rel="apple-touch-icon" sizes="114x114" href="{% if app.config.get('general/branding/apple-touch-icon-114x114') %}{{ app.config.get('general/branding/apple-touch-icon-114x114') }}{% else %}{{ paths.app }}view/img/apple-touch-icon-114x114.png{% endif %}">
    <link rel="apple-touch-icon" sizes="144x144" href="{% if app.config.get('general/branding/apple-touch-icon-144x144') %}{{ app.config.get('general/branding/apple-touch-icon-144x144') }}{% else %}{{ paths.app }}view/img/apple-touch-icon-144x144.png{% endif %}">

</head>
<body {% if class is defined %}class="{{ class }}"{% endif %}><|MERGE_RESOLUTION|>--- conflicted
+++ resolved
@@ -19,13 +19,6 @@
     <script src="{{ paths.app }}view/js/jquery.plugins.js"></script>
 
     <script src="{{ paths.app }}view/js/bootstrap.min.js"></script>
-<<<<<<< HEAD
-    
-=======
-    <link rel="stylesheet" href="{{ paths.app }}view/css/bootstrap.css">
-    <link rel="stylesheet" href="{{ paths.app }}view/font-awesome/css/font-awesome.min.css">
-
->>>>>>> 6a9289c9
     <script src="{{ paths.app }}view/lib/fancybox/jquery.fancybox.pack.js"></script>
     <link rel="stylesheet" type="text/css" href="{{ paths.app }}view/lib/fancybox/jquery.fancybox.css">
 
@@ -50,7 +43,13 @@
     <script src="{{ paths.app }}view/js/bolt.js"></script>
 
     <link href='//fonts.googleapis.com/css?family=Source+Sans+Pro:400,600,400italic&subset=latin,latin-ext' rel='stylesheet' type='text/css'>
+
+    {# Lodewijk's compiled CSS #}
     <link rel="stylesheet" href="{{ paths.app }}view/css/screen.css" media="screen, projection" type="text/css">
+
+    {# Daniel's CSS #}
+    {# TODO: refactor this into app/view/sass/_bolt.scss #}
+    <link rel="stylesheet" href="{{ paths.app }}view/css/bolt.css" media="screen, projection" type="text/css">
 
     <link rel="shortcut icon" href="{% if app.config.get('general/branding/favicon') %}{{ app.config.get('general/branding/favicon') }}{% else %}{{ paths.app }}view/img/favicon-bolt.ico{% endif %}">
     <link rel="apple-touch-icon" sizes="57x57" href="{% if app.config.get('general/branding/apple-touch-icon') %}{{ app.config.get('general/branding/apple-touch-icon') }}{% else %}{{ paths.app }}view/img/apple-touch-icon.png{% endif %}">
