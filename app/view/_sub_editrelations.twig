--- conflicted
+++ resolved
@@ -52,11 +52,7 @@
     {% for reltype, ids in content.relation %}
         {% if contenttype.relations[reltype] is not defined %}
             <p>{{ __('This record is related to:') }}</p>
-<<<<<<< HEAD
-            <table class="dashboardlisting">
-=======
             <table class="table table-striped dashboardlisting">
->>>>>>> 6a9289c9
             {% for id in ids %}
                 {% setcontent record = reltype~"/"~id %}
                 {% if record %}
