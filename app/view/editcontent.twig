--- conflicted
+++ resolved
@@ -93,7 +93,6 @@
             <time class="moment" datetime="{{ content.datechanged|date("c") }}" title="{{ content.datechanged }}">{{ content.datechanged }}</time>.
             {% endif %}</p>
 
-<<<<<<< HEAD
         <div class="form-group">
             {{ macro.label(__('Status:'), '', 'col-sm-4 control-label') }}
             <div class="col-sm-8">
@@ -141,7 +140,6 @@
                         </li>
                     </ul>
                 </div>
-
 
                 <div class="btn-group">
                     <button type="button" class="btn btn-default" id="previewbutton">
@@ -170,55 +168,15 @@
                 {% endif %}
                 </p>
 
-
-
-            </div>
-
-        </div>
-=======
-        <label><b><span class='left'>{{ __('Status:') }}</span></b>
-        <select name="status" id="statusselect" {% if allowedStatuses|length <= 1 %}disabled="disabled"{% endif %} >
-            {% set status_names = { "published": __("Published"), "held": __("Not published"), "timed": __("Timed publish"), "draft": __("Draft") } %}
-            {% for status in allowedStatuses %}
-            <option value="{{status}}" {% if content.status == status %}selected{% endif %}>{{ status_names[status] }}</option>
-            {% endfor %}
-        </select>
-        </label>
-
-        <label><b><span class='left'>{{ __('Owner:') }}</span></b>
-        <select name="ownerid" {% if not isallowed("contenttype:" ~ contenttype.slug ~ ":change-owner:" ~ content.id) %}disabled="disabled"{% endif %}>
-            {% for user in users %}
-                <option value="{{ user.id }}" {% if contentowner and user.id == contentowner.id %}selected="selected"{% endif %}>{{user.displayname}}</option>
-            {% endfor %}
-        </select>
-        </label>
-
-        {% if isChangelogEnabled() %}
-            <label><b><span class='left'>{{ __('Comment:') }}</span></b>
-                <textarea name="changelog-comment" {% if not isallowed("contenttype:" ~ contenttype.slug ~ ":change-owner:" ~ content.id) %}disabled="disabled"{% endif %} rows="4"></textarea>
-            </label>
-        {% endif %}
-
-        <button type="button" class="btn btn-primary" id="savecontinuebutton" style="margin-right: 8px;">
-            <i class="icon-flag"></i> {{ __('Save %contenttype%',{'%contenttype%': contenttype.singular_name}) }}
-        </button>
-
-        <button type="button" class="btn" id="previewbutton">
-            <i class="icon-external-link"></i> {{ __('Preview') }}
-        </button>
-
-        <button type="submit" class="btn " id="savebutton" style="margin-right: 8px;">
-            <i class="icon-flag"></i> {{ __('Save & return to overview') }}
-        </button>
-
-        <p class="lastsaved" style="margin-top: 12px;">
-            {% if content.id != 0 %}
-            {{ __('Saved on:') }} <strong>{{ content.datechanged|localdate("%b %e, %H:%M") }}</strong> <small>({{ pretty.datetime(content.datechanged) }})</small></p>
-        {% else %}
-            {{ __('This %contenttype% has not been saved yet.', {'%contenttype%': contenttype.singular_name}) }}
-        {% endif %}
-        </p>
->>>>>>> 683f06e5
+                {% if isChangelogEnabled() %}
+                    <label><b><span class='left'>{{ __('Comment:') }}</span></b>
+                        <textarea name="changelog-comment" {% if not isallowed("contenttype:" ~ contenttype.slug ~ ":change-owner:" ~ content.id) %}disabled="disabled"{% endif %} rows="4"></textarea>
+                    </label>
+                {% endif %}
+
+            </div>
+
+        </div>
 
     </form>
 
