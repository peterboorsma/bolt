--- conflicted
+++ resolved
@@ -20,7 +20,7 @@
                 <span class="fa-stack">
                     <i class="fa fa-square fa-stack-2x"></i>
                     <i class="fa fa-dashboard fa-stack-1x fa-inverse" style="color: #333;"></i>
-                </span> 
+                </span>
                 {{ __('Dashboard') }}</a>
             </li>
 
@@ -67,7 +67,6 @@
             {{ macro.sidebarblock(title, sub) }}
 
             {# Menu with all settings #}
-<<<<<<< HEAD
             {% if isallowed('settings') %}
 
             <hr class="sidebar">
@@ -77,12 +76,13 @@
             {% set title = { icon: 'cogs', label: __('Configuration') } %}
             {% set sub = [
                 { icon: 'group', label: __('Users'), link: path('users'), isallowed: 'fileedit' },
-                { icon: 'cog', label: __('Configuration'), link: path('fileedit', { 'file': 'app/config/config.yml'}), isallowed: 'fileedit' },
-                { icon: 'hdd-o', label: __('Contenttypes'), link: path('fileedit', { 'file': 'app/config/contenttypes.yml'}), isallowed: 'fileedit' },
-                { icon: 'tags', label: __('Taxonomy'), link: path('fileedit', { 'file': 'app/config/taxonomy.yml'}), isallowed: 'fileedit' },
+                { icon: 'cog', label: __('Configuration'), link: path('fileedit', { 'file': 'app/config/config.yml'}), isallowed: 'files:config' },
+                { icon: 'hdd-o', label: __('Contenttypes'), link: path('fileedit', { 'file': 'app/config/contenttypes.yml'}), isallowed: 'files:config' },
+                { icon: 'tags', label: __('Taxonomy'), link: path('fileedit', { 'file': 'app/config/taxonomy.yml'}), isallowed: 'files:config' },
+                { icon: 'cog', label: __('Permissions'), link: path('fileedit', { 'file': 'app/config/permissions.yml'}), isallowed: 'files:config' },
                 '-',
-                { icon: 'list', label: __('Menu setup'), link: path('fileedit', { 'file': 'app/config/menu.yml'}), isallowed: 'fileedit' },
-                { icon: 'random', label: __('Routing setup'), link: path('fileedit', { 'file': 'app/config/routing.yml'}), isallowed: 'fileedit' }
+                { icon: 'list', label: __('Menu setup'), link: path('fileedit', { 'file': 'app/config/menu.yml'}), isallowed: 'files:config' },
+                { icon: 'random', label: __('Routing setup'), link: path('fileedit', { 'file': 'app/config/routing.yml'}), isallowed: 'files:config' }
             ] %}
 
             {{ macro.sidebarblock(title, sub) }}
@@ -94,94 +94,6 @@
                     {% set sub = sub|merge([{ icon: extension.icon|default('icon-expand'), label: extension.label, link: extension.path }]) %}
                 {% endfor %}
                 {{ macro.sidebarblock(title, sub) }}
-=======
-            {% set checkpermissions = [
-                        'settings',
-                        'files:config',
-                        'extensions',
-                        'dbupdate',
-                        'clearcache',
-                        'users',
-                        'activitylog',
-                        'files:theme',
-                        'files:uploads',
-                        'translation' ] %}
-            {% set granted = false %}
-            {% for checkpermission in checkpermissions %}
-                {% if isallowed(checkpermission) %}
-                    {% set granted = true %}
-                {% endif %}
-            {% endfor %}
-            {% if granted %}
-            <li class="{% if active=='settings' %}active {% endif %}dropdown">
-                <a href="#" class="dropdown-toggle" data-toggle="dropdown"><i class="icon-cogs"></i> {{ __('Settings') }}
-                    <b class="caret"></b>
-                </a>
-                <ul class="dropdown-menu">
-                    {% if isallowed('users') or isallowed('files:config') %}
-                        <li class="nav-header">{{ __('Configuration') }}</li>
-                        {% if isallowed('users') %}
-                            <li><a href="{{ path('users') }}"><i class="icon-group"></i> {{ __('Users') }}</a></li>
-                        {% endif %}
-                        {% if isallowed('files:config') %}
-                            <li><a href="{{ path('fileedit', { 'file': 'app/config/config.yml'}) }}">
-                                <i class="icon-cog"></i> {{ __('Configuration') }}</a></li>
-                            <li><a href="{{ path('fileedit', { 'file': 'app/config/contenttypes.yml'}) }}">
-                                <i class="icon-hdd"></i> {{ __('Contenttypes') }}</a></li>
-                            <li><a href="{{ path('fileedit', { 'file': 'app/config/taxonomy.yml'}) }}">
-                                <i class="icon-tags"></i> {{ __('Taxonomy') }}</a></li>
-                            <li><a href="{{ path('fileedit', { 'file': 'app/config/menu.yml'}) }}">
-                                <i class="icon-list"></i> {{ __('Menu setup') }}</a></li>
-                            <li><a href="{{ path('fileedit', { 'file': 'app/config/routing.yml'}) }}">
-                                <i class="icon-random"></i> {{ __('Routing setup') }}</a></li>
-                        {% endif %}
-                        <li class="divider"></li>
-                    {% endif %}
-
-                    {% if app.extensions.hasMenuoptions %}
-                        <li class="nav-header">{{ __('Extensions') }}</li>
-                        {% for extension in app.extensions.getMenuoptions %}
-                            <li>
-                                <a href="{{ extension.path }}">
-                                    <i class="{{ extension.icon|default('icon-expand') }}"></i>
-                                    {{ extension.label }}
-                                </a>
-                            </li>
-                        {% endfor %}
-                        <li class="divider"></li>
-                    {% endif %}
-                    <li class="nav-header">{{ __('Maintenance') }}</li>
-                    {% if isallowed('extensions') %}
-                        <li><a href="{{ path('extensions') }}"><i class="icon-briefcase"></i> {{ __('Extensions') }}</a></li>
-                    {% endif %}
-                    {% if isallowed('dbupdate') %}
-                        <li><a href="{{ path('dbcheck') }}"><i class="icon-wrench"></i> {{ __('Check database') }}</a></li>
-                    {% endif %}
-                    {% if isallowed('clearcache') %}
-                        <li><a href="{{ path('clearcache') }}"><i class="icon-magic"></i> {{ __('Clear the cache') }}</a></li>
-                    {% endif %}
-                    {% if isallowed('activitylog') %}
-                        <li><a href="{{ path('activitylog') }}"><i class="icon-file"></i> {{ __('Activity log') }}</a></li>
-                    {% endif %}
-                    <li class="divider"></li>
-                    <li class="nav-header">{{ __('File Management') }}</li>
-                    {% if isallowed('files:theme') %}
-                        <li><a href="{{ path('files', { 'path': 'theme' }) }}"><i class="icon-hdd"></i> {{ __('View / edit Templates') }}</a></li>
-                    {% endif %}
-                    {% if isallowed('files:uploads') %}
-                        <li><a href="{{ path('files', { 'path': 'files'}) }}"><i class="icon-hdd"></i> {{ __('Uploaded files') }}</a></li>
-                    {% endif %}
-                    {% if isallowed('translation') %}
-                    <li class="divider"></li>
-                    <li class="nav-header">{{ __('Translations') }}</li>
-                        <li><a href="{{ path('translation', { 'domain': 'messages' }) }}"><i class="icon-flag"></i> {{ __('Messages') }}</a></li>
-                        <li><a href="{{ path('translation', { 'domain': 'infos'}) }}"><i class="icon-flag"></i> {{ __('Long messages') }}</a></li>
-                        <li><a href="{{ path('translation', { 'domain': 'contenttypes'}) }}"><i class="icon-flag"></i> {{ __('Contenttypes') }}</a></li>
-                    {% endif %}
-
-                </ul>
-            </li>
->>>>>>> 86286e12
             {% endif %}
 
             {% set title = { icon: 'cogs', label: __('Maintenance') } %}
