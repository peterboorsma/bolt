--- conflicted
+++ resolved
@@ -11,7 +11,6 @@
         "node": ">=5.0.0",
         "npm": ">=3.0.0"
     },
-<<<<<<< HEAD
     "dependencies": {
         "blueimp-file-upload": "9.18.0",
         "bootbox": "~4.4.0",
@@ -26,16 +25,8 @@
         "select2": "4.0.0"
     },
     "devDependencies": {
-        "autoprefixer": "~7.1.1",
-        "css-mqpacker": "~6.0.0",
-=======
-    "devDependencies": {
         "autoprefixer": "~7.1.2",
-        "blueimp-file-upload": "9.18.0",
-        "bootbox": "~4.4.0",
-        "bootstrap-sass": "~3.3.7",
         "css-mqpacker": "~6.0.1",
->>>>>>> 9c6e5514
         "csswring": "~6.0.0",
         "deep-extend": "~0.5.0",
         "grunt": "~1.0.1",
@@ -55,14 +46,7 @@
         "grunt-remove": "~0.1.0",
         "load-grunt-config": "~0.19.2",
         "load-grunt-tasks": "~3.5.2",
-<<<<<<< HEAD
-        "napa": "~2.3.0",
-=======
-        "magnific-popup": "~1.1.0",
-        "modernizr": "~3.5.0",
-        "moment": "~2.18.1",
         "napa": "~3.0.0",
->>>>>>> 9c6e5514
         "node-sass": "~4.5.3",
         "postcss-single-charset": "~2.0.0",
         "request": "~2.81.0"
