--- conflicted
+++ resolved
@@ -11,7 +11,6 @@
         "node": ">=5.0.0",
         "npm": ">=3.0.0"
     },
-<<<<<<< HEAD
     "dependencies": {
         "blueimp-file-upload": "9.18.0",
         "bootbox": "~4.4.0",
@@ -26,21 +25,10 @@
         "select2": "4.0.0"
     },
     "devDependencies": {
-        "autoprefixer": "~6.7.7",
-        "css-mqpacker": "~5.0.1",
-        "csswring": "~5.1.1",
-        "deep-extend": "~0.4.1",
-=======
-    "devDependencies": {
         "autoprefixer": "~7.1.1",
-        "blueimp-file-upload": "9.18.0",
-        "bootbox": "~4.4.0",
-        "bootstrap-sass": "~3.3.7",
         "css-mqpacker": "~6.0.0",
         "csswring": "~6.0.0",
         "deep-extend": "~0.5.0",
-        "font-awesome": "~4.7.0",
->>>>>>> a006c4a2
         "grunt": "~1.0.1",
         "grunt-bom-removal": "~1.0.1",
         "grunt-bootlint": "~0.10.2",
@@ -59,16 +47,9 @@
         "load-grunt-config": "~0.19.2",
         "load-grunt-tasks": "~3.5.2",
         "napa": "~2.3.0",
-<<<<<<< HEAD
-        "node-sass": "~4.5.2",
-        "postcss-single-charset": "~1.0.0",
-        "request": "~2.81.0"
-=======
         "node-sass": "~4.5.3",
         "postcss-single-charset": "~2.0.0",
-        "request": "~2.81.0",
-        "select2": "4.0.0"
->>>>>>> a006c4a2
+        "request": "~2.81.0"
     },
     "scripts": {
         "start": "grunt",
