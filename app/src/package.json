{
    "name": "Bolt-3-backend",
    "version": "3.0.0",
    "description": "Required Node/Grunt modules for backend's frontend workflow.",
    "license": "MIT",
    "repository": {
        "type": "git",
        "url": "https://github.com/bolt/bolt.git"
    },
    "engines": {
        "node": ">=5.0.0",
        "npm": ">=3.0.0"
    },
<<<<<<< HEAD
    "dependencies": {
=======
    "devDependencies": {
        "autoprefixer": "~6.7.7",
>>>>>>> da6f513a
        "blueimp-file-upload": "9.18.0",
        "bootbox": "~4.4.0",
        "bootstrap-sass": "~3.3.7",
        "font-awesome": "~4.7.0",
        "jquery": "~2.2.4",
        "jquery-formatdatetime": "~1.1.6",
        "jquery.cookie": "~1.4.1",
        "magnific-popup": "~1.1.0",
        "modernizr": "~3.4.0",
        "moment": "~2.18.1",
        "select2": "4.0.0"
    },
    "devDependencies": {
        "autoprefixer": "~6.7.5",
        "css-mqpacker": "~5.0.1",
        "csswring": "~5.1.1",
        "deep-extend": "~0.4.1",
        "grunt": "~1.0.1",
        "grunt-bom-removal": "~1.0.1",
        "grunt-bootlint": "~0.10.2",
        "grunt-contrib-concat": "~1.0.1",
        "grunt-contrib-copy": "~1.0.0",
        "grunt-contrib-uglify": "~2.3.0",
        "grunt-contrib-watch": "~1.0.0",
        "grunt-endline": "~0.6.2",
        "grunt-eol": "~1.1.3",
        "grunt-eslint": "~19.0.0",
        "grunt-html": "~8.4.0",
        "grunt-jsdoc": "~2.1.0",
        "grunt-phpdocumentor": "~0.4.1",
        "grunt-postcss": "~0.8.0",
        "grunt-remove": "~0.1.0",
        "load-grunt-config": "~0.19.2",
        "load-grunt-tasks": "~3.5.2",
<<<<<<< HEAD
=======
        "magnific-popup": "~1.1.0",
        "modernizr": "~3.5.0",
        "moment": "~2.18.1",
>>>>>>> da6f513a
        "napa": "~2.3.0",
        "node-sass": "~4.5.2",
        "postcss-single-charset": "~1.0.0",
        "request": "~2.81.0"
    },
    "scripts": {
        "start": "grunt",
        "grunt": "grunt",
        "install": "napa"
    },
    "napa": {
        "complexify": "https://github.com/danpalmer/jquery.complexify.js",
        "jquery-ui": "git+https://github.com/jquery/jquery-ui.git#1.11.4",
        "jquery.tagcloud.js": "git+https://github.com/addywaddy/jquery.tagcloud.js.git",
        "source-sans-pro": "git+https://github.com/adobe-fonts/source-sans-pro.git#2.020R-ro/1.075R-it"
    }
}<|MERGE_RESOLUTION|>--- conflicted
+++ resolved
@@ -11,12 +11,7 @@
         "node": ">=5.0.0",
         "npm": ">=3.0.0"
     },
-<<<<<<< HEAD
     "dependencies": {
-=======
-    "devDependencies": {
-        "autoprefixer": "~6.7.7",
->>>>>>> da6f513a
         "blueimp-file-upload": "9.18.0",
         "bootbox": "~4.4.0",
         "bootstrap-sass": "~3.3.7",
@@ -25,12 +20,12 @@
         "jquery-formatdatetime": "~1.1.6",
         "jquery.cookie": "~1.4.1",
         "magnific-popup": "~1.1.0",
-        "modernizr": "~3.4.0",
+        "modernizr": "~3.5.0",
         "moment": "~2.18.1",
         "select2": "4.0.0"
     },
     "devDependencies": {
-        "autoprefixer": "~6.7.5",
+        "autoprefixer": "~6.7.7",
         "css-mqpacker": "~5.0.1",
         "csswring": "~5.1.1",
         "deep-extend": "~0.4.1",
@@ -51,12 +46,6 @@
         "grunt-remove": "~0.1.0",
         "load-grunt-config": "~0.19.2",
         "load-grunt-tasks": "~3.5.2",
-<<<<<<< HEAD
-=======
-        "magnific-popup": "~1.1.0",
-        "modernizr": "~3.5.0",
-        "moment": "~2.18.1",
->>>>>>> da6f513a
         "napa": "~2.3.0",
         "node-sass": "~4.5.2",
         "postcss-single-charset": "~1.0.0",
