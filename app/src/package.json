--- conflicted
+++ resolved
@@ -24,14 +24,9 @@
         "grunt-contrib-jshint": "~1.0.0",
         "grunt-contrib-uglify": "~2.0.0",
         "grunt-contrib-watch": "~1.0.0",
-<<<<<<< HEAD
-        "grunt-endline": "~0.5.0",
-        "grunt-eol": "~1.1.1",
-        "grunt-eslint": "~19.0.0",
-=======
         "grunt-endline": "~0.6.1",
         "grunt-eol": "~1.1.3",
->>>>>>> 1736d062
+        "grunt-eslint": "~19.0.0",
         "grunt-html": "~8.0.2",
         "grunt-jsdoc": "~2.1.0",
         "grunt-phpdocumentor": "~0.4.1",
