--- conflicted
+++ resolved
@@ -301,13 +301,8 @@
     /**
      * Find in files
      *
-<<<<<<< HEAD
-     * @param string $folder
-     * @param string $query
-=======
      * @param type $query
      * @param string $folder
->>>>>>> 8ddc87f5
      * @param string $name
      * @param bool|string $contains
      * @param int $priority
