<?php
namespace Bolt\Composer;

use Silex;
use Symfony\Component\HttpFoundation\JsonResponse;


class CommandRunner
{

    public $wrapper;
    public $messages = array();
    public $lastOutput;
    public $packageFile;
    public $basedir;

    public function __construct(Silex\Application $app, $packageRepo = null)
    {
        $this->basedir = $app['resources']->getPath('extensions');
        $this->packageRepo = $packageRepo;
        $this->packageFile = $app['resources']->getPath('root').'/extensions/composer.json';
        putenv("COMPOSER_HOME=".sys_get_temp_dir());
        $this->wrapper = \evidev\composer\Wrapper::create();

        if(!is_file($this->packageFile)) {
            $this->execute("init");
        }
        if(is_file($this->packageFile) && !is_writable($this->packageFile)) {
            $this->messages[] = sprintf(
                "The file '%s' is not writable. You will not be able to use this feature without changing the permissions.",
                $this->packageFile
            );
        }

        $this->execute("config repositories.bolt composer ".$app['extend.site']."satis/");
        $json = json_decode(file_get_contents($this->packageFile));
        $json->repositories->packagist = false;
        $basePackage = "bolt/bolt";
        $json->provide = new \stdClass;
        $json->provide->$basePackage = "1.7.*";
        file_put_contents($this->packageFile, json_encode($json, JSON_PRETTY_PRINT|JSON_UNESCAPED_SLASHES));

        try {
            $json = json_decode((file_get_contents($this->packageRepo)));
            $this->available = $json->packages;
        } catch (\Exception $e) {
            $this->messages[] = sprintf(
                $app['translator']->trans("The Bolt extensions Repo at %s is currently unavailable. Check your connection and try again shortly."),
                $this->packageRepo
            );
            $this->available = array();
        }

    }


    public function check()
    {

        $json = json_decode(file_get_contents($this->packageFile));
        $packages = $json->require;
        foreach($packages as $package=>$version) {
            $installed[$package] = $this->execute("show -N -i $package $version");
            
        }
        
        $updates = array();
        $installs = array();
        foreach($installed as $package=>$packageInfo) {

            if(is_array($packageInfo)) {
                $response = $this->execute('update --dry-run '.$package);
                foreach($response as $resp) {
                    if (strpos($resp, $package) !== false) {
                       $updates[] = $package; 
                    }
                }
<<<<<<< HEAD
                $updates[] = $package;
            }
        }
        return $updates;

=======
            } else {
                $installs[] = $package;
            }
        }
        return array('updates'=>$updates, 'installs'=>$installs);
        
>>>>>>> 55e254a3
    }

    public function update($package)
    {
        $response = $this->execute("update $package");
        return implode($response, "<br>" );
    }

    public function install($package, $version)
    {
        $response = $this->execute("require $package $version");
        if(false !== $response) {
            $response = implode("<br>", $response);
            return $response;
        } else {
            $message = "The requested extension version could not be installed. The most likely reason is that the version"."\n";
            $message.= "requested is not compatible with this version of Bolt."."\n\n";
            $message.= "Check on the extensions site for more information.";
            return $message;
        }
    }

    public function installAll()
    {
        $response = $this->execute("install");
        return implode($response, "<br>" );
    }

    public function uninstall($package)
    {
        $json = json_decode(file_get_contents($this->packageFile));
        unset($json->require->$package);
        file_put_contents($this->packageFile, json_encode($json, JSON_PRETTY_PRINT|JSON_UNESCAPED_SLASHES));
        $response = $this->execute("update --prefer-dist");
        if($response) {
            return "$package successfully removed";
        } else {
            return "$package could not be uninstalled. Try checking that your composer.json file is writable.";
        }
    }

    public function installed()
    {
        $installed = array();
<<<<<<< HEAD
        $all = $this->execute("show -i");

        foreach($this->available as $remote) {

            foreach($all as $local) {
                if(strpos($local, $remote->name) !==false ) {
                    $installed[]=$remote;
                }
            }

=======
        
        $json = json_decode(file_get_contents($this->packageFile));
        $packages = $json->require;
        
        foreach($packages as $package=>$version) {
            $check = $this->execute("show -N -i $package $version");
            $installed[] = $this->showCleanup((array)$check, $package);
            
>>>>>>> 55e254a3
        }
                
        if(!count($installed)) {
            return new JsonResponse([]);
        } else {
            return new JsonResponse($installed);
        }

    }


    protected function execute($command)
    {
        set_time_limit(0);
        $command .= " -d ".$this->basedir." --no-ansi";
        $output = new \Symfony\Component\Console\Output\BufferedOutput();
        $responseCode = $this->wrapper->run($command, $output);
        if($responseCode == 0) {
            $outputText = $output->fetch();
            $outputText = $this->clean($outputText);
            return array_filter(explode("\n",$outputText));
        } else {
            $this->lastOutput = $output->fetch();
            return false;
        }
    }

    /**
     * Output Cleaner:
     * Takes the console output and filters out messages that we don't want to pass on to the user
     *
     * @return void
     **/
    public function clean($output)
    {
        $clean = array(
            "Generating autoload files\n",
            "Loading composer repositories with package information\n",
            "Updating dependencies (including require-dev)\n",
            "Installing dependencies (including require-dev)\n",
            "Installing dependencies (including require-dev) from lock file\n"
        );
        return str_replace($clean, array(), $output);

    }
<<<<<<< HEAD

=======
    
    
    protected function showCleanup($output, $name)
    {
        $pack = array();
        foreach($output as $item) {
            if(strpos($item, " : ") !== false) {
                $split = explode(" : ", $item);
                $split[0] = str_replace('.', '', $split[0]);
                $pack[trim($split[0])]=trim($split[1]);
            }
        }
        if (count($pack)<1) {
           $pack['name'] = $name;
           $pack['type'] = "unknown";
           $pack['descrip'] = 'Not yet installed';
        }
        return $pack;
    }
    
    
>>>>>>> 55e254a3
}<|MERGE_RESOLUTION|>--- conflicted
+++ resolved
@@ -7,21 +7,21 @@
 
 class CommandRunner
 {
-
+    
     public $wrapper;
     public $messages = array();
     public $lastOutput;
     public $packageFile;
     public $basedir;
-
+    
     public function __construct(Silex\Application $app, $packageRepo = null)
     {
         $this->basedir = $app['resources']->getPath('extensions');
         $this->packageRepo = $packageRepo;
-        $this->packageFile = $app['resources']->getPath('root').'/extensions/composer.json';
+        $this->packageFile = $app['resources']->getPath('root').'/extensions/composer.json';        
         putenv("COMPOSER_HOME=".sys_get_temp_dir());
         $this->wrapper = \evidev\composer\Wrapper::create();
-
+        
         if(!is_file($this->packageFile)) {
             $this->execute("init");
         }
@@ -31,7 +31,7 @@
                 $this->packageFile
             );
         }
-
+        
         $this->execute("config repositories.bolt composer ".$app['extend.site']."satis/");
         $json = json_decode(file_get_contents($this->packageFile));
         $json->repositories->packagist = false;
@@ -50,10 +50,10 @@
             );
             $this->available = array();
         }
-
-    }
-
-
+        
+    }
+    
+    
     public function check()
     {
 
@@ -75,28 +75,20 @@
                        $updates[] = $package; 
                     }
                 }
-<<<<<<< HEAD
-                $updates[] = $package;
-            }
-        }
-        return $updates;
-
-=======
             } else {
                 $installs[] = $package;
             }
         }
         return array('updates'=>$updates, 'installs'=>$installs);
         
->>>>>>> 55e254a3
-    }
-
+    }
+    
     public function update($package)
     {
         $response = $this->execute("update $package");
         return implode($response, "<br>" );
     }
-
+    
     public function install($package, $version)
     {
         $response = $this->execute("require $package $version");
@@ -105,18 +97,18 @@
             return $response;
         } else {
             $message = "The requested extension version could not be installed. The most likely reason is that the version"."\n";
-            $message.= "requested is not compatible with this version of Bolt."."\n\n";
+            $message.= "requested is not compatible with this version of Bolt."."\n\n"; 
             $message.= "Check on the extensions site for more information.";
             return $message;
         }
     }
-
+    
     public function installAll()
     {
         $response = $this->execute("install");
         return implode($response, "<br>" );
     }
-
+    
     public function uninstall($package)
     {
         $json = json_decode(file_get_contents($this->packageFile));
@@ -129,22 +121,10 @@
             return "$package could not be uninstalled. Try checking that your composer.json file is writable.";
         }
     }
-
+    
     public function installed()
     {
         $installed = array();
-<<<<<<< HEAD
-        $all = $this->execute("show -i");
-
-        foreach($this->available as $remote) {
-
-            foreach($all as $local) {
-                if(strpos($local, $remote->name) !==false ) {
-                    $installed[]=$remote;
-                }
-            }
-
-=======
         
         $json = json_decode(file_get_contents($this->packageFile));
         $packages = $json->require;
@@ -153,7 +133,6 @@
             $check = $this->execute("show -N -i $package $version");
             $installed[] = $this->showCleanup((array)$check, $package);
             
->>>>>>> 55e254a3
         }
                 
         if(!count($installed)) {
@@ -161,10 +140,10 @@
         } else {
             return new JsonResponse($installed);
         }
-
-    }
-
-
+        
+    }
+    
+    
     protected function execute($command)
     {
         set_time_limit(0);
@@ -180,7 +159,7 @@
             return false;
         }
     }
-
+    
     /**
      * Output Cleaner:
      * Takes the console output and filters out messages that we don't want to pass on to the user
@@ -197,11 +176,8 @@
             "Installing dependencies (including require-dev) from lock file\n"
         );
         return str_replace($clean, array(), $output);
-
-    }
-<<<<<<< HEAD
-
-=======
+        
+    }
     
     
     protected function showCleanup($output, $name)
@@ -223,5 +199,4 @@
     }
     
     
->>>>>>> 55e254a3
 }