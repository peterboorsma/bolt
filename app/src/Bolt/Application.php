<?php

namespace Bolt;

use RandomLib;
use SecurityLib;
use Silex;
use Symfony\Component\Console\Application as ConsoleApplication;
use Symfony\Component\HttpKernel\Exception\HttpException;
use Symfony\Component\HttpFoundation\Request;
use Symfony\Component\HttpFoundation\Response;
use Symfony\Component\Stopwatch;
use Whoops\Provider\Silex\WhoopsServiceProvider;

class Application extends Silex\Application
{
    public function __construct(array $values = array())
    {
<<<<<<< HEAD
        $values['bolt_version'] = '2';
        $values['bolt_name'] = 'very pre-alpha';
=======
        $values['bolt_version'] = '1.7';
        $values['bolt_name'] = 'dev';
>>>>>>> f13e8d7a

        parent::__construct($values);

        // Initialize the config. Note that we do this here, on 'construct'.
        // All other initialisation is triggered from bootstrap.php
        if(!isset($this['resources'])) {
            $this['resources'] = new Configuration\ResourceManager(BOLT_PROJECT_ROOT_DIR);
        }
        
        $this['resources']->setApp($this);
        $this->initConfig();
        $this['resources']->initialize();

        $this['debug'] = $this['config']->get('general/debug', false);
        $this['debugbar'] = false;

        // Initialize the 'editlink' and 'edittitle'..
        $this['editlink'] = '';
        $this['edittitle'] = '';
    }

    /**
     * Initialize the config and session providers.
     */
    private function initConfig()
    {
        $this->register(new Provider\ConfigServiceProvider());
        $this->register(new Silex\Provider\SessionServiceProvider(), array(
            'session.storage.options' => array(
                'name'            => 'bolt_session',
                'cookie_secure'   => $this['config']->get('general/cookies_https_only'),
                'cookie_httponly' => true
            )
        ));

        // Disable Silex's built-in native filebased session handler, and fall back to
        // whatever's set in php.ini.
        // @see: http://silex.sensiolabs.org/doc/providers/session.html#custom-session-configurations
        if ($this['config']->get('general/session_use_storage_handler') === false) {
            $this['session.storage.handler'] = null;
        }

        $this->register(new Provider\LogServiceProvider());
    }

    public function initialize()
    {
        // Set up locale and translations.
        $this->initLocale();

        // Initialize Twig and our rendering Provider.
        $this->initRendering();

        // Initialize the Database Providers.
        $this->initDatabase();

        // Initialize the Console Application for Nut
        $this->initConsoleApplication();

        // Initialize the rest of the Providers.
        $this->initProviders();

        // Initialise the Mount points for 'frontend', 'backend' and 'async'.
        $this->initMountpoints();

        // Initialize enabled extensions before executing handlers.
        $this->initExtensions();

        // Initialise the global 'before' handler.
        $this->before(array($this, 'BeforeHandler'));

        // Initialise the global 'after' handlers.
        $this->initAfterHandler();

        // Initialise the 'error' handler.
        $this->error(array($this, 'ErrorHandler'));
    }

    /**
     * Initialize the database providers.
     */
    public function initDatabase()
    {
        $dboptions = $this['config']->getDBOptions();

        $this->register(new Silex\Provider\DoctrineServiceProvider(), array(
            'db.options' => $dboptions
        ));

        // Do a dummy query, to check for a proper connection to the database.
        try {
            $this['db']->query("SELECT 1;");
        } catch (\PDOException $e) {
            $error = "Bolt could not connect to the database. Make sure the database is configured correctly in
                    <code>app/config/config.yml</code>, that the database engine is running.";
            if ($dboptions['driver'] != 'pdo_sqlite') {
                $error .= "<br><br>Since you're using " . $dboptions['driver'] . ", you should also make sure that the
                database <code>" . $dboptions['dbname'] . "</code> exists, and the configured user has access to it.";
            }
            $checker = new \LowlevelChecks();
            $checker->lowLevelError($error);
        }

        if ($dboptions['driver'] == 'pdo_sqlite') {
            $this['db']->query('PRAGMA synchronous = OFF');
        } elseif ($dboptions['driver'] == 'pdo_mysql') {
            /**
             * @link https://groups.google.com/forum/?fromgroups=#!topic/silex-php/AR3lpouqsgs
             */
            $this['db']->getDatabasePlatform()->registerDoctrineTypeMapping('enum', 'string');
            // set utf8 on names and connection as all tables has this charset

            $this['db']->query("SET NAMES 'utf8';");
            $this['db']->query("SET CHARACTER SET 'utf8';");
            $this['db']->query("SET CHARACTER_SET_CONNECTION = 'utf8';");
        }

        $this->register(new Silex\Provider\HttpCacheServiceProvider(), array(
            'http_cache.cache_dir' => BOLT_CACHE_DIR,
        ));
    }

    public function initRendering()
    {

        // Should we cache or not?
        if ($this['config']->get('general/caching/templates')) {
            $cache = BOLT_CACHE_DIR;
        } else {
            $cache = false;
        }

        $this->register(new Silex\Provider\TwigServiceProvider(), array(
            'twig.path'    => $this['config']->get('twigpath'),
            'twig.options' => array(
                'debug'            => true,
                'cache'            => $cache,
                'strict_variables' => $this['config']->get('general/strict_variables'),
                'autoescape'       => true,
            )
        ));

        $this->register(new Provider\RenderServiceProvider());
        $this->register(new Provider\RenderServiceProvider(true));
    }

    public function initLocale()
    {
        list ($this['locale'], $this['territory']) = explode('_', $this['config']->get('general/locale'));

        // Set The Timezone Based on the Config, fallback to UTC
        date_default_timezone_set(
            $this['config']->get('general/timezone') ?: 'UTC'
        );

        // Set default locale
        $locale = array(
            $this['config']->get('general/locale') . '.utf8',
            $this['config']->get('general/locale'),
            'en_GB.utf8', 'en_GB', 'en'
        );
        setlocale(LC_ALL, $locale);

        $this->register(new Silex\Provider\TranslationServiceProvider(), array());

        // Loading stub functions for when intl / IntlDateFormatter isn't available.
        if (!function_exists('intl_get_error_code')) {
            require_once BOLT_PROJECT_ROOT_DIR . '/vendor/symfony/locale/Symfony/Component/Locale/Resources/stubs/functions.php';
            require_once BOLT_PROJECT_ROOT_DIR . '/vendor/symfony/locale/Symfony/Component/Locale/Resources/stubs/IntlDateFormatter.php';
        }

        $this->register(new Provider\TranslationServiceProvider());
    }

    public function initProviders()
    {
        // Setup Swiftmailer, with optional SMTP settings. If no settings are provided in config.yml, mail() is used.
        $this->register(new Silex\Provider\SwiftmailerServiceProvider());
        if ($this['config']->get('general/mailoptions')) {
            $this['swiftmailer.options'] = $this['config']->get('general/mailoptions');
        }

        // Set up our secure random generator.
        $factory = new RandomLib\Factory;
        $this['randomgenerator'] = $factory->getGenerator(new SecurityLib\Strength(SecurityLib\Strength::MEDIUM));

        $this->register(new Silex\Provider\UrlGeneratorServiceProvider())
            ->register(new Silex\Provider\FormServiceProvider())
            ->register(new Silex\Provider\ValidatorServiceProvider())
            ->register(new Provider\PermissionsServiceProvider())
            ->register(new Provider\StorageServiceProvider())
            ->register(new Provider\UsersServiceProvider())
            ->register(new Provider\CacheServiceProvider())
            ->register(new Provider\IntegrityCheckerProvider())
            ->register(new Provider\ExtensionServiceProvider())
            ->register(new Provider\StackServiceProvider())
            ->register(new Provider\OmnisearchServiceProvider())
            ->register(new Provider\CronServiceProvider())
            ->register(new Provider\SafeTwigServiceProvider())
            ->register(new Provider\FilePermissionsServiceProvider());

        $this['paths'] = $this['resources']->getPaths();
        $this['twig']->addGlobal('paths', $this['resources']->getPaths());

        // Add the Bolt Twig functions, filters and tags.
        $this['twig']->addExtension(new TwigExtension($this));
        $this['safe_twig']->addExtension(new TwigExtension($this, true));

        $this['twig']->addTokenParser(new SetcontentTokenParser());

        // Initialize stopwatch even if debug is not enabled.
        $this['stopwatch'] = $this->share(function () {
            return new Stopwatch\Stopwatch();
        });

        // @todo: make a provider for the Integrity checker and Random generator..
    }

    public function initExtensions() {
        $this['extensions']->initialize();
    }

    public function initMountpoints()
    {
        $app = $this;

        // Wire up our custom url matcher to replace the default Silex\RedirectableUrlMatcher
        $this['url_matcher'] = $this->share(function() use ($app) {
            return new BoltUrlMatcher(
                new \Symfony\Component\Routing\Matcher\UrlMatcher($app['routes'], $app['request_context'])
            );
        });

        $request = Request::createFromGlobals();
        if ($proxies = $this['config']->get('general/trustProxies')) {
            $request->setTrustedProxies($proxies);
        }

        // Mount the 'backend' on the branding:path setting. Defaults to '/bolt'.
        $this->mount($this['config']->get('general/branding/path'), new Controllers\Backend());

        // Mount the 'async' controllers on /async. Not configurable.
        $this->mount('/async', new Controllers\Async());

        if ($this['config']->get('general/enforce_ssl')) {
            foreach ($this['routes']->getIterator() as $route) {
                $route->requireHttps();
            }
        }

        // Mount the 'frontend' controllers, ar defined in our Routing.yml
        $this->mount('', new Controllers\Routing());
    }

    /**
     * Initializes the Console Application that is responsible for CLI interactions.
     */
    public function initConsoleApplication()
    {
        $this['console'] = $this->share(function (Application $app) {
            $console = new ConsoleApplication();
            $console->setName('Bolt console tool - Nut');
            $console->setVersion($app->getVersion());

            return $console;
        });
    }

    public function BeforeHandler(Request $request)
    {
        // Start the 'stopwatch' for the profiler.
        $this['stopwatch']->start('bolt.app.before');

        $this['twig']->addGlobal('bolt_name', $this['bolt_name']);
        $this['twig']->addGlobal('bolt_version', $this['bolt_version']);

        $this['twig']->addGlobal('frontend', false);
        $this['twig']->addGlobal('backend', false);
        $this['twig']->addGlobal('async', false);
        $this['twig']->addGlobal($this['config']->getWhichEnd(), true);

        $this['twig']->addGlobal('user', $this['users']->getCurrentUser());
        $this['twig']->addGlobal('users', $this['users']->getUsers());
        $this['twig']->addGlobal('config', $this['config']);
        $this['twig']->addGlobal('theme', $this['config']->get('theme'));

        $this['safe_twig']->addGlobal('bolt_name', $this['bolt_name']);
        $this['safe_twig']->addGlobal('bolt_version', $this['bolt_version']);

        $this['safe_twig']->addGlobal('frontend', false);
        $this['safe_twig']->addGlobal('backend', false);
        $this['safe_twig']->addGlobal('async', false);
        $this['safe_twig']->addGlobal($this['config']->getWhichEnd(), true);

        $this['safe_twig']->addGlobal('user', $this['users']->getCurrentUser());
        // $this['safe_twig']->addGlobal('config', $this['config']);
        $this['safe_twig']->addGlobal('theme', $this['config']->get('theme'));

        if ($response = $this['render']->fetchCachedRequest()) {
            // Stop the 'stopwatch' for the profiler.
            $this['stopwatch']->stop('bolt.app.before');

            // Short-circuit the request, return the HTML/response. YOLO.
            return $response;
        }

        // Sanity checks for doubles in in contenttypes.
        // unfortunately this has to be done here, because the 'translator' classes need to be initialised.
        $this['config']->checkConfig();

        // Stop the 'stopwatch' for the profiler.
        $this['stopwatch']->stop('bolt.app.before');
    }

    public function initAfterHandler()
    {
        // On 'after' attach the debug-bar, if debug is enabled..
        if ($this['debug'] && ($this['session']->has('user') || $this['config']->get('general/debug_show_loggedoff'))) {

            // Set the error_reporting to the level specified in config.yml
            error_reporting($this['config']->get('general/debug_error_level'));

            // Register Whoops, to handle errors for logged in users only.
            if ($this['config']->get('general/debug_enable_whoops')) {
                $this->register(new WhoopsServiceProvider);
            }

            $this->register(new Silex\Provider\ServiceControllerServiceProvider);

            // Register the Silex/Symfony web debug toolbar.
            $this->register(new Silex\Provider\WebProfilerServiceProvider(), array(
                'profiler.cache_dir'    => BOLT_CACHE_DIR . '/profiler',
                'profiler.mount_prefix' => '/_profiler', // this is the default
            ));

            // Register the toolbar item for our Database query log.
            $this->register(new Provider\DatabaseProfilerServiceProvider());

            // Register the toolbar item for our bolt nipple.
            $this->register(new Provider\BoltProfilerServiceProvider());

            // Register the toolbar item for the Twig toolbar item.
            $this->register(new Provider\TwigProfilerServiceProvider());

            $this['twig.loader.filesystem']->addPath(
                BOLT_PROJECT_ROOT_DIR . '/vendor/symfony/web-profiler-bundle/Symfony/Bundle/WebProfilerBundle/Resources/views',
                'WebProfiler'
            );
            $this['twig.loader.filesystem']->addPath(__DIR__ . '/../../view', 'BoltProfiler');

            // PHP 5.3 does not allow 'use ($this)' in closures.
            $app = $this;

            $this->after(function () use ($app) {
                foreach (hackislyParseRegexTemplates($app['twig.loader.filesystem']) as $template) {
                    $app['twig.logger']->collectTemplateData($template);
                }
            });
        } else {
            error_reporting(E_ALL &~ E_NOTICE &~ E_DEPRECATED &~ E_USER_DEPRECATED);
        }

        $this->after(array($this, 'afterHandler'));
    }

    /**
     * Global 'after' handler. Adds 'after' HTML-snippets and Meta-headers to the output.
     *
     * @param Request $request
     * @param Response $response
     */
    public function afterHandler(Request $request, Response $response)
    {
        // Start the 'stopwatch' for the profiler.
        $this['stopwatch']->start('bolt.app.after');

        // true if we need to consider adding html snippets
        if (isset($this['htmlsnippets']) && ($this['htmlsnippets'] === true)) {
            // only add when content-type is text/html
            if (strpos($response->headers->get('Content-Type'), 'text/html') !== false) {
                // Add our meta generator tag..
                $this['extensions']->insertSnippet(Extensions\Snippets\Location::AFTER_META, '<meta name="generator" content="Bolt">');

                // Perhaps add a canonical link..

                if ($this['config']->get('general/canonical')) {
                    $snippet = sprintf('<link rel="canonical" href="%s">', $this['paths']['canonicalurl']);
                    $this['extensions']->insertSnippet(Extensions\Snippets\Location::AFTER_META, $snippet);
                }

                // Perhaps add a favicon..
                if ($this['config']->get('general/favicon')) {
                    $snippet = sprintf(
                        '<link rel="shortcut icon" href="//%s%s%s">',
                        $this['paths']['canonical'],
                        $this['paths']['theme'],
                        $this['config']->get('general/favicon')
                    );
                    $this['extensions']->insertSnippet(Extensions\Snippets\Location::AFTER_META, $snippet);
                }

                // Do some post-processing.. Hooks, snippets..
                $html = $this['render']->postProcess($response);

                $response->setContent($html);
            }
        }

        // Stop the 'stopwatch' for the profiler.
        $this['stopwatch']->stop('bolt.app.after');
    }

    /**
     * Handle errors thrown in the application. Set up whoops, if set in conf
     *
     * @param \Exception $exception
     * @return Response
     */
    public function ErrorHandler(\Exception $exception)
    {
        // If we are in maintenance mode and current user is not logged in, show maintenance notice.
        // @see /app/src/Bolt/Controllers/Frontend.php, Frontend::before()
        if ($this['config']->get('general/maintenance_mode')) {
            $user = $this['users']->getCurrentUser();
            if ($user['userlevel'] < 2) {
                $template = $this['config']->get('general/maintenance_template');
                $body = $this['render']->render($template);
                return new Response($body, 503);
            }
        }

        $paths = $this['resources']->getPaths();

        $twigvars = array();

        $twigvars['class'] = get_class($exception);
        $twigvars['message'] = $exception->getMessage();
        $twigvars['code'] = $exception->getCode();
        $twigvars['paths'] = $paths;

        $this['log']->add($twigvars['message'], 2, '', 'abort');

        $end = $this['config']->getWhichEnd();

        $trace = $exception->getTrace();

        foreach ($trace as $key => $value) {

            if (!empty($value['file']) && strpos($value['file'], '/vendor/') > 0) {
                unset($trace[$key]['args']);
            }

            // Don't display the full path..
            if (isset( $trace[$key]['file'])) {
                $trace[$key]['file'] = str_replace(BOLT_PROJECT_ROOT_DIR, '[root]', $trace[$key]['file']);
            }
        }

        $twigvars['trace'] = $trace;
        $twigvars['title'] = 'An error has occurred!';

        if (($exception instanceof HttpException) && ($end == 'frontend')) {
            $content = $this['storage']->getContent($this['config']->get('general/notfound'), array('returnsingle' => true));

            // Then, select which template to use, based on our 'cascading templates rules'
            if ($content instanceof \Bolt\Content && !empty($content->id)) {
                $template = $content->template();

                return $this['render']->render($template, $content->getTemplateContext());
            }

            $twigvars['message'] = "The page could not be found, and there is no 'notfound' set in 'config.yml'. Sorry about that.";
        }

        return $this['render']->render('error.twig', $twigvars);
    }

    /**
     * @param $name
     * @return bool
     */
    public function __isset($name)
    {
        return (array_key_exists($name, $this));
    }

    public function getVersion($long = true)
    {
        if ($long) {
            return $this['bolt_version'] . ' ' . $this['bolt_name'];
        }

        return $this['bolt_version'];
    }
}<|MERGE_RESOLUTION|>--- conflicted
+++ resolved
@@ -16,13 +16,8 @@
 {
     public function __construct(array $values = array())
     {
-<<<<<<< HEAD
         $values['bolt_version'] = '2';
         $values['bolt_name'] = 'very pre-alpha';
-=======
-        $values['bolt_version'] = '1.7';
-        $values['bolt_name'] = 'dev';
->>>>>>> f13e8d7a
 
         parent::__construct($values);
 
