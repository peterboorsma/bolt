<?php

namespace Bolt;

use RandomLib;
use SecurityLib;
use Silex;
use Symfony\Component\Console\Application as ConsoleApplication;
use Symfony\Component\HttpKernel\Exception\HttpException;
use Symfony\Component\HttpFoundation\Request;
use Symfony\Component\HttpFoundation\Response;
use Symfony\Component\Stopwatch;
use Whoops\Provider\Silex\WhoopsServiceProvider;

class Application extends Silex\Application
{
    public function __construct(array $values = array())
    {
<<<<<<< HEAD
        $values['bolt_version'] = '2.0';
        $values['bolt_name'] = 'almost beta';
=======
        $values['bolt_version'] = '2.0.0';
        $values['bolt_name'] = 'very pre-alpha';
>>>>>>> 2f684c18

        parent::__construct($values);

        // Initialize the config. Note that we do this here, on 'construct'.
        // All other initialisation is triggered from bootstrap.php
        if (!isset($this['resources'])) {
            $this['resources'] = new Configuration\ResourceManager(getcwd());
            $this['resources']->compat();
        }

        $this['resources']->setApp($this);
        $this->initConfig();
        $this['resources']->initialize();

        $this['debug'] = $this['config']->get('general/debug', false);
        $this['debugbar'] = false;

        // Initialize the 'editlink' and 'edittitle'..
        $this['editlink'] = '';
        $this['edittitle'] = '';
    }

    /**
     * Initialize the config and session providers.
     */
    private function initConfig()
    {
        $this->register(new Provider\ConfigServiceProvider());
        $this->register(
            new Silex\Provider\SessionServiceProvider(),
            array(
                'session.storage.options' => array(
                    'name'            => 'bolt_session',
                    'cookie_secure'   => $this['config']->get('general/cookies_https_only'),
                    'cookie_httponly' => true
                )
            )
        );

        // Disable Silex's built-in native filebased session handler, and fall back to
        // whatever's set in php.ini.
        // @see: http://silex.sensiolabs.org/doc/providers/session.html#custom-session-configurations
        if ($this['config']->get('general/session_use_storage_handler') === false) {
            $this['session.storage.handler'] = null;
        }

        $this->register(new Provider\LogServiceProvider());
    }

    public function initialize()
    {
        // Set up locale and translations.
        $this->initLocale();

        // Initialize Twig and our rendering Provider.
        $this->initRendering();

        // Initialize the Database Providers.
        $this->initDatabase();

        // Initialize the Console Application for Nut
        $this->initConsoleApplication();

        // Initialize the rest of the Providers.
        $this->initProviders();

        // Initialise the Mount points for 'frontend', 'backend' and 'async'.
        $this->initMountpoints();

        // Initialize enabled extensions before executing handlers.
        $this->initExtensions();

        // Initialise the global 'before' handler.
        $this->before(array($this, 'BeforeHandler'));

        // Initialise the global 'after' handlers.
        $this->initAfterHandler();

        // Initialise the 'error' handler.
        $this->error(array($this, 'ErrorHandler'));
    }

    /**
     * Initialize the database providers.
     */
    public function initDatabase()
    {
        $dboptions = $this['config']->getDBOptions();

        $this->register(
            new Silex\Provider\DoctrineServiceProvider(),
            array(
                'db.options' => $dboptions
            )
        );

        // Do a dummy query, to check for a proper connection to the database.
        try {
            $this['db']->query("SELECT 1;");
        } catch (\PDOException $e) {
            $error = "Bolt could not connect to the database. Make sure the database is configured correctly in
                    <code>app/config/config.yml</code>, that the database engine is running.";
            if ($dboptions['driver'] != 'pdo_sqlite') {
                $error .= "<br><br>Since you're using " . $dboptions['driver'] . ", you should also make sure that the
                database <code>" . $dboptions['dbname'] . "</code> exists, and the configured user has access to it.";
            }
            $checker = new Configuration\LowlevelChecks($this['resources']);
            $checker->lowLevelError($error);
        }

        if ($dboptions['driver'] == 'pdo_sqlite') {
            $this['db']->query('PRAGMA synchronous = OFF');
        } elseif ($dboptions['driver'] == 'pdo_mysql') {
            /**
             * @link https://groups.google.com/forum/?fromgroups=#!topic/silex-php/AR3lpouqsgs
             */
            $this['db']->getDatabasePlatform()->registerDoctrineTypeMapping('enum', 'string');
            // set utf8 on names and connection as all tables has this charset

            $this['db']->query("SET NAMES 'utf8';");
            $this['db']->query("SET CHARACTER SET 'utf8';");
            $this['db']->query("SET CHARACTER_SET_CONNECTION = 'utf8';");
        }

        $this->register(
            new Silex\Provider\HttpCacheServiceProvider(),
            array(
                'http_cache.cache_dir' => $this['resources']->getPath('cache'),
            )
        );
    }

    public function initRendering()
    {
        // Should we cache or not?
        if ($this['config']->get('general/caching/templates')) {
            $cache = $this['resources']->getPath('cache');
        } else {
            $cache = false;
        }

        $this->register(
            new Silex\Provider\TwigServiceProvider(),
            array(
                'twig.path'    => $this['config']->get('twigpath'),
                'twig.options' => array(
                    'debug'            => true,
                    'cache'            => $cache,
                    'strict_variables' => $this['config']->get('general/strict_variables'),
                    'autoescape'       => true,
                )
            )
        );

        $this->register(new Provider\RenderServiceProvider());
        $this->register(new Provider\RenderServiceProvider(true));
    }

    public function initLocale()
    {
        list ($this['locale'], $this['territory']) = explode('_', $this['config']->get('general/locale'));

        // Set The Timezone Based on the Config, fallback to UTC
        date_default_timezone_set(
            $this['config']->get('general/timezone') ?: 'UTC'
        );

        // Set default locale
        $locale = array(
            $this['config']->get('general/locale') . '.utf8',
            $this['config']->get('general/locale'),
            'en_GB.utf8', 'en_GB', 'en'
        );
        setlocale(LC_ALL, $locale);

        $this->register(new Silex\Provider\TranslationServiceProvider(), array());

        // Loading stub functions for when intl / IntlDateFormatter isn't available.
        if (!function_exists('intl_get_error_code')) {
            require_once BOLT_PROJECT_ROOT_DIR . '/vendor/symfony/locale/Symfony/Component/Locale/Resources/stubs/functions.php';
            require_once BOLT_PROJECT_ROOT_DIR . '/vendor/symfony/locale/Symfony/Component/Locale/Resources/stubs/IntlDateFormatter.php';
        }

        $this->register(new Provider\TranslationServiceProvider());
    }

    public function initProviders()
    {
        // Make sure we keep our current locale..
        $currentlocale = $this['locale'];

        // Setup Swiftmailer, with optional SMTP settings. If no settings are provided in config.yml, mail() is used.
        $this->register(new Silex\Provider\SwiftmailerServiceProvider());
        if ($this['config']->get('general/mailoptions')) {
            $this['swiftmailer.options'] = $this['config']->get('general/mailoptions');
        }

        // Set up our secure random generator.
        $factory = new RandomLib\Factory;
        $this['randomgenerator'] = $factory->getGenerator(new SecurityLib\Strength(SecurityLib\Strength::MEDIUM));

        $this->register(new Silex\Provider\UrlGeneratorServiceProvider())
            ->register(new Silex\Provider\FormServiceProvider())
            ->register(new Silex\Provider\ValidatorServiceProvider())
            ->register(new Provider\PermissionsServiceProvider())
            ->register(new Provider\StorageServiceProvider())
            ->register(new Provider\UsersServiceProvider())
            ->register(new Provider\CacheServiceProvider())
            ->register(new Provider\IntegrityCheckerProvider())
            ->register(new Provider\ExtensionServiceProvider())
            ->register(new Provider\StackServiceProvider())
            ->register(new Provider\OmnisearchServiceProvider())
            ->register(new Provider\CronServiceProvider())
            ->register(new Provider\SafeTwigServiceProvider())
            ->register(new Provider\FilePermissionsServiceProvider())
            ->register(new Controllers\Upload())
            ->register(new Controllers\Extend())
            ->register(new Provider\FilesystemProvider())
            ->register(new Thumbs\ThumbnailProvider());

        $this['paths'] = $this['resources']->getPaths();

        $this['twig']->addGlobal('paths', $this['paths']);

        // For some obscure reason, and under suspicious circumstances $app['locale'] might become 'null'.
        // Re-set it here, just to be sure. See https://github.com/bolt/bolt/issues/1405
        $this['locale'] = $currentlocale;

        // Add the Bolt Twig functions, filters and tags.
        $this['twig']->addExtension(new TwigExtension($this));
        $this['safe_twig']->addExtension(new TwigExtension($this, true));

        $this['twig']->addTokenParser(new SetcontentTokenParser());

        // Initialize stopwatch even if debug is not enabled.
        $this['stopwatch'] = $this->share(
            function () {
                return new Stopwatch\Stopwatch();
            }
        );

        // @todo: make a provider for the Integrity checker and Random generator..
    }

    public function initExtensions()
    {
        $this['extensions']->initialize();
    }

    public function initMountpoints()
    {
        $app = $this;

        // Wire up our custom url matcher to replace the default Silex\RedirectableUrlMatcher
        $this['url_matcher'] = $this->share(
            function () use ($app) {
                return new BoltUrlMatcher(
                    new \Symfony\Component\Routing\Matcher\UrlMatcher($app['routes'], $app['request_context'])
                );
            }
        );

        $request = Request::createFromGlobals();
        if ($proxies = $this['config']->get('general/trustProxies')) {
            $request->setTrustedProxies($proxies);
        }

        // Mount the 'backend' on the branding:path setting. Defaults to '/bolt'.
        $this->mount($this['config']->get('general/branding/path'), new Controllers\Backend());

        // Mount the 'async' controllers on /async. Not configurable.
        $this->mount('/async', new Controllers\Async());

        // Mount the 'thumbnail' provider on /thumbs.
        $this->mount('/thumbs', new \Bolt\Thumbs\ThumbnailProvider());

        // Mount the 'upload' controller on /upload.
        $this->mount('/upload', new Controllers\Upload());

        // Mount the 'extend' controller on /branding/extend.
        $this->mount($this['config']->get('general/branding/path').'/extend', new Controllers\Extend());

        if ($this['config']->get('general/enforce_ssl')) {
            foreach ($this['routes']->getIterator() as $route) {
                $route->requireHttps();
            }
        }

        // Mount the 'frontend' controllers, ar defined in our Routing.yml
        $this->mount('', new Controllers\Routing());
    }

    /**
     * Initializes the Console Application that is responsible for CLI interactions.
     */
    public function initConsoleApplication()
    {
        $this['console'] = $this->share(
            function (Application $app) {
                $console = new ConsoleApplication();
                $console->setName('Bolt console tool - Nut');
                $console->setVersion($app->getVersion());

                return $console;
            }
        );
    }

    public function BeforeHandler(Request $request)
    {
        // Start the 'stopwatch' for the profiler.
        $this['stopwatch']->start('bolt.app.before');

        $this['twig']->addGlobal('bolt_name', $this['bolt_name']);
        $this['twig']->addGlobal('bolt_version', $this['bolt_version']);

        $this['twig']->addGlobal('frontend', false);
        $this['twig']->addGlobal('backend', false);
        $this['twig']->addGlobal('async', false);
        $this['twig']->addGlobal($this['config']->getWhichEnd(), true);

        $this['twig']->addGlobal('user', $this['users']->getCurrentUser());
        $this['twig']->addGlobal('users', $this['users']->getUsers());
        $this['twig']->addGlobal('config', $this['config']);
        $this['twig']->addGlobal('theme', $this['config']->get('theme'));

        $this['safe_twig']->addGlobal('bolt_name', $this['bolt_name']);
        $this['safe_twig']->addGlobal('bolt_version', $this['bolt_version']);

        $this['safe_twig']->addGlobal('frontend', false);
        $this['safe_twig']->addGlobal('backend', false);
        $this['safe_twig']->addGlobal('async', false);
        $this['safe_twig']->addGlobal($this['config']->getWhichEnd(), true);

        $this['safe_twig']->addGlobal('user', $this['users']->getCurrentUser());
        // $this['safe_twig']->addGlobal('config', $this['config']);
        $this['safe_twig']->addGlobal('theme', $this['config']->get('theme'));

        if ($response = $this['render']->fetchCachedRequest()) {
            // Stop the 'stopwatch' for the profiler.
            $this['stopwatch']->stop('bolt.app.before');

            // Short-circuit the request, return the HTML/response. YOLO.
            return $response;
        }

        // Sanity checks for doubles in in contenttypes.
        // unfortunately this has to be done here, because the 'translator' classes need to be initialised.
        $this['config']->checkConfig();

        // Stop the 'stopwatch' for the profiler.
        $this['stopwatch']->stop('bolt.app.before');
    }

    public function initAfterHandler()
    {
        // On 'after' attach the debug-bar, if debug is enabled..
        if ($this['debug'] && ($this['session']->has('user') || $this['config']->get('general/debug_show_loggedoff'))) {

            // Set the error_reporting to the level specified in config.yml
            error_reporting($this['config']->get('general/debug_error_level'));

            // Register Whoops, to handle errors for logged in users only.
            if ($this['config']->get('general/debug_enable_whoops')) {
                $this->register(new WhoopsServiceProvider);
            }

            $this->register(new Silex\Provider\ServiceControllerServiceProvider);

            // Register the Silex/Symfony web debug toolbar.
            $this->register(
                new Silex\Provider\WebProfilerServiceProvider(),
                array(
                    'profiler.cache_dir'    => $this['resources']->getPath('cache') . '/profiler',
                    'profiler.mount_prefix' => '/_profiler', // this is the default
                )
            );

            // Register the toolbar item for our Database query log.
            $this->register(new Provider\DatabaseProfilerServiceProvider());

            // Register the toolbar item for our bolt nipple.
            $this->register(new Provider\BoltProfilerServiceProvider());

            // Register the toolbar item for the Twig toolbar item.
            $this->register(new Provider\TwigProfilerServiceProvider());

            $this['twig.loader.filesystem']->addPath(
                BOLT_PROJECT_ROOT_DIR . '/vendor/symfony/web-profiler-bundle/Symfony/Bundle/WebProfilerBundle/Resources/views',
                'WebProfiler'
            );
            $this['twig.loader.filesystem']->addPath(__DIR__ . '/../../view', 'BoltProfiler');

            // PHP 5.3 does not allow 'use ($this)' in closures.
            $app = $this;

            $this->after(
                function () use ($app) {
                    foreach (hackislyParseRegexTemplates($app['twig.loader.filesystem']) as $template) {
                        $app['twig.logger']->collectTemplateData($template);
                    }
                }
            );
        } else {
            error_reporting(E_ALL & ~E_NOTICE & ~E_DEPRECATED & ~E_USER_DEPRECATED);
        }

        $this->after(array($this, 'afterHandler'));
    }

    /**
     * Global 'after' handler. Adds 'after' HTML-snippets and Meta-headers to the output.
     *
     * @param Request $request
     * @param Response $response
     */
    public function afterHandler(Request $request, Response $response)
    {
        // Start the 'stopwatch' for the profiler.
        $this['stopwatch']->start('bolt.app.after');

        // true if we need to consider adding html snippets
        if (isset($this['htmlsnippets']) && ($this['htmlsnippets'] === true)) {
            // only add when content-type is text/html
            if (strpos($response->headers->get('Content-Type'), 'text/html') !== false) {
                // Add our meta generator tag..
                $this['extensions']->insertSnippet(Extensions\Snippets\Location::AFTER_META, '<meta name="generator" content="Bolt">');

                // Perhaps add a canonical link..

                if ($this['config']->get('general/canonical')) {
                    $snippet = sprintf(
                        '<link rel="canonical" href="%s">',
                        htmlspecialchars($this['paths']['canonicalurl'], ENT_QUOTES)
                    );
                    $this['extensions']->insertSnippet(Extensions\Snippets\Location::AFTER_META, $snippet);
                }

                // Perhaps add a favicon..
                if ($this['config']->get('general/favicon')) {
                    $snippet = sprintf(
                        '<link rel="shortcut icon" href="//%s%s%s">',
                        htmlspecialchars($this['paths']['canonical'], ENT_QUOTES),
                        htmlspecialchars($this['paths']['theme'], ENT_QUOTES),
                        htmlspecialchars($this['config']->get('general/favicon'), ENT_QUOTES)
                    );
                    $this['extensions']->insertSnippet(Extensions\Snippets\Location::AFTER_META, $snippet);
                }

                // Do some post-processing.. Hooks, snippets..
                $html = $this['render']->postProcess($response);

                $response->setContent($html);
            }
        }

        // Stop the 'stopwatch' for the profiler.
        $this['stopwatch']->stop('bolt.app.after');
    }

    /**
     * Handle errors thrown in the application. Set up whoops, if set in conf
     *
     * @param \Exception $exception
     * @return Response
     */
    public function ErrorHandler(\Exception $exception)
    {
        // If we are in maintenance mode and current user is not logged in, show maintenance notice.
        // @see /app/src/Bolt/Controllers/Frontend.php, Frontend::before()
        if ($this['config']->get('general/maintenance_mode')) {
            $user = $this['users']->getCurrentUser();
            if ($user['userlevel'] < 2) {
                $template = $this['config']->get('general/maintenance_template');
                $body = $this['render']->render($template);

                return new Response($body, 503);
            }
        }

        $message = $exception->getMessage();

        $this['log']->add($message, 2, '', 'abort');

        $end = $this['config']->getWhichEnd();

        $trace = $exception->getTrace();

        foreach ($trace as $key => $value) {
            if (!empty($value['file']) && strpos($value['file'], '/vendor/') > 0) {
                unset($trace[$key]['args']);
            }

            // Don't display the full path..
            if (isset( $trace[$key]['file'])) {
                $trace[$key]['file'] = str_replace(BOLT_PROJECT_ROOT_DIR, '[root]', $trace[$key]['file']);
            }
        }

        if (($exception instanceof HttpException) && ($end == 'frontend')) {
            if ($exception->getStatusCode() == 403) {
                $content = $this['storage']->getContent($this['config']->get('general/access_denied'), array('returnsingle' => true));
            } else {
                $content = $this['storage']->getContent($this['config']->get('general/notfound'), array('returnsingle' => true));
            }

            // Then, select which template to use, based on our 'cascading templates rules'
            if ($content instanceof \Bolt\Content && !empty($content->id)) {
                $template = $content->template();

                return $this['render']->render($template, $content->getTemplateContext());
            }

            $message = "The page could not be found, and there is no 'notfound' set in 'config.yml'. Sorry about that.";
        }

        $context = array(
            'class' => get_class($exception),
            'message' => $message,
            'code' => $exception->getCode(),
            'trace' => $trace,
        );

        return $this['render']->render('error/error.twig', array('context' => $context));
    }

    /**
     * @param $name
     * @return bool
     */
    public function __isset($name)
    {
        return (array_key_exists($name, $this));
    }

    public function getVersion($long = true)
    {
        if ($long) {
            return $this['bolt_version'] . ' ' . $this['bolt_name'];
        }

        return $this['bolt_version'];
    }
}<|MERGE_RESOLUTION|>--- conflicted
+++ resolved
@@ -16,13 +16,8 @@
 {
     public function __construct(array $values = array())
     {
-<<<<<<< HEAD
-        $values['bolt_version'] = '2.0';
+        $values['bolt_version'] = '2.0.0';
         $values['bolt_name'] = 'almost beta';
-=======
-        $values['bolt_version'] = '2.0.0';
-        $values['bolt_name'] = 'very pre-alpha';
->>>>>>> 2f684c18
 
         parent::__construct($values);
 
