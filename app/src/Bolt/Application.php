--- conflicted
+++ resolved
@@ -196,11 +196,8 @@
             ->register(new Provider\IntegrityCheckerProvider())
             ->register(new Provider\ExtensionServiceProvider())
             ->register(new Provider\StackServiceProvider())
-<<<<<<< HEAD
             ->register(new Provider\CronServiceProvider());
-=======
             ->register(new Provider\FilePermissionsServiceProvider());
->>>>>>> c258e512
 
         $this['paths'] = getPaths($this['config']);
         $this['twig']->addGlobal('paths', $this['paths']);
