<?php

namespace Bolt;

use Doctrine\DBAL\Platforms\AbstractPlatform;
use Doctrine\DBAL\Platforms\PostgreSqlPlatform;
use Doctrine\DBAL\Schema\AbstractSchemaManager;
use Doctrine\DBAL\Schema\Column;
use Doctrine\DBAL\Schema\Comparator;
use Doctrine\DBAL\Schema\Table;
use Silex;
use Bolt;
use util;
use Doctrine\DBAL\Connection as DoctrineConn;
use Symfony\Component\EventDispatcher\Event;
use Symfony\Component\HttpFoundation\Request;

class Storage
{
    /**
     * @var Application
     */
    private $app;
    /**
     * @var string
     */
    private $prefix;
    /**
     * @var array
     */
    private $checkedfortimed = array();

    public function __construct(Bolt\Application $app)
    {
        $this->app = $app;

        $this->prefix = isset($this->app['config']['general']['database']['prefix']) ? $this->app['config']['general']['database']['prefix'] : "bolt_";

        // Make sure prefix ends in '_'. Prefixes without '_' are lame..
        if ($this->prefix[ strlen($this->prefix)-1 ] != "_") {
            $this->prefix .= "_";
        }

    }

    /**
     * @return Database\IntegrityChecker
     */
    public function getIntegrityChecker() {

        return new \Bolt\Database\IntegrityChecker( $this->app );

    }

    /**
     * Check if just the users table is present.
     *
     * @return boolean
     * @deprecated see \Bolt\Database\IntegrityChecker::checkUserTableIntegrity()
     */
    public function checkUserTableIntegrity()
    {
        return $this->getIntegrityChecker()->checkUserTableIntegrity();
    }

    /**
     * Check if all required tables and columns are present in the DB
     *
     * @return boolean
     * @deprecated see \Bolt\Database\IntegrityChecker::checkTablesIntegrity()
     */
    public function checkTablesIntegrity()
    {
        $messages = $this->getIntegrityChecker()->checkTablesIntegrity();

        if (empty($messages)) {
            return true;
        } else {
            return $messages;
        }
    }

    /**
     * @return array
     * @deprecated see \Bolt\Database\IntegrityChecker::repairTables()
     */
    public function repairTables()
    {
        return $this->getIntegrityChecker()->repairTables();
    }

    /**
     * Get an object for the content of a specific contenttype. This will be
     * \Bolt\Content, unless the contenttype defined another class to be used.
     *
     * @param array|string $contenttype
     * @param array $values
     * @throws \Exception
     * @return \Bolt\Content
     */
    public function getContentObject($contenttype, $values = array()) {

        // Make sure $contenttype is an array, and not just the slug.
        if (!is_array($contenttype)) {
            $contenttype = $this->getContentType($contenttype);
        }

        // If the contenttype has a 'class' specified, and the class exists,
        // Initialize the content as an object of that class.
        if (!empty($contenttype['class']) && class_exists($contenttype['class'])) {
            $content = new $contenttype['class']($this->app, $contenttype, $values);

            // Check if the class actually extends \Bolt\Content..
            if (!($content instanceof \Bolt\Content)) {
                throw new \Exception($contenttype['class'] . ' does not extend \\Bolt\\Content.');
            }

        } else {

            $content = new \Bolt\Content($this->app, $contenttype, $values);

        }

        return $content;

    }


    /**
     * Add some records with dummy content..
     *
     * Only fill the contenttypes passed as parameters
     * If the parameters is empty, only fill empty tables
     *
     * @see preFillSingle
     * @return string
     */
    public function preFill($contenttypes=array())
    {

        $this->guzzleclient = new \Guzzle\Service\Client('http://loripsum.net/api/');

        $output = "";

        // get a list of images..
        $this->images = findFiles('', 'jpg,jpeg,png');

        $empty_only = empty($contenttypes);

        foreach ($this->app['config']['contenttypes'] as $key => $contenttype) {

            $tablename = $this->getTablename($key);
            if ($empty_only && $this->hasRecords($tablename)) {
                $output .= __("Skipped <tt>%key%</tt> (already has records)",array('%key%' =>$key)) . "<br>\n";
                continue;
            } else if (!in_array($key,$contenttypes) && !$empty_only) {
                $output .= __("Skipped <tt>%key%</tt> (not checked)",array('%key%' =>$key)) . "<br>\n";
                continue;
            }

            $amount = isset($contenttype['prefill']) ? $contenttype['prefill'] : 5;

            for ($i=1; $i<= $amount; $i++) {
                $output .= $this->preFillSingle($key, $contenttype);
            }


        }


        $output .= "<br>\n\n" .__('Done!');

        return $output;

    }

    /**
     * Add a record with dummy content..
     *
     * @see preFill
     * @param $key
     * @param $contenttype
     * @return string
     */
    private function preFillSingle($key, $contenttype)
    {

        $content = array();
        $title = "";

        $content['contenttype'] = $key;
        $content['datecreated'] = date('Y-m-d H:i:s', time() - rand(0, 365*24*60*60));
        $content['datepublish'] = date('Y-m-d H:i:s', time() - rand(0, 365*24*60*60));
        $content['datedepublish'] = "0000-00-00 00:00:00";

        $content['username'] = array_rand($this->app['users']->getUsers());

        switch (rand(1, 20)) {
            case 1:
                $content['status'] = "timed";
                break;
            case 2:
                $content['status'] = "draft";
                break;
            case 3:
                $content['status'] = "held";
                break;
            default:
                $content['status'] = "published";
                break;
        }

        foreach ($contenttype['fields'] as $field => $values) {

            switch ($values['type']) {
                case 'text':
                    $content[$field] = trim(strip_tags($this->guzzleclient->get('1/veryshort')->send()->getBody(true)));
                    if (empty($title)) {
                        $title = $content[$field];
                    }
                    break;
                case 'image':
                    // Get a random image..
                    if (!empty($this->images)) {
                        $content[$field] = $this->images[array_rand($this->images)];
                    }
                    break;
                case 'html':
                case 'textarea':
                case 'markdown':
                    if (in_array($field, array('teaser', 'introduction', 'excerpt', 'intro'))) {
                        $params = 'medium/decorate/link/1';
                    } else {
                        $params = 'medium/decorate/link/ol/ul/3';
                        //$params = 'long/1';
                    }
                    $content[$field] = trim($this->guzzleclient->get($params)->send()->getBody(true));

                    if ($values['type'] == "markdown") {
                        $content[$field] = strip_tags($content[$field]);
                    }
                    break;
                case 'datetime':
                    $content[$field] = date('Y-m-d H:i:s', time() - rand(-365*24*60*60, 365*24*60*60));
                    break;
                case 'date':
                    $content[$field] = date('Y-m-d', time() - rand(-365*24*60*60, 365*24*60*60));
                    break;
                case 'float':
                case 'number': // number is deprecated..
                case 'integer':
                    $content[$field] = rand(-1000,1000) + (rand(0,1000)/1000);
                    break;
            }

        }

        $contentobject = $this->getContentObject($contenttype);
        $contentobject->setValues($content);

        if (!empty($contenttype['taxonomy'])) {
            foreach ($contenttype['taxonomy'] as $taxonomy) {
                if (isset($this->app['config']['taxonomy'][$taxonomy]['options'])) {
                    $options = $this->app['config']['taxonomy'][$taxonomy]['options'];
                    $contentobject->setTaxonomy($taxonomy, array_rand($options), rand(1,1000));
                }
                if ( isset($this->app['config']['taxonomy'][$taxonomy]['behaves_like']) &&
                    ($this->app['config']['taxonomy'][$taxonomy]['behaves_like'] == "tags") ) {
                    $contentobject->setTaxonomy($taxonomy, $this->getSomeRandomTags(5));
                }
            }
        }

        $this->saveContent($contentobject);

        $output = __("Added to <tt>%key%</tt> '%title%'",
            array('%key%'=>$key, '%title%'=>$contentobject->getTitle())) . "<br>\n";

        return $output;

    }

    private function getSomeRandomTags($num = 5)
    {

        $tags = array("action", "adult", "adventure", "alpha", "animals", "animation", "anime", "architecture", "art",
            "astronomy", "baby", "batshitinsane", "biography", "biology", "book", "books", "business", "business",
            "camera", "cars", "cats", "cinema", "classic", "comedy", "comics", "computers", "cookbook", "cooking",
            "crime", "culture", "dark", "design", "digital", "documentary", "dogs", "drama", "drugs", "education",
            "environment", "evolution", "family", "fantasy", "fashion", "fiction", "film", "fitness", "food",
            "football", "fun", "gaming", "gift", "health", "hip", "historical", "history", "horror", "humor",
            "illustration", "inspirational", "internet", "journalism", "kids", "language", "law", "literature", "love",
            "magic", "math", "media", "medicine", "military", "money", "movies", "mp3", "murder", "music", "mystery",
            "news", "nonfiction", "nsfw", "paranormal", "parody", "philosophy", "photography", "photos", "physics",
            "poetry", "politics", "post-apocalyptic", "privacy", "psychology", "radio", "relationships", "research",
            "rock", "romance", "rpg", "satire", "science", "sciencefiction", "scifi", "security", "self-help",
            "series", "software", "space", "spirituality", "sports", "story", "suspense", "technology", "teen",
            "television", "terrorism", "thriller", "travel", "tv", "uk", "urban", "us", "usa", "vampire", "video",
            "videogames", "war", "web", "women", "world", "writing", "wtf", "zombies");

        shuffle($tags);

        $picked = array_slice($tags, 0, $num);

        return $picked;
    }


    public function saveContent($content, $contenttype = "")
    {

        $contenttype = $content->contenttype;

        $fieldvalues = $content->values;

        if (empty($contenttype)) {
            echo "Contenttype is required.";

            return false;
        }

        if ($this->app['dispatcher']->hasListeners(StorageEvents::preSave)) {
            $event = new StorageEvent($content);
            $this->app['dispatcher']->dispatch(StorageEvents::preSave, $event);
        }

        if (!isset($fieldvalues['slug'])) {
            $fieldvalues['slug'] = ''; // Prevent 'slug may not be NULL'
        }

        // add the fields for this contenttype,
        foreach ($contenttype['fields'] as $key => $values) {

            // Set the slug, while we're at it..
            if ($values['type'] == "slug") {
                if (!empty($values['uses']) && empty($fieldvalues['slug'])) {
                    $uses = '';
                    foreach ($values['uses'] as $usesField) {
                        $uses .= $fieldvalues[$usesField] . ' ';
                    }
                    $fieldvalues['slug'] = makeSlug($uses);
                } else if (!empty($fieldvalues['slug'])) {
                    $fieldvalues['slug'] = makeSlug($fieldvalues['slug']);
                } else if (empty($fieldvalues['slug']) && $fieldvalues['id']) {
                    $fieldvalues['slug'] = $fieldvalues['id'];
                }
            }

            if ($values['type'] == "video") {
                if (!empty($fieldvalues[$key]['url'])) {
                    $fieldvalues[$key] = serialize($fieldvalues[$key]);
                } else {
                    $fieldvalues[$key] = "";
                }
            }

            if ($values['type'] == "geolocation") {
                if (!empty($fieldvalues[$key]['address'])) {
                    $fieldvalues[$key] = serialize($fieldvalues[$key]);
                } else {
                    $fieldvalues[$key] = "";
                }
            }

            if ($values['type'] == "imagelist") {

                if (!empty($fieldvalues[$key]) && strlen($fieldvalues[$key])<3) {
                    // Don't store '[]'
                    $fieldvalues[$key] = "";
                }
            }

            if ($values['type'] == "integer") {
                $fieldvalues[$key] = round($fieldvalues[$key]);
            }

            if ($values['type'] == "select" && is_array($fieldvalues[$key])) {
                $fieldvalues[$key] = serialize($fieldvalues[$key]);
            }

        }

        // Make sure a username is set.
        if (empty($fieldvalues['username'])) {
            $user = $this->app['session']->get('user');
            $fieldvalues['username'] = $user['username'];
        }

        // Clean up fields, check unneeded columns.
        foreach ($fieldvalues as $key => $value) {

            if ($this->isValidColumn($key, $contenttype)) {
                // Trim strings..
                if (is_string($fieldvalues[$key])) {
                    $fieldvalues[$key] = trim($fieldvalues[$key]);
                }
            } else {
                // unset columns we don't need to store..
                unset($fieldvalues[$key]);
            }

        }

        // We need to verify if the slug is unique. If not, we update it.
        $fieldvalues['slug'] = $this->getUri($fieldvalues['slug'], $fieldvalues['id'], $contenttype['slug'], false, false);

        // Decide whether to insert a new record, or update an existing one.
        if (empty($fieldvalues['id'])) {
            $id = $this->insertContent($fieldvalues, $contenttype);
            $fieldvalues['id'] = $id;
            $content->setValue('id', $id);
        } else {
            $id = $fieldvalues['id'];
            $this->updateContent($fieldvalues, $contenttype);
        }

        $this->updateTaxonomy($contenttype, $id, $content->taxonomy);
        $this->updateRelation($contenttype, $id, $content->relation);

        if ($this->app['dispatcher']->hasListeners(StorageEvents::postSave)) {
            $event = new StorageEvent($content);
            $this->app['dispatcher']->dispatch(StorageEvents::postSave, $event);
        }

        return $id;

    }


    public function deleteContent($contenttype, $id)
    {

        if (empty($contenttype)) {
            echo "Contenttype is required.";

            return false;
        }

        if ($this->app['dispatcher']->hasListeners(StorageEvents::preDelete)) {
            $event = new StorageEvent(array( $contenttype, $id ));
            $this->app['dispatcher']->dispatch(StorageEvents::preDelete, $event);
        }

        // Make sure $contenttype is a 'slug'
        if (is_array($contenttype)) {
            $contenttype = $contenttype['slug'];
        }

        $tablename = $this->getTablename($contenttype);

        $res = $this->app['db']->delete($tablename, array('id' => $id));

        // Make sure relations and taxonomies are deleted as well.
        if ($res) {
            $this->app['db']->delete($this->prefix."relations", array('from_contenttype' => $contenttype, 'from_id' => $id));
            $this->app['db']->delete($this->prefix."relations", array('to_contenttype' => $contenttype, 'to_id' => $id));
            $this->app['db']->delete($this->prefix."taxonomy", array('contenttype' => $contenttype, 'content_id' => $id));
        }

        if ($this->app['dispatcher']->hasListeners(StorageEvents::postDelete)) {
            $event = new StorageEvent(array( $contenttype, $id ));
            $this->app['dispatcher']->dispatch(StorageEvents::postDelete, $event);
        }

        return $res;

    }


    protected function insertContent($content, $contenttype, $taxonomy = "")
    {

        // Make sure $contenttype is a 'slug'
        if (is_array($contenttype)) {
            $contenttype = $contenttype['slug'];
        }

        $tablename = $this->getTablename($contenttype);

        $content['datecreated'] = date('Y-m-d H:i:s');
        $content['datechanged'] = date('Y-m-d H:i:s');

        // id is set to autoincrement, so let the DB handle it
        unset($content['id']);

        $res = $this->app['db']->insert($tablename, $content);

        $seq = null;
        if ($this->app['db']->getDatabasePlatform() instanceof PostgreSqlPlatform) {
            $seq = $tablename.'_id_seq';
        }
        $id = $this->app['db']->lastInsertId($seq);

        return $id;

    }


    private function updateContent($content, $contenttype)
    {

        // Make sure $contenttype is a 'slug'
        if (is_array($contenttype)) {
            $contenttype = $contenttype['slug'];
        }

        $tablename = $this->getTablename($contenttype);

        unset($content['datecreated']);
        $content['datechanged'] = date('Y-m-d H:i:s');

        $res = $this->app['db']->update($tablename, $content, array('id' => $content['id']));

        if ($res == true) {
            return true;
        } else {
            // Attempt to _insert_ it, instead of updating..
            return $this->app['db']->insert($tablename, $content);
        }

    }


    public function updateSingleValue($contenttype, $id, $field, $value)
    {

        $tablename = $this->getTablename($contenttype);

        $id = intval($id);

        if (!$this->isValidColumn($field, $contenttype)) {
            $error = __("Can't set %field% in %contenttype%: Not a valid field.", array('%field%' => $field, '%contenttype%' => $contenttype));
            $this->app['session']->getFlashBag()->set('error', $error);
            return false;
        }

        // @todo make sure we don't set datecreated
        // @todo update datechanged

        $query = sprintf("UPDATE %s SET $field = ? WHERE id = ?", $tablename);
        $stmt = $this->app['db']->prepare($query);
        $stmt->bindValue(1, $value);
        $stmt->bindValue(2, $id);
        $res = $stmt->execute();

        return $res;

    }

    public function getEmptyContent($contenttypeslug)
    {

        $content = $this->getContentObject($contenttypeslug);

        // don't use 'undefined contenttype' as title/name
        $content->setValues(array('name' => '', 'title' => ''));

        return $content;

    }

    /**
     * Decode search query into searchable parts
     */
    private function decodeSearchQuery($q)
    {
        $words = preg_split('|[\r\n\t ]+|', trim($q));

        $words = array_map(function($word){
            return mb_strtolower($word);
        }, $words);
        $words = array_filter($words, function($word){
            return strlen($word) >= 2;
        });

        return array(
            'valid' => count($words) > 0,
            'in_q' => $q,
            'use_q' => implode(' ', $words),
            'words' => $words
        );
    }

    /**
     * Search through a single contenttype
     *
     * Search, weigh and return the results.
     */
    private function searchSingleContentType($query, $contenttype, $table, $fields, array $filter = null)
    {
        // This could be even more configurable
        // (see also Content->getFieldWeights)
        $searchable_types = array( 'text', 'textarea', 'html', 'markdown' );

        // Build fields 'WHERE'
        $fields_where = array();
        foreach($fields as $field => $fieldconfig) {
            if (in_array($fieldconfig['type'], $searchable_types)) {
                foreach($query['words'] as $word) {
                    $fields_where[] = sprintf('%s.%s LIKE %s', $table, $field, $this->app['db']->quote('%'.$word.'%'));
                }
            }
        }

        // Build filter 'WHERE"
        // @todo make relations work as well
        $filter_where = array();
        if (!is_null($filter)) {
            foreach($fields as $field => $fieldconfig) {
                if (isset($filter[$field])) {
                    $filter_where[] = $this->parseWhereParameter($table.'.'.$field, $filter[$field]);
                }
            }
        }

        // Build actual where
        $where = array();
        $where[] = sprintf('%s.status = "published"', $table);
        $where[] = '( '.implode(' OR ', $fields_where).' )';
        $where   = array_merge($where, $filter_where);

        // Build SQL query
        $select  = 'SELECT   *';
        $select .= ' FROM     '.$table;
        $select .= ' WHERE   '.implode(' AND ', $where);

        // Run Query
        $results = $this->app['db']->fetchAll($select);

        // Convert and weight
        $contents = array();
        foreach($results as $result) {
            $index      = count($contents);
            $contents[] = $this->getContentObject($contenttype, $result);

            $contents[$index]->weighSearchResult($query);
        }

        return $contents;
    }

    /**
     * Compare by search weights
     *
     * Or fallback to dates or title
     */
    private function compareSearchWeights($a, $b)
    {
        if ($a->getSearchResultWeight() > $b->getSearchResultWeight()) {
            return -1;
        }
        if ($a->getSearchResultWeight() < $b->getSearchResultWeight()) {
            return +1;
        }
        if ($a['datepublish'] > $b['datepublish']) {
            // later is more important
            return -1;
        }
        if ($a['datepublish'] < $b['datepublish']) {
            // earlier is less important
            return +1;
        }
        return strcasecmp($a['title'], $b['title']);
    }

    /**
     * Search through actual content
     *
     * Unless the query is invalid it will always return a 'result array'. It may
     * complain in the log but it won't abort.
     *
     * @param string $q                     search string
     * @param array<string> $contenttypes   contenttype names to search for
     *                                      null means every searchable contenttype
     * @param array<string,array> $filters  additional filters for contenttypes
     *                                      <key is contenttype and array is filter>
     * @param integer $limit                limit the number of results
     * @param integer $offset               skip this number of results
     * @return mixed                        false if query is invalid,
     *                                      an array with results if query was executed
     */
    public function searchContent($q, array $contenttypes = null, array $filters = null, $limit = 100, $offset = 0)
    {
        $query = $this->decodeSearchQuery($q);
        if (!$query['valid']) {
            return false;
        }

        $app_ct = $this->app['config']['contenttypes'];

        // By default we only search through searchable contenttypes
        if (is_null($contenttypes)) {
            $contenttypes = array_keys($app_ct);
            $contenttypes = array_filter($contenttypes, function($ct) use ($app_ct){
                if (isset($app_ct[$ct]['searchable']) && ($app_ct[$ct]['searchable'] == false)) {
                    return false;
                }
                return true;
            });
            $contenttypes = array_map(function($ct) use ($app_ct){
                return $app_ct[$ct]['slug'];
            }, $contenttypes);
        }

        // Build our search results array
        $results = array();
        foreach ($contenttypes as $contenttype) {
            $ctconfig = $this->getContentType($contenttype);

            $table  = $this->getTablename($contenttype);
            $fields = $ctconfig['fields'];
            $filter = null;

            if (is_array($filters) && isset($filters[$contenttype])) {
                $filter = $filters[$contenttype];
            }

            $sub_results = $this->searchSingleContentType($query, $contenttype, $table, $fields, $filter);

            $results = array_merge($results, $sub_results);
        }

        // Sort the results
        usort($results, array($this, 'compareSearchWeights'));

        $no_of_results = count($results);

        $page_results = array();
        if ($offset < $no_of_results) {
            $page_results = array_slice($results, $offset, $limit);
        }

        return array(
            'query' => $query,
            'no_of_results' => $no_of_results,
            'results' => $page_results
        );
    }

    public function searchAllContentTypes(array $parameters = array(), &$pager = array())
    {
        //return $this->searchContentTypes($this->getContentTypes(), $parameters, $pager);
        // Note: we can only apply this kind of results aggregating when we don't
        // use LIMIT and OFFSET! If we'd want to use it, this should be rewritten.
        // Results aggregator
        $result = array();

        foreach($this->getContentTypes() as $contenttype){

            $contentTypeSearchResults = $this->searchContentType($contenttype, $parameters, $pager);
            foreach($contentTypeSearchResults as $searchresult){
                $result []= $searchresult;
            }
        }
        return $result;
    }

    public function searchContentType($contenttypename, array $parameters = array(), &$pager = array())
    {
        $tablename = $this->getTablename($contenttypename);

        $contenttype = $this->app['config']['contenttypes'][$contenttypename];

        // If this contenttype has 'searchable: false', we skip it.
        if (isset($contenttype['searchable']) && $contenttype['searchable'] === false) {
            return array();
        }

        // for all the non-reserved parameters that are fields, we assume people want to do a 'where'
        foreach ($parameters as $key => $value) {
            if (in_array($key, array('order', 'where', 'limit', 'offset'))) {
                continue; // Skip this one..
            }
            if (!$this->isValidColumn($key, $contenttype)) {
                continue; // Also skip if 'key' isn't a field in the contenttype.
            }

            $where[] = $this->parseWhereParameter($key, $value);

        }

        // @todo update with nice search string
        // If we need to filter, add the WHERE for that.
        // Meh, InnoDB doesn't support full text search.
        if (!empty($parameters['filter'])) {

<<<<<<< HEAD
            //$filter = safeString($parameters['filter']);
            // Russian characters was removed from the search query ;-(
            $filter = preg_replace("[^a-zA-Zа-яА-ЯЁё0-9 _.,-]", "", $parameters["filter"]);
=======
            $filter = $this->app['db']->quote($parameters['filter']);
>>>>>>> 0db73695

            $filter_where = array();

            foreach ($contenttype['fields'] as $key => $value) {
                if (in_array($value['type'], array('text', 'textarea', 'html', 'markdown'))) {
                    $filter_where[] = sprintf("%s LIKE '%%%s%%'", $key, $filter);
                }
            }

            if (!empty($filter_where)) {
                $where[] = "(" . implode(" OR ", $filter_where) . ")";
            }



        }

        // @todo This is preparation for stage 2..
        $limit = !empty($parameters['limit']) ? $parameters['limit'] : 100;
        $page = !empty($parameters['page']) ? $parameters['page'] : 1;

        // If we're allowed to use pagination, use the 'page' parameter.
        if (!empty($parameters['paging']) && $this->app->raw('request') instanceof Request) {
            $page = $this->app['request']->get('page', $page);
        }

        $queryparams = "";

        // implode 'where'
        if (!empty($where)) {
            $queryparams .= " WHERE (" . implode(" AND ", $where) . ")";
        }

        // Order, with a special case for 'RANDOM'.
        if (!empty($parameters['order'])) {
            if ($parameters['order'] == "RANDOM") {
                $dboptions = $this->app['config']->getDBOptions();
                $queryparams .= " ORDER BY " . $dboptions['randomfunction'];
            } else {
                $order = safeString($parameters['order']);
                if ($order[0] == "-") {
                    $order = substr($order, 1) . " DESC";
                }
                $queryparams .= " ORDER BY " . $order;
            }
        }

        // Make the query for the pager..
        $pagerquery = "SELECT COUNT(*) AS count FROM $tablename" . $queryparams;

        // Add the limit
        $queryparams = $this->app['db']->getDatabasePlatform()->modifyLimitQuery($queryparams, $limit, ($page-1)*$limit);

        // Make the query to get the results..
        $query = "SELECT * FROM $tablename" . $queryparams;

        $rows = $this->app['db']->fetchAll($query);

        // Make sure content is set, and all content has information about its contenttype
        $content = array();
        foreach ($rows as $row) {
            $content[ $row['id'] ] = $this->getContentObject($contenttype, $row);
        }

        // Make sure all content has their taxonomies and relations
        $this->getTaxonomy($content);
        $this->getRelation($content);

        // Set up the $pager array with relevant values..
        $rowcount = $this->app['db']->executeQuery($pagerquery)->fetch();
        $pager = array(
            'for' => 'search',
            'count' => $rowcount['count'],
            'totalpages' => ceil($rowcount['count'] / $limit),
            'current' => $page,
            'showing_from' => ($page-1)*$limit + 1,
            'showing_to' => ($page-1)*$limit + count($content)
        );

        // @todo Need to rewrite pager-code to make the pager work properly

        return $content;
    }

    public function searchContentTypes(array $contenttypenames, array $parameters = array(), &$pager = array())
    {
        // Set $parameters['filter'] with $terms.
        // Perhaps do something smart with $terms as well

        // @todo Parse $terms to an acceptable search string for the database.


        $tables = array();
        foreach ($contenttypenames as $contenttypename) {
            $contenttypetable = $this->getTablename($contenttypename);
            $tables [] = $contenttypetable;


            $contenttype = $this->app['config']['contenttypes'][$contenttypename];

            // for all the non-reserved parameters that are fields, we assume people want to do a 'where'
            foreach ($parameters as $key => $value) {
                if (in_array($key, array('order', 'where', 'limit', 'offset'))) {
                    continue; // Skip this one..
                }
                if (!in_array($key, $this->getContentTypeFields($contenttype['slug'])) &&
                    !in_array($key, array("id", "slug", "datecreated", "datechanged", "datepublish", "datedepublish", "username", "status"))
                ) {
                    continue; // Also skip if 'key' isn't a field in the contenttype.
                }

                $where[] = $this->parseWhereParameter($key, $value);

            }

            // @todo update with nice search string
            // If we need to filter, add the WHERE for that.
            // Meh, InnoDB doesn't support full text search.
            if (!empty($parameters['filter'])) {

                $filter = $this->app['db']->quote($parameters['filter']);

                $filter_where = array();

                foreach ($contenttype['fields'] as $key => $value) {
                    if (in_array($value['type'], array('text', 'textarea', 'html', 'markdown'))) {
                        $filter_where[] = sprintf("%s.%s LIKE '%%%s%%'", $contenttypetable, $key, $filter);
                    }
                }

                if (!empty($filter_where)) {
                    $where[] = "(" . implode(" OR ", $filter_where) . ")";
                }

            }
        }

        // @todo This is preparation for stage 2..
        $limit = !empty($parameters['limit']) ? $parameters['limit'] : 100;
        $page = !empty($parameters['page']) ? $parameters['page'] : 1;

        // If we're allowed to use pagination, use the 'page' parameter.
        if (!empty($parameters['paging']) && $this->app->raw('request') instanceof Request) {
            $page = $this->app['request']->get('page', $page);
        }

        $tablename = implode(", ", $tables);

        $queryparams = "";

        // implode 'where'
        if (!empty($where)) {
            $queryparams .= " WHERE (" . implode(" AND ", $where) . ")";
        }

        // Order, with a special case for 'RANDOM'.
        if (!empty($parameters['order'])) {
            if ($parameters['order'] == "RANDOM") {
                $dboptions = $this->app['config']->getDBOptions();
                $queryparams .= " ORDER BY " . $dboptions['randomfunction'];
            } else {
                $order = safeString($parameters['order']);
                if ($order[0] == "-") {
                    $order = substr($order, 1) . " DESC";
                }
                $queryparams .= " ORDER BY " . $order;
            }
        }

        // Make the query for the pager..
        $pagerquery = "SELECT COUNT(*) AS count FROM $tablename" . $queryparams;

        // Add the limit
        $queryparams = $this->app['db']->getDatabasePlatform()->modifyLimitQuery($queryparams, $limit, ($page-1)*$limit);

        // Make the query to get the results..
        $query = "SELECT * FROM $tablename" . $queryparams;

        $rows = $this->app['db']->fetchAll($query);

        // Make sure content is set, and all content has information about its contenttype
        $content = array();
        foreach ($rows as $row) {
            // @todo Make sure contenttype is set properly..
            $content[ $row['id'] ] = $this->getContentObject('', $row);
        }

        // Make sure all content has their taxonomies and relations
        $this->getTaxonomy($content);
        $this->getRelation($content);

        // Set up the $pager array with relevant values..
        $rowcount = $this->app['db']->executeQuery($pagerquery)->fetch();
        $pager = array(
            'for' => 'search',
            'count' => $rowcount['count'],
            'totalpages' => ceil($rowcount['count'] / $limit),
            'current' => $page,
            'showing_from' => ($page-1)*$limit + 1,
            'showing_to' => ($page-1)*$limit + count($content)
        );

        //$GLOBALS['pager'][$contenttypeslug] = $pager;
        $GLOBALS['pager']['search'] = $pager;

        return $content;

    }

    /**
     * Retrieve content from the database, filtered on taxonomy.
     */
    public function getContentByTaxonomy($taxonomyslug, $slug, $parameters = "")
    {

        $tablename = $this->getTablename("taxonomy");

        $limit = $parameters['limit'] ?: 100;
        $page = $parameters['page'] ?: 1;

        $taxonomytype = $this->getTaxonomyType($taxonomyslug);

        // No taxonomytype, no possible content..
        if (empty($taxonomytype)) {
            return false;
        }

        $where = " WHERE (taxonomytype=". $this->app['db']->quote($taxonomytype['slug']) . " AND slug=". $this->app['db']->quote($slug) .")";

        // Make the query for the pager..
        $pagerquery = "SELECT COUNT(*) AS count FROM $tablename" . $where;

        // Add the limit
        $query = "SELECT * FROM $tablename" . $where . " ORDER BY id DESC";
        $query = $this->app['db']->getDatabasePlatform()->modifyLimitQuery($query, $limit, ($page-1)*$limit);

        $taxorows = $this->app['db']->fetchAll($query);

        $content = array();

        if (is_array($taxorows)) {
            foreach($taxorows as $row) {
                $record = $this->getContent($row['contenttype']."/".$row['content_id']);
                if ($record instanceof \Bolt\Content && !empty($record->id)) {
                    $content[] = $record;
                }
            }
        }

        // Set up the $pager array with relevant values..
        $rowcount = $this->app['db']->executeQuery($pagerquery)->fetch();
        $pager = array(
            'for' => $taxonomytype['slug'] . "/" . $slug,
            'count' => $rowcount['count'],
            'totalpages' => ceil($rowcount['count'] / $limit),
            'current' => $page,
            'showing_from' => ($page-1)*$limit + 1,
            'showing_to' => ($page-1)*$limit + count($taxorows)
        );
        $GLOBALS['pager'][ $taxonomytype['slug'] . "/" . $slug ] = $pager;

        return $content;

    }

    /**
     * Check (and update) any records that need to be updated from "timed" to "published".
     *
     * @param array $contenttype
     */
    public function publishTimedRecords($contenttype)
    {
        // We need to do this only once per contenttype, max.
        if (isset($this->checkedfortimed["publish-" . $contenttype['slug']])) {
            return;
        }

        $this->checkedfortimed["publish-" . $contenttype['slug']] = true;
        $tablename = $this->getTablename($contenttype['slug']);
        $now = date('Y-m-d H:i:s', time());

        try {

            // Check if there are any records that need publishing..
            $query = "SELECT id FROM $tablename WHERE status = 'timed' and datepublish < :now";
            $stmt = $this->app['db']->prepare($query);
            $stmt->bindValue("now", $now);
            $stmt->execute();

            // If there's a result, we need to set these to 'publish'..
            if ($stmt->fetch() != false) {
                $query = "UPDATE $tablename SET status = 'published', datechanged = :now, datepublish = :now  WHERE status = 'timed' and datepublish < :now";
                $stmt = $this->app['db']->prepare($query);
                $stmt->bindValue("now", $now);
                $stmt->execute();
            }

        } catch (\Doctrine\DBAL\DBALException $e) {

            // Oops. Couldn't execute the queries.

        }

    }


    /**
     * Check (and update) any records that need to be updated from "published" to "held".
     *
     * @param array $contenttype
     */
    public function depublishExpiredRecords($contenttype)
    {
        // We need to do this only once per contenttype, max.
        if (isset($this->checkedfortimed["depublish-" . $contenttype['slug']])) {
            return;
        }

        $this->checkedfortimed["depublish-" . $contenttype['slug']] = true;
        $tablename = $this->getTablename($contenttype['slug']);
        $now = date('Y-m-d H:i:s', time());

        try {

            // Check if there are any records that need depublishing..
            $query = "SELECT id FROM $tablename WHERE status = 'published' and datedepublish < :now and datedepublish > '0000-00-00 00:00:01' ";
            $stmt = $this->app['db']->prepare($query);
            $stmt->bindValue("now", $now);
            $stmt->execute();

            // If there's a result, we need to set these to 'held'..
            if ($stmt->fetch() != false) {
                $query = "UPDATE $tablename SET status = 'held', datechanged = :now, datedepublish = '0000-00-00 00:00:00'  WHERE status = 'published' and datedepublish < :now and datedepublish > '0000-00-00 00:00:01'";
                $stmt = $this->app['db']->prepare($query);
                $stmt->bindValue("now", $now);
                $stmt->execute();
            }

        } catch (\Doctrine\DBAL\DBALException $e) {

            // Oops. Couldn't execute the queries.

        }

    }

    /**
     * Split into meta-parameters and contenttype parameters
     * (tightly coupled to $this->getContent())
     *
     * @see $this->decodeContentQuery()
     */
    private function organizeQueryParameters($in_parameters = null)
    {
        $meta_parameters  = array(
            'order' => false
        );
        $ctype_parameters = array();
        if (is_array($in_parameters)) {
            foreach($in_parameters as $key => $value) {
                if (in_array($key, array('page', 'limit', 'offset', 'returnsingle', 'printquery', 'paging'))) {
                    $meta_parameters[$key] = $value;
                }
                else {
                    $ctype_parameters[$key] = $value;

                    if (($key == 'order') && ($value != '')) {
                        // something is sorted
                        $meta_parameters['order'] = true;
                    }
                }
            }
        }

        if (!isset($meta_parameters['page'])) {
            $meta_parameters['page'] = 1;
        }

        // oof!
        if (!empty($meta_parameters['paging']) && $this->app->raw('request') instanceof Request) {
            $meta_parameters['page'] = $this->app['request']->get('page', $meta_parameters['page']);
        }

        // oof, part deux!
        if (($meta_parameters['order'] == false) && ($this->app->raw('request') instanceof Request)) {
            $meta_parameters['order'] = $this->app['request']->get('order', false);
        }

        return array($meta_parameters, $ctype_parameters);
    }

    /**
     * Decode a contenttypes argument from text
     *
     * (entry,page) -> array('entry', 'page')
     * event -> array('event')
     *
     * @param string $text      text with contenttypes
     * @return array            array with contenttype(slug)s
     */
    private function decodeContentTypesFromText($text)
    {
        $contenttypes = array();

        if ((substr($text, 0, 1) == '(') &&
            (substr($text, -1) == ')')) {
            $contenttypes = explode(',', substr($text, 1, -1));
        }
        else {
            $contenttypes[] = $text;
        }

        $app_ct = $this->app['config']['contenttypes'];
        $instance = $this;
        $contenttypes = array_map(function($name) use ($app_ct, $instance){
            $ct = $instance->getContentType($name);
            return $ct['slug'];
        }, $contenttypes);

        return $contenttypes;
    }

    /**
     * Parse textquery into useable arguments
     * (tightly coupled to $this->getContent())
     *
     * @see $this->decodeContentQuery()
     *
     * @param array $decoded           a pre-set decoded array to fill
     * @param array $meta_parameters   meta parameters
     * @param array $ctype_parameters  contenttype parameters
     */
    private function parseTextQuery($textquery, array &$decoded, array &$meta_parameters, array &$ctype_parameters)
    {
        // Our default callback
        $decoded['queries_callback'] = array($this, 'executeGetContentQueries');

        // Some special cases, like 'entry/1' or 'page/about' need to be caught before further processing.
        if (preg_match('#^/?([a-z0-9_-]+)/([0-9]+)$#i', $textquery, $match)) {
            // like 'entry/12' or '/page/12345'
            $decoded['contenttypes']  = $this->decodeContentTypesFromText($match[1]);
            $decoded['return_single'] = true;
            $ctype_parameters['id']   = $match[2];
        }
        elseif (preg_match('#^/?([a-z0-9_(\),-]+)/search(/([0-9]+))?$#i', $textquery, $match)) {
            // like 'page/search or '(entry,page)/search'
            $decoded['contenttypes']   = $this->decodeContentTypesFromText($match[1]);
            $meta_parameters['order']  = array($this, 'compareSearchWeights');
            if (count($match) >= 3) {
                $meta_parameters['limit']  = $match[3];
            }

            $decoded['queries_callback'] = array($this, 'executeGetContentSearch');
        }
        elseif (preg_match('#^/?([a-z0-9_-]+)/([a-z0-9_-]+)$#i', $textquery, $match)) {
            // like 'page/lorem-ipsum-dolor' or '/page/home'
            $decoded['contenttypes']  = $this->decodeContentTypesFromText($match[1]);
            $decoded['return_single'] = true;
            $ctype_parameters['slug'] = $match[2];
        }
        elseif (preg_match('#^/?([a-z0-9_-]+)/(latest|first)/([0-9]+)$#i', $textquery, $match)) {
            // like 'page/latest/5'
            $decoded['contenttypes']  = $this->decodeContentTypesFromText($match[1]);
            if (!isset($meta_parameters['order'])) {
                $meta_parameters['order'] = 'datepublish ' . ($match[2]=='latest' ? 'DESC' : 'ASC');
            }
            if (!isset($meta_parameters['limit'])) {
                $meta_parameters['limit'] = $match[3];
            }
        }
        elseif (preg_match('#^/?([a-z0-9_-]+)/random/([0-9]+)$#i', $textquery, $match)) {
            // like 'page/random/4'
            $decoded['contenttypes']   = $this->decodeContentTypesFromText($match[1]);
            $meta_parameters['order']  = 'RANDOM';
            if (!isset($meta_parameters['limit'])) {
                $meta_parameters['limit']  = $match[2];
            }
        }
        else {
            $decoded['contenttypes'] = $this->decodeContentTypesFromText($textquery);

            if (isset($ctype_parameters['id']) && (is_numeric($ctype_parameters['id']))) {
                $decoded['return_single'] = true;
            }
        }

        // When using from the frontend, we assume (by default) that we only want published items,
        // unless something else is specified explicitly
        if (isset($this->app['end']) && $this->app['end']=="frontend" && empty($ctype_parameters['status'])) {
            $ctype_parameters['status'] = "published";
        }

        if (isset($meta_parameters['returnsingle'])) {
            $decoded['return_single'] = $meta_parameters['returnsingle'];
            unset($meta_parameters['returnsingle']);
        }

        /*
        echo '<pre>parseTextQuery:';
        echo '<strong>'.$textquery.'</strong><br/>';
        //var_dump($decoded);
        var_dump($meta_parameters);
        var_dump($ctype_parameters);
        echo '</pre><hr/>';
        //*/
    }

    /**
     * Prepare decoded for actual use
     * (tightly coupled to $this->getContent())
     *
     * @see $this->decodeContentQuery()
     */
    private function prepareDecodedQueryForUse(&$decoded, &$meta_parameters, &$ctype_parameters)
    {
        // If there is only 1 contenttype we assume the where is NOT nested
        if (count($decoded['contenttypes']) == 1) {
            // So we need to add this nesting
            $ctype_parameters = array(
                $decoded['contenttypes'][0] => $ctype_parameters
            );
        }
        else {
            // We need to set every non-contenttypeslug parameters to each individual contenttypes
            $global_parameters = array();
            foreach($ctype_parameters as $key => $parameter) {
                if (!in_array($key, $decoded['contenttypes'])) {
                    $global_parameters[$key] = $parameter;
                }
            }
            foreach($global_parameters as $key => $parameter) {
                unset($ctype_parameters[$key]);
                foreach($decoded['contenttypes'] as $contenttype) {
                    if (!isset($ctype_parameters[$contenttype])) {
                        $ctype_parameters[$contenttype] = array();
                    }
                    if (!isset($ctype_parameters[$contenttype][$key])) {
                        $ctype_parameters[$contenttype][$key] = $parameter;
                    }
                }
            }

            // In this case query pagination never makes sense!
            $decoded['self_paginated'] = false;
        }

        if ($decoded['order_callback'] !== false) {
            // Callback sorting disables pagination
            $decoded['self_paginated'] = false;
        }

        if ($meta_parameters['order'] === false) {
            if (count($decoded['contenttypes']) == 1) {
                if ($this->getContentTypeGrouping($decoded['contenttypes'][0])) {
                    $decoded['order_callback'] = array($this, 'groupingSort');
                }
            }
        }

        if (!isset($meta_parameters['limit'])) {
            $meta_parameters['limit'] = 100;
        }
    }

    /**
     * Get the parameter for the 'order by' part of a query.
     * (tightly coupled to $this->getContent())
     *
     * @param array $contenttype
     * @param string $order_value
     * @return string
     */
    private function decodeQueryOrder($contenttype, $order_value)
    {
        $order = false;

        if (($order_value === false) || ($order_value === '')) {
            if ($this->isValidColumn($contenttype['sort'], $contenttype, true)) {
                $order = $this->getEscapedSortorder($contenttype['sort'], false);
            }
        }
        else {
            $par_order = safeString($order_value);
            if ($par_order == 'RANDOM') {
                $dboptions = getDBOptions($this->app['config']);
                $order = $dboptions['randomfunction'];
            }
            elseif ($this->isValidColumn($par_order, $contenttype, true)) {
                $order = $this->getEscapedSortorder($par_order, false);
            }
        }

        return $order;

    }

    /**
     * Decode a content textquery
     * (tightly coupled to $this->getContent())
     *
     * @param string $query      the query (eg. page/about, entries/latest/5)
     * @param array $parameters  parameters to the query
     * @return array             decoded query, keys:
     *    contenttypes           - array, contenttypeslugs that will be returned
     *    return_single          - boolean, true if only 1 result should be returned
     *    self_paginated         - boolean, true if already be paginated
     *    order_callback         - callback, sort results post-hydration after everything is merged
     *    queries                - array of SQL query parts
     *       tablename             - tablename
     *       contenttype           - contenttype array
     *       from                  - from part
     *       where                 - where part
     *       order                 - order part
     *       params                - bind-parameters
     *    parameters             - parameters to use after the queries
     */
    private function decodeContentQuery($textquery, $in_parameters = null)
    {
        $decoded = array(
            'contenttypes'        => array(),
            'return_single'       => false,
            'self_paginated'      => true,
            'order_callback'      => false,
            'queries'             => array(),
            'parameters'          => array(),
        );

        /*
        echo '<pre>decodeContentQuery before:';
        echo '<strong>'.$textquery.'</strong><br/>';
        var_dump($in_parameters);
        echo '</pre><hr/>';
        //*/

        list($meta_parameters, $ctype_parameters) = $this->organizeQueryParameters($in_parameters);

        $this->parseTextQuery($textquery, $decoded, $meta_parameters, $ctype_parameters);

        $this->prepareDecodedQueryForUse($decoded, $meta_parameters, $ctype_parameters);

        $decoded['parameters'] = $meta_parameters;

        /*
        echo '<pre>decodeContentQuery after:';
        echo '<strong>'.$textquery.'</strong><br/>';
        var_dump($decoded['parameters']);
        echo '</pre><hr/>';
        //*/

        // for all the non-reserved parameters that are fields or taxonomies, we assume people want to do a 'where'
        foreach ($ctype_parameters as $contenttypeslug => $actual_parameters) {
            $contenttype = $this->getContentType($contenttypeslug);
            $tablename   = $this->getTablename($contenttype['slug']);
            $where       = array();
            $order       = array();

            $query  = array(
                'tablename' => $tablename,
                'contenttype' => $contenttype,
                'from' => sprintf('FROM %s', $tablename),
                'where' => '',
                'order' => '',
                'params' => array()
            );

            if ($contenttype === false) {
                $this->app['log']->add("Storage: No valid contenttype '$contenttypeslug'");
                continue;
            }

            if (is_array($actual_parameters)) {
                // Set the 'FROM' part of the query, without the LEFT JOIN (i.e. no taxonomies..)
                foreach ($actual_parameters as $key => $value) {

                    if ($key == 'order') {
                        $order_value = $this->decodeQueryOrder($contenttype, $value);
                        if ($order_value !== false) {
                            $order[] = $order_value;
                        }
                        continue;
                    }

                    if ($key == 'filter') {
                        $filter = $this->app['db']->quote($value);

                        $filter_where = array();
                        foreach ($contenttype['fields'] as $name => $fieldconfig) {
                            if (in_array($fieldconfig['type'], array('text', 'textarea', 'html', 'markdown'))) {
                                $filter_where[] = sprintf('%s.%s LIKE %s',
                                    $tablename,
                                    $name,
                                    $this->app['db']->quote('%'.$value.'%')
                                );
                            }
                        }
                        if (count($filter_where) > 0) {
                            $where[] = '(' . implode(' OR ', $filter_where) . ')';
                        }
                        continue;
                    }

                    // for all the parameters that are fields
                    if (in_array($key, $this->getContentTypeFields($contenttype['slug'])) ||
                        in_array($key, array('id', 'slug', 'datecreated', 'datechanged', 'datepublish', 'datedepublish', 'username', 'status')) ) {
                        $rkey = $tablename.'.' . $key;
                        $where[] = $this->parseWhereParameter($rkey, $value);
                    }


                    // for all the  parameters that are taxonomies
                    if (array_key_exists($key, $this->getContentTypeTaxonomy($contenttype['slug'])) ) {

                        // check if we're trying to use "!" as a way of 'not'. If so, we need to do a 'NOT IN', instead
                        // of 'IN'. And, the parameter in the subselect needs to be without "!" as a consequence.
                        if (strpos($value, "!") !== false) {
                            $notin = "NOT ";
                            $value = str_replace("!", "", $value);
                        } else {
                            $notin = "";
                        }

                        // Set the extra '$where', with subselect for taxonomies..
                        $where[] = sprintf('%s %s IN (SELECT content_id AS id FROM %s where %s AND %s AND %s)',
                            $this->app['db']->quoteIdentifier('id'),
                            $notin,
                            $this->getTablename('taxonomy'),
                            $this->parseWhereParameter($this->getTablename('taxonomy').'.taxonomytype', $key),
                            $this->parseWhereParameter($this->getTablename('taxonomy').'.slug', $value),
                            $this->parseWhereParameter($this->getTablename('taxonomy').'.contenttype', $contenttype['slug'])
                        );
                    }

//                    // for all the  parameters that are taxonomies
//                    if (array_key_exists($key, $this->getContentTypeTaxonomy($contenttype['slug'])) ) {
//                        // Set the new 'from', with LEFT JOIN for taxonomies..
//                        $query['from'] = sprintf('FROM %s LEFT JOIN %s ON %s.%s = %s.%s',
//                            $tablename,
//                            $this->getTablename('taxonomy'),
//                            $tablename,
//                            $this->app['db']->quoteIdentifier('id'),
//                            $this->getTablename('taxonomy'),
//                            $this->app['db']->quoteIdentifier('content_id'));
//                        $where[] = $this->parseWhereParameter($this->getTablename('taxonomy').'.taxonomytype', $key);
//                        $where[] = $this->parseWhereParameter($this->getTablename('taxonomy').'.slug', $value);
//                        $where[] = $this->parseWhereParameter($this->getTablename('taxonomy').'.contenttype', $contenttype['slug']);
//                    }


                }
            }

            if (count($order) == 0) {
                // we didn't add table, maybe this is an issue
                $order[] = 'datepublish DESC';
            }

            if (count($where) > 0) {
                $query['where'] = 'WHERE ( '.implode(' AND ', $where).' )';
            }
            if (count($order) > 0) {
                $query['order'] = 'ORDER BY '.implode(', ', $order);
            }

            $decoded['queries'][] = $query;
        }

        return $decoded;
    }

    /**
     * Run existence and perform publish/depublishes
     *
     * @param array<string> contenttypeslugs to check
     * @return mixed        false, if any table doesn't exist
     *                      true, if all is fine
     */
    private function runContenttypeChecks(array $contenttypes)
    {
        foreach($contenttypes as $contenttypeslug) {
            $contenttype = $this->getContentType($contenttypeslug);

            $tablename = $this->getTablename($contenttype['slug']);

            // If the table doesn't exist (yet), return false..
            if (!$this->tableExists($tablename)) {
                return false;
            }

            // Check if we need to 'publish' any 'timed' records, or 'depublish' any expired records.
            $this->publishTimedRecords($contenttype);
            $this->depublishExpiredRecords($contenttype);
        }

        return true;
    }

    /**
     * Hydrate database rows into objects
     */
    private function hydrateRows($contenttype, $rows)
    {
        // Make sure content is set, and all content has information about its contenttype
        $objects = array();
        foreach ($rows as $row) {
            $objects[ $row['id'] ] = $this->getContentObject($contenttype, $row);
        }

        // Make sure all content has their taxonomies and relations
        $this->getTaxonomy($objects);
        $this->getRelation($objects);

        return $objects;
    }

    /**
     * Execute the content queries
     * (tightly coupled to $this->getContentNew())
     *
     * @see $this->getContentNew()
     */
    private function executeGetContentSearch($decoded, $parameters)
    {
        $results = $this->searchContent(
            $parameters['filter'],
            $decoded['contenttypes'],
            null,
            isset($decoded['parameters']['limit']) ? $decoded['parameters']['limit'] : 2000
        );

        return array(
            $results['results'],
            $results['no_of_results']
        );
    }

    /**
     * Execute the content queries
     * (tightly coupled to $this->getContentNew())
     *
     * @see $this->getContentNew()
     */
    private function executeGetContentQueries($decoded, $parameters)
    {
        // Perform actual queries and hydrate
        $total_results = false;
        $results       = false;
        foreach($decoded['queries'] as $query) {
            $statement = sprintf('SELECT %s.* %s %s %s',
                $query['tablename'],
                $query['from'],
                $query['where'],
                $query['order']
            );

            if ($decoded['self_paginated'] === true) {
                // self pagination requires an extra query to return the actual number of results
                if ($decoded['return_single'] === false) {
                    $count_statement = sprintf('SELECT COUNT(*) as count %s %s',
                        $query['from'],
                        $query['where']
                    );
                    $count_row     = $this->app['db']->executeQuery($count_statement)->fetch();
                    $total_results = $count_row['count'];
                }


                $offset = ($decoded['parameters']['page'] - 1) * $decoded['parameters']['limit'];
                $limit  = $decoded['parameters']['limit'];

                // @todo this will fail when actually using params on certain databases
                $statement = $this->app['db']->getDatabasePlatform()->modifyLimitQuery($statement, $limit, $offset);
            }

            if (!empty($decoded['parameters']['printquery'])) {
                // @todo formalize this
                echo nl2br(htmlentities($statement));
            }

            $rows = $this->app['db']->fetchAll($statement, $query['params']);

            $subresults = $this->hydrateRows($query['contenttype'], $rows);

            if ($results === false) {
                $results = $subresults;
            }
            else {
                // We can no longer maintain keys when merging subresults
                $results = array_merge($results, array_values($subresults));
            }
        }

        if ($total_results === false) {
            $total_results = count($results);
        }

        return array($results, $total_results);
    }

    /**
     * getContent based on a 'human readable query'
     *
     * Used directly by {% setcontent %} but also in other parts.
     * This code has been split into multiple methods in the spirit of separation of concerns,
     * but the situation is still far from ideal.
     * Where applicable each 'concern' notes the coupling in the local documentation.
     */
    public function getContentNew($textquery, $parameters = '', &$pager = array(), $whereparameters)
    {
        // $whereparameters is passed if called from a compiled template. If present, merge it with $parameters.
        if (!empty($whereparameters)) {
            $parameters = array_merge((array)$parameters, (array)$whereparameters);
        }

        // Decode this textquery
        $decoded = $this->decodeContentQuery($textquery, $parameters);
        if ($decoded === false) {
            $this->app['log']->add("Storage: No valid query '$textquery'");

            return false;
        }

        //$this->app['log']->add('Storage: running textquery: '.$textquery);

        // Run checks and some actions (@todo put these somewhere else?)
        if (!$this->runContenttypeChecks($decoded['contenttypes'])) {
            return false;
        }

        // Run the actual queries
        list($results, $total_results) = call_user_func(
            $decoded['queries_callback'],
            $decoded, $parameters
        );

        // Perform post hydration ordering
        if ($decoded['order_callback'] !== false) {
            if (is_scalar($decoded['order_callback']) && ($decoded['order_callback'] == 'RANDOM')) {
                shuffle($results);
            }
            else {
                uasort($results, $decoded['order_callback']);
            }
        }

        // Perform pagination if necessary
        $offset = 0;
        $limit  = false;
        if (($decoded['self_paginated'] == false) && (isset($decoded['parameters']['page']))) {
            $offset = ($decoded['parameters']['page'] - 1) * $decoded['parameters']['limit'];
            $limit  = $decoded['parameters']['limit'];
        }
        if ($limit !== false) {
            $results = array_slice($results, $offset, $limit);
        }

        // Return content
        if ($decoded['return_single']) {
            if (util::array_first_key($results)) {
                return util::array_first($results);
            }

            $msg = sprintf(
                "Storage: requested specific query '%s', not found.",
                $textquery
            );
            $this->app['log']->add($msg);

            return false;
        }

        // Set up the $pager array with relevant values..
        $pager_name = $decoded['contenttypes'][0];
        $pager = array(
            'for' => $pager_name,
            'count' => $total_results,
            'totalpages' => ceil($total_results / $decoded['parameters']['limit']),
            'current' => $decoded['parameters']['page'],
            'showing_from' => ($decoded['parameters']['page']-1)*$decoded['parameters']['limit'] + 1,
            'showing_to' => ($decoded['parameters']['page']-1)*$decoded['parameters']['limit'] + count($results)
        );
        $GLOBALS['pager'][$pager_name] = $pager;
        $this->app['twig']->addGlobal('pager', $pager);

        return $results;
    }

    /**
     * Retrieve content from the database.
     *
     * @param string $contenttypeslug
     * @param string $parameters
     * @param array $pager
     * @param array $whereparameters
     * @return array|Content|bool|mixed
     */
    public function getContentOld($contenttypeslug, $parameters = "", &$pager = array(), $whereparameters = array())
    {
        // $whereparameters is passed if called from a compiled template. If present, merge it with $parameters.
        if (!empty($whereparameters)) {
            $parameters = array_merge((array)$parameters, (array)$whereparameters);
        }

        $returnsingle = false;

        // Some special cases, like 'entry/1' or 'page/about' need to be caught before further processing.
        if (preg_match('#^/?([a-z0-9_-]+)/([0-9]+)$#i', $contenttypeslug, $match)) {
            // like 'entry/12' or '/page/12345'
            $contenttypeslug = $match[1];
            $parameters['id'] = $match[2];
            $returnsingle = true;
        } elseif (preg_match('#^/?([a-z0-9_-]+)/([a-z0-9_-]+)$#i', $contenttypeslug, $match)) {
            // like 'page/lorem-ipsum-dolor' or '/page/home'
            $contenttypeslug = $match[1];
            $parameters['slug'] = $match[2];
            $returnsingle = true;
        } elseif (preg_match('#^/?([a-z0-9_-]+)/(latest|first)/([0-9]+)$#i', $contenttypeslug, $match)) {
            // like 'page/latest/lorem-ipsum-dolor'
            $contenttypeslug = $match[1];
            $parameters['order'] = 'datepublish ' . ($match[2]=="latest" ? "DESC" : "ASC");
            $parameters['limit'] = $match[3];
        } elseif (preg_match('#^/?([a-z0-9_-]+)/random/([0-9]+)$#i', $contenttypeslug, $match)) {
            // like 'page/random/lorem-ipsum-dolor'
            $contenttypeslug = $match[1];
            $parameters['order'] = 'RANDOM';
            $parameters['limit'] = $match[2];
        }

        // When using from the frontend, we assume (by default) that we only want published items,
        // unless something else is specified explicitly
        if (isset($this->app['end']) && $this->app['end']=="frontend" && empty($parameters['status'])) {
            $parameters['status'] = "published";
        }


        $limit = !empty($parameters['limit']) ? $parameters['limit'] : 100;
        $page = !empty($parameters['page']) ? $parameters['page'] : 1;

        // If we're allowed to use pagination, use the 'page' parameter.
        if (!empty($parameters['paging']) && $this->app->raw('request') instanceof Request) {
            $page = $this->app['request']->get('page', $page);
        }

        $contenttype = $this->getContentType($contenttypeslug);

        // If we can't match to a valid contenttype, return (undefined) content;
        if (!$contenttype) {
            $emptycontent = $this->getContentObject($contenttypeslug);
            $this->app['log']->add("Storage: No valid contenttype '$contenttypeslug'");

            return $emptycontent;
        }

        // If requesting something with a content-type slug in singular, return only the first item.
        // If requesting a record with a specific 'id', return only the first item.
        if ( ($contenttype['singular_slug'] == $contenttypeslug)
            || isset($parameters['returnsingle'])
            || (!empty($parameters['id']) && is_numeric($parameters['id']) ) ) {
            $returnsingle = true;
        }

        $tablename = $this->getTablename($contenttype['slug']);

        // If the table doesn't exist (yet), return false..
        if (!$this->tableExists($tablename)) {
            return false;
        }

        // Check if we need to 'publish' any 'timed' records, or 'depublish' any expired records.
        $this->publishTimedRecords($contenttype);
        $this->depublishExpiredRecords($contenttype);

        // Set the 'FROM' part of the query, without the LEFT JOIN (i.e. no taxonomies..)
        $from = sprintf("FROM %s AS r", $tablename);

        // for all the non-reserved parameters that are fields or taxonomies, we assume people want to do a 'where'
        foreach ($parameters as $key => $value) {

            // Skip these..
            if (in_array($key, array('order', 'where', 'limit', 'offset'))) {
                continue;
            }

            // for all the parameters that are fields
            if (in_array($key, $this->getContentTypeFields($contenttype['slug'])) ||
                in_array($key, array("id", "slug", "datecreated", "datechanged", "datepublish", "datedepublish", "username", "status")) ) {
                $rkey = "r." . $key;
                $where[] = $this->parseWhereParameter($rkey, $value);
            }


            // for all the  parameters that are taxonomies
            if (array_key_exists($key, $this->getContentTypeTaxonomy($contenttype['slug'])) ) {
                // Set the new 'from', with LEFT JOIN for taxonomies..
                $from = sprintf("FROM %s AS r LEFT JOIN %s AS t ON %s.%s = %s.%s",
                    $this->getTablename($contenttype['slug']),
                    $this->getTablename('taxonomy'),
                    $this->app['db']->quoteIdentifier('r'),
                    $this->app['db']->quoteIdentifier('id'),
                    $this->app['db']->quoteIdentifier('t'),
                    $this->app['db']->quoteIdentifier('content_id'));
                $where[] = $this->parseWhereParameter("t.taxonomytype", $key);
                $where[] = $this->parseWhereParameter("t.slug", $value);
                $where[] = $this->parseWhereParameter("t.contenttype", $contenttype['slug']);
            }

        }

        // If we need to filter, add the WHERE for that. InnoDB doesn't support full text search. WTF is up
        // with that shit? This feature is currently only used when filtering items in the backend.
        if (!empty($parameters['filter'])) {

            $filter = safeString($parameters['filter']);

            $filter_where = array();

            foreach ($contenttype['fields'] as $key => $value) {
                if (in_array($value['type'], array('text', 'textarea', 'html', 'markdown'))) {
                    $filter_where[] = sprintf("%s LIKE '%%%s%%'", $key, $filter);
                }
            }

            if (!empty($filter_where)) {
                $where[] = "(" . implode(" OR ", $filter_where) . ")";
            }

        }

        $queryparams = "";

        // implode 'where'
        if (!empty($where)) {
            $queryparams .= " WHERE (" . implode(" AND ", $where) . ")";
        }

        // Make the query for the pager..
        $pagerquery = "SELECT COUNT(*) AS count $from $queryparams";

        // Order, with a special case for 'RANDOM'.
        $queryparams .= $this->queryParamOrder($parameters, $contenttype);

        // Add the limit
        $queryparams = $this->app['db']->getDatabasePlatform()->modifyLimitQuery($queryparams, $limit, ($page-1)*$limit);

        // Make the query to get the results..
        $query = sprintf("SELECT %s.* %s %s", $this->app['db']->quoteIdentifier('r'), $from, $queryparams);

        // Print the query, if the parameter is present.
        if (!empty($parameters['printquery'])) {
            echo nl2br(htmlentities($query));
        }

        // Fetch the results.
        // TODO: Convert this to a loop, to fetch the rows.
        $rows = $this->app['db']->fetchAll($query);

        // Make sure content is set, and all content has information about its contenttype
        $content = array();
        foreach ($rows as $row) {
            $content[ $row['id'] ] = $this->getContentObject($contenttype, $row);
        }

        // Make sure all content has their taxonomies and relations
        $this->getTaxonomy($content);
        $this->getRelation($content);

        // Iterate over the contenttype's taxonomy, check if there's one we can use for grouping.
        // But only if we're not sorting manually (i.e. have a ?order=.. parameter or $parameter['order'] )
        $order = null;
        if ($this->app->raw('request') instanceof Request) {
            $order = $this->app['request']->query->get('page', isset($parameters['order'])?$parameters['order']:null);
        }
        if (empty($order)) {
            if ($this->getContentTypeGrouping($contenttypeslug)) {
                uasort($content, array($this, 'groupingSort'));
            }
        }

        if (!$returnsingle) {
            // Set up the $pager array with relevant values..
            $rowcount = $this->app['db']->executeQuery($pagerquery)->fetch();
            $pager = array(
                'for' => $contenttypeslug,
                'count' => $rowcount['count'],
                'totalpages' => ceil($rowcount['count'] / $limit),
                'current' => $page,
                'showing_from' => ($page-1)*$limit + 1,
                'showing_to' => ($page-1)*$limit + count($content)
            );
            $GLOBALS['pager'][$contenttypeslug] = $pager;
            $this->app['twig']->addGlobal('pager', $pager);
        }

        // If we requested a singular item..
        if ($returnsingle) {
            if (util::array_first_key($content)) {
                return util::array_first($content);
            } else {
                $msg = sprintf(
                    "Storage: requested specific single content '%s%s%s', not found.",
                    $contenttypeslug,
                    isset($match[2]) ? "/".$match[2] : "",
                    isset($match[3]) ? "/".$match[3] : ""
                );
                $this->app['log']->add($msg);

                return false;
            }
        } else {
            return $content;
        }
    }

    /**
     * Switchable getContent between old and new implementation
     */
    public function getContent($contenttypeslug, $parameters = "", &$pager = array(), $whereparameters = array())
    {
        if (false) {
            return $this->getContentOld($contenttypeslug, $parameters, $pager, $whereparameters);
        }

        return $this->getContentNew($contenttypeslug, $parameters, $pager, $whereparameters);
    }

    /**
     * Check if a given name is a valid column, and if it can be used in queries.
     *
     * @param string $name
     * @param array $contenttype
     * @param bool $allowVariants
     * @return bool
     */
    private function isValidColumn($name, $contenttype, $allowVariants = false) {

        // Strip the minus in '-title' if allowed..
        if ($allowVariants) {
            if ((strlen($name) > 0) && ($name[0] == "-")) {
                $name = substr($name, 1);
            }
            $name = $this->getFieldName($name);
        }

        // Check if the $name is in the contenttype's fields.
        if(isset($contenttype['fields'][$name])) {
            return true;
        }

        if (in_array($name, array("id", "slug", "datecreated", "datechanged", "datepublish", "datedepublish", "username", "status"))) {
            return true;
        }


        return false;

    }

    /**
     * Get field name, stripping possible " DESC" " ASC" etc.
     *
     * @param string $name
     * @return string
     */
    private function getFieldName($name) {
        return preg_replace("/ (desc|asc)$/i", "", $name);
    }

    /**
     * Get an escaped sortorder for use in SQL, from a fieldname like 'title' or '-id'.
     *
     * for example, -id returns `r`.`id` DESC
     *
     * @param string $name
     * @return string
     */
    private function getEscapedSortorder($name, $prefix='r') {

        list ($name, $asc) = $this->getSortOrder($name);

        if ($prefix !== false) {
            $order = $this->app['db']->quoteIdentifier($prefix . '.' . $name);
        }
        else {
            $order = $this->app['db']->quoteIdentifier($name);
        }

        if (!$asc) {
            $order .= " DESC";
        }

        return $order;

    }

    /**
     * Get sorting order of name, stripping possible " DESC" " ASC" etc., and
     * also return the sorting order
     *
     * @param string $name
     * @return string
     */
    private function getSortOrder($name) {

        $parts = explode(' ', $name);
        $fieldname = $parts[0];
        $sort = 'ASC';
        if (isset($parts[1])) {
            $sort = $parts[1];
        }

        if ($fieldname[0] == "-") {
            $fieldname = substr($fieldname, 1);
            $sort = 'DESC';
        }

        return array($fieldname, (strtoupper($sort) == 'ASC'));
    }



    /**
     * Get the parameter for the 'order by' part of a query.
     *
     * @param array $parameters
     * @param array $contenttype
     * @return string
     */
    private function queryParamOrder($parameters, $contenttype) {

        if (empty($parameters['order'])) {
            if ($this->isValidColumn($contenttype['sort'], $contenttype, true)) {
                $order = $this->getEscapedSortorder($contenttype['sort']);
            }
        } else {
            $parameters['order'] = safeString($parameters['order']);
            if ($parameters['order'] == "RANDOM") {
                $dboptions = $this->app['config']->getDBOptions();
                $order = $dboptions['randomfunction'];
            } elseif ($this->isValidColumn($parameters['order'], $contenttype, true)) {
                $order = $this->getEscapedSortorder($parameters['order']);
            }
        }

        if (!empty($order)) {
            $param = " ORDER BY " . $order;
        } else {
            $param = sprintf(" ORDER BY %s.datepublish DESC", $this->app['db']->quoteIdentifier('r'));
        }

        return $param;

    }

    /**
     * Helper function for sorting Records of content that have a Grouping.
     *
     * @param object $a
     * @param object $b
     * @return int
     */
    private function groupingSort($a, $b)
    {
        // Same group, sort within group..
        if ($a->group['slug'] == $b->group['slug']) {

            if (!empty($a->sortorder) || !empty($b->sortorder)) {
                if (empty($a->sortorder) ) {
                    return -1;
                } else if (empty($b->sortorder)) {
                    return 1;
                } else {
                    return ($a->sortorder < $b->sortorder) ? -1 : 1;
                }
            }

            // Same group, so we sort on contenttype['sort']
            list($second_sort, $order) = $this->getSortOrder( $a->contenttype['sort'] );

            $vala = strtolower($a->values[$second_sort]);
            $valb = strtolower($b->values[$second_sort]);

            if ($vala == $valb) {
                return 0;
            } else {
                $result = ($vala < $valb) ? -1 : 1;
                // if $order is false, the 'getSortOrder' indicated that we used something like '-id'.
                // So, perhaps we need to inverse the result.
                return $order ? $result : -$result;
            }
        }
        // Otherwise, sort based on the group. Or, more specifically, on the index of
        // the item in the group's taxonomy definition.
        return ($a->group['index'] < $b->group['index']) ? -1 : 1;
    }

    /**
     * Helper function to set the proper 'where' parameter,
     * when getting values like '<2012' or '!bob'
     */
    private function parseWhereParameter($key, $value)
    {

        $value = trim($value);

        // check if we need to split..
        if (strpos($value, " || ") !== false) {
            list($value1, $value2) = explode(" || ", $value);
            $param1 = $this->parseWhereParameter($key, $value1);
            $param2 = $this->parseWhereParameter($key, $value2);

            return sprintf("( %s OR %s )", $param1, $param2);
        } elseif (strpos($value, " && ") !== false) {
            list($value1, $value2) = explode(" && ", $value);
            $param1 = $this->parseWhereParameter($key, $value1);
            $param2 = $this->parseWhereParameter($key, $value2);

            return sprintf("( %s AND %s )", $param1, $param2);
        }

        // Set the correct operator for the where clause
        $operator = "=";

        $first = substr($value, 0, 1);

        if ($first == "!") {
            $operator = "!=";
            $value = substr($value, 1);
        } elseif (substr($value, 0, 2) == "<=") {
            $operator = "<=";
            $value = substr($value, 2);
        } elseif (substr($value, 0, 2) == ">=") {
            $operator = ">=";
            $value = substr($value, 2);
        } elseif ($first == "<") {
            $operator = "<";
            $value = substr($value, 1);
        } elseif ($first == ">") {
            $operator = ">";
            $value = substr($value, 1);
        } elseif ($first == "%" || substr($value, -1) == "%" ) {
            $operator = "LIKE";
        }

        // special cases, for 'NOW', 'TODAY', 'YESTERDAY', 'TOMORROW'
        if ($value == "NOW") {
            $value = date('Y-m-d H:i:s');
        }
        if ($value == "TODAY") {
            $value = date('Y-m-d 00:00:00');
        }
        if ($value == "YESTERDAY") {
            $value = date('Y-m-d 00:00:00', strtotime('yesterday'));
        }
        if ($value == "TOMORROW") {
            $value = date('Y-m-d 00:00:00', strtotime('tomorrow'));
        }

        $parameter = sprintf("%s %s %s", $this->app['db']->quoteIdentifier($key), $operator, $this->app['db']->quote($value));

        return $parameter;

    }

    /**
     * Deprecated: use getContent.
     */
    public function getSingleContent($contenttypeslug, $parameters = array())
    {

        return $this->getContent($contenttypeslug, $parameters);

    }



    public function getContentType($contenttypeslug)
    {

        $contenttypeslug = makeSlug($contenttypeslug);

        // Return false if empty, can't find it..
        if (empty($contenttypeslug)) {
            return false;
        }

        // See if we've either given the correct contenttype, or try to find it by name or singular_name.
        if (isset($this->app['config']['contenttypes'][$contenttypeslug])) {
            $contenttype = $this->app['config']['contenttypes'][$contenttypeslug];
        } else {
            foreach ($this->app['config']['contenttypes'] as $key => $ct) {
                if (isset($ct['singular_slug']) && ($contenttypeslug == $ct['singular_slug'])) {
                    $contenttype = $this->app['config']['contenttypes'][$key];
                    break;
                }
                if ($contenttypeslug == makeSlug($ct['singular_name']) || $contenttypeslug == makeSlug($ct['name'])) {
                    $contenttype = $this->app['config']['contenttypes'][$key];
                    break;
                }
            }
        }

        if (!empty($contenttype)) {
            return $contenttype;
        } else {
            return false;
        }

    }



    public function getTaxonomyType($taxonomyslug)
    {

        $taxonomyslug = makeSlug($taxonomyslug);

        // Return false if empty, can't find it..
        if (empty($taxonomyslug)) {
            return false;
        }

        // See if we've either given the correct contenttype, or try to find it by name or singular_name.
        if (isset($this->app['config']['taxonomy'][$taxonomyslug])) {
            $taxonomytype = $this->app['config']['taxonomy'][$taxonomyslug];
        } else {
            foreach ($this->app['config']['taxonomy'] as $key => $tt) {
                if (isset($tt['singular_slug']) && ($taxonomyslug == $tt['singular_slug'])) {
                    $taxonomytype = $this->app['config']['taxonomy'][$key];
                    break;
                }
            }
        }

        if (!empty($taxonomytype)) {
            return $taxonomytype;
        } else {
            return false;
        }

    }



    /**
     * Get an array of the available contenttypes
     *
     * @return array $contenttypes
     */
    public function getContentTypes()
    {
        return array_keys($this->app['config']['contenttypes']);

    }



    /**
     * Get a value to use in 'assert() with the available contenttypes
     *
     * @return string $contenttypes
     */
    public function getContentTypeAssert($includesingular = false)
    {

        $slugs = array();
        foreach ($this->app['config']['contenttypes'] as $type) {
            $slugs[] = $type['slug'];
            if ($includesingular) {
                $slugs[] = $type['singular_slug'];
            }
        }

        return implode("|", $slugs);

    }


    /**
     * Get a value to use in 'assert() with the available taxonomytypes
     *
     * @return string $taxonomytypes
     */
    public function getTaxonomyTypeAssert($includesingular = false)
    {

        $slugs = array();
        foreach ($this->app['config']['taxonomy'] as $type) {
            $slugs[] = $type['slug'];
            if ($includesingular) {
                $slugs[] = $type['singular_slug'];
            }
        }

        return implode("|", $slugs);

    }

    /**
     * Get an array of the available fields for a given contenttype
     *
     * @param  string $contenttypeslug
     * @return array  $fields
     */
    public function getContentTypeFields($contenttypeslug)
    {

        $contenttype = $this->getContentType($contenttypeslug);

        if (empty($contenttype['fields'])) {
            return array();
        } else {
            return array_keys($contenttype['fields']);
        }

    }


    /**
     * Check if a given contenttype has a grouping, and if it does, return it.
     *
     * @param  string $contenttypeslug
     * @return mixed  $grouping
     */
    public function getContentTypeGrouping($contenttypeslug)
    {

        $grouping = false;
        $taxonomy = $this->getContentTypeTaxonomy($contenttypeslug);
        foreach ($taxonomy as $taxokey => $taxo) {
            if ($taxo['behaves_like']=="grouping") {
                $grouping = $taxo['slug'];
                break;
            }
        }

        return $grouping;

    }

    /**
     * Get an array of the available taxonomytypes for a given contenttype
     *
     * @param  string $contenttypeslug
     * @return array  $taxonomy
     */
    public function getContentTypeTaxonomy($contenttypeslug)
    {

        $contenttype = $this->getContentType($contenttypeslug);

        if (empty($contenttype['taxonomy'])) {
            return array();
        } else {
            $taxokeys = $contenttype['taxonomy'];

            $taxonomy = array();

            foreach ($taxokeys as $key) {
                if (isset($this->app['config']['taxonomy'][$key])) {
                    $taxonomy[$key] = $this->app['config']['taxonomy'][$key];
                }
            }

            return $taxonomy;
        }

    }

    /**
     * Get the taxonomy for one or more units of content, return the array with the taxonomy attached.
     *
     * @param array $content
     *
     * @return array $content
     */
    protected function getTaxonomy($content)
    {

        $tablename = $this->getTablename("taxonomy");

        $ids = util::array_pluck($content, 'id');

        if (empty($ids)) {
            return;
        }

        // Get the contenttype from first $content
        $contenttype = $content[ util::array_first_key($content) ]->contenttype['slug'];

        $taxonomytypes = array_keys($this->app['config']['taxonomy']);

        $query = sprintf(
            "SELECT * FROM %s WHERE content_id IN (?) AND contenttype=? AND taxonomytype IN (?)",
            $tablename
        );
        $rows = $this->app['db']->executeQuery(
            $query,
            array($ids, $contenttype, $taxonomytypes),
            array(DoctrineConn::PARAM_INT_ARRAY, \PDO::PARAM_STR, DoctrineConn::PARAM_STR_ARRAY)
        )->fetchAll();

        foreach ($rows as $key => $row) {
            $content[ $row['content_id'] ]->setTaxonomy($row['taxonomytype'], $row['slug'], $row['sortorder']);
        }

        foreach($content as $key => $value) {
            $content[$key]->sortTaxonomy();
        }

    }

    /**
     * Update / insert taxonomy for a given content-unit.
     *
     * @param string  $contenttype
     * @param integer $content_id
     * @param array   $taxonomy
     */
    protected function updateTaxonomy($contenttype, $content_id, $taxonomy)
    {

        $tablename = $this->getTablename("taxonomy");

        // Make sure $contenttypeslug is a 'slug'
        if (is_array($contenttype)) {
            $contenttypeslug = $contenttype['slug'];
        } else {
            $contenttypeslug = $contenttype;
        }

        // If our contenttype has no taxonomies, there's nothing for us to do here.
        if (!isset($contenttype['taxonomy'])) {
            return;
        }

        foreach ($contenttype['taxonomy'] as $taxonomytype) {

            // Set 'newvalues to 'empty array' if not defined
            if (!empty($taxonomy[$taxonomytype])) {
                $newvalues = $taxonomy[$taxonomytype];
            } else {
                $newvalues = array();
            }

            // Get the current values from the DB..
            $query = sprintf(
                "SELECT id, slug, sortorder FROM %s WHERE content_id=? AND contenttype=? AND taxonomytype=?",
                $tablename
            );
            $currentvalues = $this->app['db']->executeQuery(
                $query,
                array($content_id, $contenttypeslug, $taxonomytype),
                array(\PDO::PARAM_INT, \PDO::PARAM_STR, \PDO::PARAM_STR)
            )->fetchAll();

            if (!empty($currentvalues)) {
                $currentsortorder = $currentvalues[0]['sortorder'];
                $currentvalues = makeValuePairs($currentvalues, 'id', 'slug');
            } else {
                $currentsortorder = 'id';
                $currentvalues = array();
            }

            // Add the ones not yet present..
            foreach ($newvalues as $value) {

                // If it's like 'desktop#10', split it into value and sortorder..
                list($value, $sortorder) = explode('#', $value."#");

                if (empty($sortorder)) {
                    $sortorder = 0;
                }

                if ( (!in_array($value, $currentvalues) || ($currentsortorder != $sortorder) ) && (!empty($value))) {
                    // Insert it!
                    $row = array(
                        'content_id' => $content_id,
                        'contenttype' => $contenttypeslug,
                        'taxonomytype' => $taxonomytype,
                        'slug' => $value,
                        'sortorder' => $sortorder
                    );
                    $this->app['db']->insert($tablename, $row);
                }

            }

            // Delete the ones that have been removed.
            foreach ($currentvalues as $id => $value) {

                // Make it look like 'desktop#10'
                $valuewithorder = $value . "#" . $currentsortorder;

                if (!in_array($value, $newvalues) && !in_array($valuewithorder, $newvalues)) {
                    $this->app['db']->delete($tablename, array('id' => $id));
                }
            }

        }

    }


    /**
     * Get the relations for one or more units of content, return the array with the taxonomy attached.
     *
     * @param array $content
     *
     * @return array $content
     */
    protected function getRelation($content)
    {

        $tablename = $this->getTablename("relations");

        $ids = util::array_pluck($content, 'id');

        if (empty($ids)) {
            return;
        }

        // Get the contenttype from first $content
        $contenttype = $content[ util::array_first_key($content) ]->contenttype['slug'];

        $query = sprintf(
            "SELECT * FROM %s WHERE from_contenttype=? AND from_id IN (?) ORDER BY id",
            $tablename
        );
        $params = array($contenttype, $ids);
        $paramTypes = array(\PDO::PARAM_STR, DoctrineConn::PARAM_INT_ARRAY);
        $rows = $this->app['db']->executeQuery($query, $params, $paramTypes)->fetchAll();

        foreach ($rows as $row) {
            $content[ $row['from_id'] ]->setRelation($row['to_contenttype'], $row['to_id']);
        }

        // switch it, flip it and reverse it. wop wop wop.
        $query = sprintf(
            "SELECT * FROM %s WHERE to_contenttype=? AND to_id IN (?) ORDER BY id",
            $tablename
        );
        $params = array($contenttype, $ids);
        $paramTypes = array(\PDO::PARAM_STR, DoctrineConn::PARAM_INT_ARRAY);
        $rows = $this->app['db']->executeQuery($query, $params, $paramTypes)->fetchAll();

        foreach ($rows as $row) {
            $content[ $row['to_id'] ]->setRelation($row['from_contenttype'], $row['from_id']);
        }

    }

    /**
     * Update / insert relation for a given content-unit.
     *
     * $relation looks like:
     * arr(2)
     * [
     *   "pages"        => arr(1)
     *   [
     *      0 => str(2) "22"
     *   ]
     *   "kitchensinks" => arr(3)
     *   [
     *      0 => str(2) "15"
     *      1 => str(1) "9"
     *      2 => str(2) "13"
     *   ]
     * ]
     *
     * $currentvalues looks like
     * arr(2)
     * [
     *   0 => arr(3)
     *   [
     *     "id"             => str(1) "5"
     *     "to_contenttype" => str(12) "kitchensinks"
     *     "to_id"          => str(2) "15"
     *   ]
     *   1 => arr(3)
     *   [
     *     "id"             => str(1) "6"
     *     "to_contenttype" => str(12) "kitchensinks"
     *     "to_id"          => str(1) "9"
     *   ]
     * ]
     *
     *
     * @param string  $contenttype
     * @param integer $content_id
     * @param array   $relation
     */
    protected function updateRelation($contenttype, $content_id, $relation)
    {

        $tablename = $this->getTablename("relations");

        // Make sure $contenttype is a 'slug'
        if (is_array($contenttype)) {
            $contenttype = $contenttype['slug'];
        }

        // Get the current values from the DB..
        $query = sprintf(
            "SELECT id, to_contenttype, to_id FROM %s WHERE from_id=? AND from_contenttype=?",
            $tablename
        );
        $currentvalues = $this->app['db']->executeQuery(
            $query,
            array($content_id, $contenttype),
            array(\PDO::PARAM_INT, \PDO::PARAM_STR)
        )->fetchAll();

        // Delete the ones that have been removed.
        foreach ($currentvalues as $currentvalue) {

            if (!isset($relation[ $currentvalue['to_contenttype'] ]) ||
                !in_array($currentvalue['to_id'], $relation[ $currentvalue['to_contenttype'] ])) {
                $this->app['db']->delete($tablename, array('id' => $currentvalue['id']));
            }
        }

        // Make an easier array out of $currentvalues.
        $tempvalues = $currentvalues;
        $currentvalues = array();
        foreach($tempvalues as $tempvalue) {
            $currentvalues[] = $tempvalue['to_contenttype'] ."/" . $tempvalue['to_id'];
        }

        // Add the ones not yet present..
        if (!empty($relation)) {
            foreach ($relation as $to_contenttype => $newvalues) {

                foreach ($newvalues as $value) {

                    if (!in_array($to_contenttype."/".$value, $currentvalues) && (!empty($value))) {
                        // Insert it!
                        $row = array(
                            'from_contenttype' => $contenttype,
                            'from_id' => $content_id,
                            'to_contenttype' => $to_contenttype,
                            'to_id' => $value
                        );
                        $this->app['db']->insert($tablename, $row);
                    }

                }

            }
        }

    }


    public function getUri($title, $id = 0, $contenttypeslug = "", $fulluri = true, $allowempty = true)
    {

        $contenttype = $this->getContentType($contenttypeslug);
        $tablename = $this->getTablename($contenttype['slug']);

        $id = intval($id);
        $fulluri = util::str_to_bool($fulluri);

        $slug = makeSlug($title);

        // don't allow strictly numeric slugs.
        if (is_numeric($slug)) {
            $slug = $contenttype['singular_slug'] . "-" . $slug;
        }

        // Only add 'entry/' if $full is requested.
        if ($fulluri) {
            $prefix = "/" . $contenttype['singular_slug'] . "/";
        } else {
            $prefix = "";
        }

        $query = sprintf(
            "SELECT id from %s WHERE slug=? and id!=?",
            $tablename
        );
        $res = $this->app['db']->executeQuery(
            $query,
            array($slug, $id),
            array(\PDO::PARAM_STR, \PDO::PARAM_INT)
        )->fetch();

        if (!$res) {
            $uri = $prefix . $slug;
        } else {
            for ($i = 1; $i <= 10; $i++) {
                $newslug = $slug.'-'.$i;
                $res = $this->app['db']->executeQuery(
                    $query,
                    array($newslug, $id),
                    array(\PDO::PARAM_STR, \PDO::PARAM_INT)
                )->fetch();
                if (!$res) {
                    $uri = $prefix . $newslug;
                    break;
                }
            }

            // otherwise, just get a random slug.
            if (empty($uri)) {
                $slug = trimText($slug, 32, false, false) . "-" . makeKey(6);
                $uri = $prefix . $slug;
            }
        }

        // When storing, we should never have an empty slug/URI. If we can't make a nice one, set it to 'slug-XXXX'.
        if (!$allowempty && empty($uri)) {
            $uri = 'slug-' . makeKey(6);
        }

        return $uri;

    }

    /**
     * Get an associative array with the bolt_tables tables and columns in the DB.
     *
     * @return array
     */
    protected function getTables()
    {
        // Only do this once..
        if (!empty($this->tables)) {
            return $this->tables;
        }

        $sm = $this->app['db']->getSchemaManager();

        $this->tables = array();

        foreach ($sm->listTables() as $table) {
            if ( strpos($table->getName(), $this->prefix) === 0 ) {
                foreach ($table->getColumns() as $column) {
                    $this->tables[ $table->getName() ][ $column->getName() ] = $column->getType();
                }
                // $output[] = "Found table <tt>" . $table->getName() . "</tt>.";
            }
        }

        return $this->tables;

    }

    /**
     * Check if the table $name exists.
     *
     * @param $name
     * @return bool
     */
    protected function tableExists($name)
    {

        $tables = $this->getTables();

        return (!empty($tables[$name]));

    }

    /**
     * Get the tablename with prefix from a given $name
     *
     * @param $name
     * @return mixed
     */
    protected function getTablename($name)
    {

        $name = str_replace("-", "_", makeSlug($name));
        $tablename = sprintf("%s%s", $this->prefix, $name);
        return $tablename;

    }


    /**
     * Get an associative array with the bolt_tables tables as Doctrine\DBAL\Schema\Table objects
     *
     * @return array
     */
    protected function getTableObjects()
    {

        $sm = $this->app['db']->getSchemaManager();

        $tables = array();

        foreach ($sm->listTables() as $table) {
            if ( strpos($table->getName(), $this->prefix) === 0 ) {
                $tables[ $table->getName() ] = $table;
                // $output[] = "Found table <tt>" . $table->getName() . "</tt>.";
            }
        }

        return $tables;

    }

    protected function hasRecords($tablename)
    {

        $count = $this->app['db']->fetchColumn('SELECT COUNT(id) FROM ' . $tablename);
        return intval($count) > 0;

    }

}<|MERGE_RESOLUTION|>--- conflicted
+++ resolved
@@ -784,13 +784,7 @@
         // Meh, InnoDB doesn't support full text search.
         if (!empty($parameters['filter'])) {
 
-<<<<<<< HEAD
-            //$filter = safeString($parameters['filter']);
-            // Russian characters was removed from the search query ;-(
-            $filter = preg_replace("[^a-zA-Zа-яА-ЯЁё0-9 _.,-]", "", $parameters["filter"]);
-=======
             $filter = $this->app['db']->quote($parameters['filter']);
->>>>>>> 0db73695
 
             $filter_where = array();
 
