<?php

Namespace Bolt\Controllers;

<<<<<<< HEAD
use Bolt\Application;
=======
use Silex;
use Silex\ControllerProviderInterface;
>>>>>>> d43c8cae
use Symfony\Component\HttpFoundation\Request;
use Symfony\Component\HttpFoundation\Response;
use Symfony\Component\Form\FormError;
use Symfony\Component\Form\CallbackValidator;
use Symfony\Component\Validator\Constraints as Assert;

class Backend implements ControllerProviderInterface
{
    public function connect(Silex\Application $app)
    {
        $ctl = $app['controllers_factory'];

        $ctl->get("", array($this, 'dashboard'))
            ->before(array($this, 'before'))
            ->bind('dashboard')
        ;

        $ctl->match("/login", array($this, 'login'))
            ->method('GET|POST')
            ->before(array($this, 'before'))
            ->bind('login')
        ;

        $ctl->get("/logout", array($this, 'logout'))
            ->bind('logout')
        ;

        $ctl->get("/dbupdate", array($this, 'dbupdate'))
            ->before(array($this, 'before'))
            ->bind('dbupdate')
        ;

        $ctl->get("/clearcache", array($this, 'clearcache'))
            ->before(array($this, 'before'))
            ->bind('clearcache')
        ;

        $ctl->get("/prefill", array($this, 'prefill'))
            ->before(array($this, 'before'))
            ->bind('prefill')
        ;

        $ctl->get("/overview/{contenttypeslug}", array($this, 'overview'))
            ->before(array($this, 'before'))
            ->bind('overview')
        ;

        $ctl->match("/editcontent/{contenttypeslug}/{id}", array($this, 'editcontent'))
            ->before(array($this, 'before'))
            ->assert('id', '\d*')
            ->method('GET|POST')
            ->bind('editcontent')
        ;

        $ctl->get("/content/{action}/{contenttypeslug}/{id}", array($this, 'contentaction'))
            ->before(array($this, 'before'))
            ->bind('contentaction')
        ;

        $ctl->get("/users", array($this, 'users'))
            ->before(array($this, 'before'))
            ->bind('users')
        ;

        $ctl->match("/users/edit/{id}", array($this, 'useredit'))
            ->before(array($this, 'before'))
            ->assert('id', '\d*')
            ->method('GET|POST')
            ->bind('useredit')
        ;

        $ctl->get("/about", array($this, 'about'))
            ->before(array($this, 'before'))
            ->bind('about')
        ;

        $ctl->get("/extensions", array($this, 'extensions'))
            ->before(array($this, 'before'))
            ->bind('extensions')
        ;

        $ctl->get("/user/{action}/{id}", array($this, 'extensions'))
            ->before(array($this, 'before'))
            ->bind('useraction')
        ;

        $ctl->get("/files/{path}", array($this, 'files'))
            ->before(array($this, 'before'))
            ->assert('path', '.+')
            ->bind('files')
        ;

        $ctl->get("/activitylog", array($this, 'activitylog'))
            ->before(array($this, 'before'))
            ->bind('activitylog')
        ;

        $ctl->match("/file/edit/{file}", array($this, 'fileedit'))
            ->before(array($this, 'before'))
            ->assert('file', '.+')
            ->method('GET|POST')
            ->bind('fileedit')
        ;

        return $ctl;
    }

    /**
     * Dashboard or "root".
     */
    function dashboard(Application $app) {

        // Re-do getConfig. Mainly so we can log errors.
        getConfig();

        // Check DB-tables integrity
        if (!$app['storage']->checkTablesIntegrity()) {
            $app['session']->setFlash('error', "The database needs to be updated / repaired. Go to 'Settings' > 'Check Database' to do this now.");
        }

        $limit = $app['config']['general']['recordsperdashboardwidget'];

        $total = 0;
        // get the 'latest' from each of the content types.
        foreach ($app['config']['contenttypes'] as $key => $contenttype) {
            if ($contenttype['show_on_dashboard']==true) {
                $latest[$key] = $app['storage']->getContent($key, array('limit' => $limit, 'order' => 'datechanged DESC'));
                $total += count($latest[$key]);
            }
        }

        // If there's nothing in the DB, suggest to create some dummy content.
        if ($total == 0) {
            $suggestloripsum = true;
        } else {
            $suggestloripsum = false;
        }

        $app['twig']->addGlobal('title', "Dashboard");

        return $app['twig']->render('dashboard.twig', array('latest' => $latest, 'suggestloripsum' => $suggestloripsum));

    }



    /**
     * Login page.
     */
    function login(Application $app, Request $request) {

        if ($request->getMethod() == "POST") {

            $username = makeSlug($request->get('username'));

            // echo "<pre>\n" . print_r($request->get('username') , true) . "</pre>\n";

            $result = $app['users']->login($request->get('username'), $request->get('password'));

            if ($result) {
                $app['log']->add("Login " . $request->get('username') , 2, '', 'login');

                return redirect('dashboard');
            }

        }

        $app['twig']->addGlobal('title', "Login");

        return $app['twig']->render('login.twig');

    }

    /**
     * Logout page.
     */
    function logout(Application $app) {

        $app['log']->add("Logout", 2, '', 'logout');

        $app['session']->setFlash('info', 'You have been logged out.');
        $app['session']->remove('user');

        // TODO: Log out properly..
        return redirect('login');

    }

    /**
     * Check the database, create tables, add missing/new columns to tables
     */
    function dbupdate(Application $app) {

        $output = $app['storage']->repairTables();

        if (empty($output)) {
            $content = "<p>Your database is already up to date.<p>";
        } else {
            $content = "<p>Modifications made to the database:<p>";
            $content .= implode("<br>", $output);
            $content .= "<p>Your database is now up to date.<p>";
        }

        $content .= "<br><br><p><b>Tip: </b>Add some sample <a href='".path('prefill')."'>Records with Loripsum text</a>.</p>";

        // If 'return=edit' is passed, we should return to the edit screen. We do redirect twice, yes,
        // but that's because the newly saved contenttype.yml needs to be re-read.
        if (isset($_GET['return']) && $_GET['return']=="edit") {
            if (empty($output)) {
                $content = "Your database is already up to date.";
            } else {
                $content = "Your database is now up to date.";
            }
            $app['session']->setFlash('success', $content);

            return redirect('fileedit', array('file' => "app/config/contenttypes.yml"));
        }

        $app['twig']->addGlobal('title', "Database check / update");

        return $app['twig']->render('base.twig', array(
            'content' => $content,
            'active' => "settings"
        ));

    }


    /**
     * Clear the cache.
     */
    function clearcache(Application $app) {

        $result = clearCache();

        $output = sprintf("Deleted %s files from cache.", $result['successfiles']);

        if (!empty($result['failedfiles'])) {
            $output .= sprintf(" %s files could not be deleted. You should delete them manually.", $result['failedfiles']);
            $app['session']->setFlash('error', $output);
        } else {
            $app['session']->setFlash('success', $output);
        }

        return redirect('dashboard');

    }


    /**
     * Show the activity-log.
     */
    function activitylog(Application $app) {

        $title = "Activity log";

        $action = $app['request']->query->get('action');

        if ($action=="clear") {
            $app['log']->clear();
            $app['session']->setFlash('success', "The activitylog has been cleared.");
        } else if ($action=="trim") {
            $app['log']->trim();
            $app['session']->setFlash('success', "The activitylog has been trimmed.");
        }

        $activity = $app['log']->getActivity(16);

        return $app['twig']->render('activity.twig', array('title' => $title, 'activity' => $activity));

    }



    /**
     * Generate some lipsum in the DB.
     */
    function prefill(Application $app) {

        $content = $app['storage']->preFill();

        $content .= "<br><br><p>Go <a href='". path('dashboard') ."'>back to the Dashboard</a>.<br>";
        $content .= "Or <a href='". path('prefill') ."'>add some more records</a>.</p>";

        $app['twig']->addGlobal('title', "Fill the database with Dummy Content");

        return $app['twig']->render('base.twig', array('content' => $content));

    }


    /**
     * Check the database, create tables, add missing/new columns to tables
     */
    function overview(Application $app, $contenttypeslug) {

        $contenttype = $app['storage']->getContentType($contenttypeslug);

        if (!empty($_GET['order'])) {
            $order = $_GET['order'];
        } else {
            $order = '';
        }

        $page = $app['request']->query->get('page');
        $filter = $app['request']->query->get('filter');

        // Set the amount of items to show per page.
        if (!empty($contenttype['recordsperpage'])) {
            $limit = $contenttype['recordsperpage'];
        } else {
            $limit = $app['config']['general']['recordsperpage'];
        }


        $multiplecontent = $app['storage']->getContent($contenttype['slug'],
            array('limit' => $limit, 'order' => $order, 'page' => $page, 'filter' => $filter), $pager);

        // TODO: Do we need pager here?
        $app['pager'] = $pager;

        $app['twig']->addGlobal('title', "Overview » ". $contenttype['name']);

        return $app['twig']->render('overview.twig',
            array('contenttype' => $contenttype, 'multiplecontent' => $multiplecontent)
        );

    }


    /**
     * Edit a unit of content, or create a new one.
     */
    function editcontent($contenttypeslug, $id, Application $app, Request $request) {

        $contenttype = $app['storage']->getContentType($contenttypeslug);

        if ($request->getMethod() == "POST") {

            $content = new \Bolt\Content($app, $contenttypeslug);
            $content->setFromPost($request->request->all(), $contenttype);

            // Don't try to spoof the $id..
            if ($id != $content['id']) {
                $app['session']->setFlash('error', "Don't try to spoof the id!");
                return redirect('dashboard');
            }

            if ($app['storage']->saveContent($content, $contenttype['slug'])) {

                if (!empty($id)) {
                    $app['session']->setFlash('success', "The changes to this " . $contenttype['singular_name'] . " have been saved.");
                } else {
                    $app['session']->setFlash('success', "The new " . $contenttype['singular_name'] . " has been saved.");
                }
                $app['log']->add($content->getTitle(), 2, $content, 'save content');

                return redirect('overview', array('contenttypeslug' => $contenttype['slug']));

            } else {
                $app['session']->setFlash('error', "There was an error saving this " . $contenttype['singular_name'] . ".");
                $app['log']->add("Save content error", 2, $content, 'error');
            }

        }

        if (!empty($id)) {
            $content = $app['storage']->getContent($contenttype['slug'], array('id' => $id));

            // Check if we're allowed to edit this content..
            if ( ($content['username'] != $app['users']->getCurrentUsername()) && !$app['users']->isAllowed('editcontent:all') ) {
                $app['session']->setFlash('error', "You do not have the right privileges to edit that record.");
                return redirect('dashboard');
            }

            $app['twig']->addGlobal('title', "Edit " . $contenttype['singular_name'] . " » ". $content->getTitle());
            $app['log']->add("Edit content", 1, $content, 'edit');
        } else {
            $content = $app['storage']->getEmptyContent($contenttype['slug']);
            $app['twig']->addGlobal('title', "New " . $contenttype['singular_name']);
            $app['log']->add("New content", 1, $content, 'edit');

        }

        if (!empty($_GET['duplicate'])) {
            $content->setValue('id', "");
            $content->setValue('datecreated', "");
            $content->setValue('datepublish', "");
            $content->setValue('datechanged', "");
            $content->setValue('username', "");
            $app['session']->setFlash('info', "Content was duplicated. Click 'Save " . $contenttype['singular_name'] . "' to finalize.");
        }

        // Set the users and the current owner of this content.

        if ($content->get('username') != "") {
            $contentowner = $content->get('username');
        } else {
            $user = $app['session']->get('user');
            $contentowner = $user['username'];
        }

        return $app['twig']->render('editcontent.twig', array(
            'contenttype' => $contenttype,
            'content' => $content,
            'contentowner' => $contentowner
        ));

    }


    /**
     * Perform actions on content.
     */
    function contentaction(Application $app, $action, $contenttypeslug, $id, Request $request) {

        $contenttype = $app['storage']->getContentType($contenttypeslug);

        $content = $app['storage']->getContent($contenttype['slug']."/".$id);
        $title = $content->getTitle();

        switch ($action) {

            case "held":
                if ($app['storage']->changeContent($contenttype['slug'], $id, 'status', 'held')) {
                    $app['session']->setFlash('info', "Content '$title' has been changed to 'held'");
                } else {
                    $app['session']->setFlash('info', "Content '$title' could not be modified.");
                }
                break;

            case "publish":
                if ($app['storage']->changeContent($contenttype['slug'], $id, 'status', 'published')) {
                    $app['session']->setFlash('info', "Content '$title' is published.");
                } else {
                    $app['session']->setFlash('info', "Content '$title' could not be modified.");
                }
                break;

            case "draft":
                if ($app['storage']->changeContent($contenttype['slug'], $id, 'status', 'draft')) {
                    $app['session']->setFlash('info', "Content '$title' has been changed to 'draft'.");
                } else {
                    $app['session']->setFlash('info', "Content '$title' could not be modified.");
                }
                break;

            case "delete":

                if (checkToken() && $app['storage']->deleteContent($contenttype['slug'], $id)) {
                    $app['session']->setFlash('info', "Content '$title' has been deleted.");
                } else {
                    $app['session']->setFlash('info', "Content '$title' could not be deleted.");
                }
                break;

            default:
                $app['session']->setFlash('error', "No such action for content.");

        }

        return redirect('overview', array('contenttypeslug' => $contenttype['slug']));

    }


    /**
     * Show a list of all available users.
     */
    function users(Application $app) {

        $title = "Users";
        $users = $app['users']->getUsers();
        $userlevels = $app['users']->getUserLevels();

        return $app['twig']->render('users.twig', array('users' => $users, 'title' => $title, 'userlevels' => $userlevels ));

    }

    function useredit($id, Application $app, Request $request) {

        // Get the user we want to edit (if any)
        if (!empty($id)) {
            $user = $app['users']->getUser($id);
            $title = "Edit a user";
        } else {
            $user = $app['users']->getEmptyUser();
            $title = "Create a new user";
        }

        $userlevels = $app['users']->getUserLevels();
        $enabledoptions = array(1 => 'yes', 0 => 'no');
        // If we're creating the first user, we should make sure that we can only create
        // a user that's allowed to log on.
        if (!$app['users']->getUsers()) {
            $firstuser = true;
            $title = "Create the first user";
            // If we get here, chances are we don't have the tables set up, yet.
            $app['storage']->repairTables();
        } else {
            $firstuser = false;
        }

        // Start building the form..
        $form = $app['form.factory']->createBuilder('form', $user)
            ->add('id', 'hidden')
            ->add('username', 'text', array(
            'constraints' => array(new Assert\NotBlank(), new Assert\MinLength(array('limit' => 2)))
        ));

        // If we're adding a new user, the password will be mandatory. If we're
        // editing an existing user, we can leave it blank
        if (empty($id)) {
            $form->add('password', 'password', array(
                'constraints' => array(new Assert\NotBlank(), new Assert\MinLength(array('limit' => 6))),
            ))
                ->add('password_confirmation', 'password', array(
                'constraints' => array(new Assert\NotBlank(), new Assert\MinLength(array('limit' => 6))),
                'label' => "Password (confirmation)"
            ));
        } else {
            $form->add('password', 'password', array(
                'required' => false
            ))
                ->add('password_confirmation', 'password', array(
                'required' => false,
                'label' => "Password (confirmation)"
            ));
        }

        // Continue with the rest of the fields.
        $form->add('email', 'text', array(
            'constraints' => new Assert\Email(),
        ))
            ->add('displayname', 'text', array(
            'constraints' => array(new Assert\NotBlank(), new Assert\MinLength(array('limit' => 2)))
        ));

        // If we're adding the first user, add them as 'developer' by default, so don't
        // show them here..
        if ($firstuser) {
            $form->add('userlevel', 'hidden', array(
                'data' => \util::array_last_key($userlevels) // last element, highest userlevel..
            ));
        } else {
            $form->add('userlevel', 'choice', array(
                'choices' => $userlevels,
                'expanded' => false,
                'constraints' => new Assert\Choice(array_keys($userlevels))
            ))
                ->add('enabled', 'choice', array(
                'choices' => $enabledoptions,
                'expanded' => false,
                'constraints' => new Assert\Choice(array_keys($enabledoptions)),
                'label' => "User is enabled",
            ));
        }

        // If we're adding a new user, these fields will be hidden.
        if (!empty($id)) {
            $form->add('lastseen', 'text', array('disabled' => true))
                ->add('lastip', 'text', array('disabled' => true));
        }

        // Make sure the passwords are identical with a custom validator..
        $form->addValidator(new CallbackValidator(function ($form) {

            $pass1 = $form['password']->getData();
            $pass2 = $form['password_confirmation']->getData();

            // Some checks for the passwords..
            if (!empty($pass1) && strlen($pass1)<6 ) {
                $form['password']->addError(new FormError('This value is too short. It should have 6 characters or more.'));
            } elseif ($pass1 != $pass2) {
                $form['password_confirmation']->addError(new FormError('Passwords must match.'));
            }

        }));

        $form = $form->getForm();

        // Check if the form was POST-ed, and valid. If so, store the user.
        if ($request->getMethod() == "POST") {
            //$form->bindRequest($request);
            $form->bind($app['request']->get($form->getName()));

            if ($form->isValid()) {

                $user = $form->getData();

                $res = $app['users']->saveUser( $user );
                $app['log']->add("Added user '". $user['displayname']."'.", 3, '', 'user');
                if ($res) {
                    $app['session']->setFlash('success', "User " . $user['displayname'] . " has been saved.");
                } else {
                    $app['session']->setFlash('error', "User " . $user['displayname'] . " could not be saved, or nothing was changed.");
                }

                return redirect('users');

            }
        }

        return $app['twig']->render('edituser.twig', array(
            'form' => $form->createView(),
            'title' => $title
        ));

    }

    /**
     * Perform actions on users.
     */
    function useraction(Application $app, $action, $id) {

        $user = $app['users']->getUser($id);

        if (!$user) {
            $app['session']->setFlash('error', "No such user.");

            return redirect('users');
        }

        switch ($action) {

            case "disable":
                if ($app['users']->setEnabled($id, 0)) {
                    $app['log']->add("Disabled user '". $user['displayname']."'.", 3, '', 'user');

                    $app['session']->setFlash('info', "User '{$user['displayname']}' is disabled.");
                } else {
                    $app['session']->setFlash('info', "User '{$user['displayname']}' could not be disabled.");
                }
                break;

            case "enable":
                if ($app['users']->setEnabled($id, 1)) {
                    $app['log']->add("Enabled user '". $user['displayname']."'.", 3, '', 'user');
                    $app['session']->setFlash('info', "User '{$user['displayname']}' is enabled.");
                } else {
                    $app['session']->setFlash('info', "User '{$user['displayname']}' could not be enabled.");
                }
                break;

            case "delete":

                if (checkToken() && $app['users']->deleteUser($id)) {
                    $app['log']->add("Deleted user '". $user['displayname']."'.", 3, '', 'user');
                    $app['session']->setFlash('info', "User '{$user['displayname']}' is deleted.");
                } else {
                    $app['session']->setFlash('info', "User '{$user['displayname']}' could not be deleted.");
                }
                break;

            default:
                $app['session']->setFlash('error', "No such action for user '{$user['displayname']}'.");

        }

        return redirect('users');

    }


    /**
     * Show the 'about' page
     */
    function about(Application $app) {
        return $app['twig']->render('about.twig');

    }


    /**
     * Show a list of all available extensions.
     */
    function extensions(Application $app) {

        $title = "Extensions";

        $extensions = $app['extensions']->getInfo();

        return $app['twig']->render('extensions.twig', array('extensions' => $extensions, 'title' => $title));

    }


    function files($path, Application $app, Request $request) {

        $files = array();
        $folders = array();

        $basefolder = __DIR__."/../../../../";
        $path = stripTrailingSlash(str_replace("..", "", $path));
        $currentfolder = realpath($basefolder.$path);

        $ignored = array(".", "..", ".DS_Store", ".gitignore", ".htaccess");

        // Get the pathsegments, so we can show the path..
        $pathsegments = array();
        $cumulative = "";
        if (!empty($path)) {
            foreach (explode("/", $path) as $segment) {
                $cumulative .= $segment . "/";
                $pathsegments[ $cumulative ] = $segment;
            }
        }

        if (file_exists($currentfolder)) {

            $d = dir($currentfolder);

            while (false !== ($entry = $d->read())) {

                if (in_array($entry, $ignored)) { continue; }

                $fullfilename = $currentfolder."/".$entry;

                if (is_file($fullfilename)) {
                    $files[$entry] = array(
                        'path' => $path,
                        'filename' => $entry,
                        'newpath' => $path . "/" . $entry,
                        'writable' => is_writable($fullfilename),
                        'readable' => is_readable($fullfilename),
                        'type' => getExtension($entry),
                        'filesize' => formatFilesize(filesize($fullfilename)),
                        'modified' => date("Y/m/d H:i:s", filemtime($fullfilename)),
                        'permissions' => \util::full_permissions($fullfilename)
                    );

                    if (in_array(getExtension($entry), array('gif', 'jpg', 'png', 'jpeg'))) {
                        $size = getimagesize($fullfilename);
                        $files[$entry]['imagesize'] = sprintf("%s × %s", $size[0], $size[1]);
                    }
                }

                if (is_dir($fullfilename)) {
                    $folders[$entry] = array(
                        'path' => $path,
                        'foldername' => $entry,
                        'newpath' => $path . "/" . $entry,
                        'writable' => is_writable($fullfilename),
                        'modified' => date("Y/m/d H:i:s", filemtime($fullfilename))
                    );
                }

            }

            $d->close();

        } else {
            $app['session']->setFlash('error', "File '" .$file."' could not be saved: not valid YAML.");
        }

        $app['twig']->addGlobal('title', "Files in ". $path);

        // Make sure the files and folders are sorted properly.
        ksort($files);
        ksort($folders);

        return $app['twig']->render('files.twig', array(
            'path' => $path,
            'files' => $files,
            'folders' => $folders,
            'pathsegments' => $pathsegments
        ));

    }


    function fileedit($file, Application $app, Request $request) {

        $title = "Edit file '$file'.";

        $filename = realpath(__DIR__."/../../../../".$file);
        $type = getExtension($filename);

        if (!file_exists($filename) || !is_readable($filename)) {
            $error = sprintf("file '%s/config/%s' doesn't exist, or is not readable." , basename(__DIR__), $file);
            $app->abort(404, $error);
        }

        if (!is_writable($filename)) {
            $app['session']->setFlash('error', sprintf("The file '%s/config/%s' is not writable. You will not be able to save your changes, until you fix this." , basename(__DIR__), $file));
            $writeallowed = false;
        } else {
            $writeallowed = true;
        }

        $data['contents'] = file_get_contents($filename);

        $form = $app['form.factory']->createBuilder('form', $data)
            ->add('contents', 'textarea', array(
            'constraints' => array(new Assert\NotBlank(), new Assert\MinLength(10))
        ));

        $form = $form->getForm();

        // Check if the form was POST-ed, and valid. If so, store the user.
        if ($request->getMethod() == "POST") {
            //$form->bindRequest($request);
            $form->bind($app['request']->get($form->getName()));

            if ($form->isValid()) {

                $data = $form->getData();
                $contents = cleanPostedData($data['contents']);

                $ok = true;

                // Before trying to save a yaml file, check if it's valid.
                if ($type == "yml") {
                    $yamlparser = new \Symfony\Component\Yaml\Parser();
                    try {
                        $ok = $yamlparser->parse($contents);
                    } catch (Exception $e) {
                        $ok = false;
                        $app['session']->setFlash('error', "File '" .$file."' could not be saved: not valid YAML.");
                    }
                }

                if ($ok) {
                    if (file_put_contents($filename, $contents)) {
                        $app['session']->setFlash('info', "File '" .$file."' has been saved.");
                        // If we've saved contenttypes.yml, update the database..
                        if (basename($file) == "contenttypes.yml") {
                            return redirect('dbupdate', '', "?return=edit");
                        }
                    } else {
                        $app['session']->setFlash('error', "File '" .$file."' could not be saved, for some reason.");
                    }
                }

                return redirect('fileedit', array('file' => $file));

            }
        }

        return $app['twig']->render('editconfig.twig', array(
            'form' => $form->createView(),
            'title' => $title,
            'filetype' => $type,
            'writeallowed' => $writeallowed
        ));

    }

    /**
     * Middleware function to check whether a user is logged on.
     */
    function before(Request $request, Application $app)
    {

        $route = $request->get('_route');

        $app['log']->setRoute($route);

        $app['debugbar'] = true;

        // Most of the 'check if user is allowed' happens here: match the current route to the 'allowed' settings.
        if (!$app['users']->isAllowed($route)) {
            if (!$app['users']->checkValidSession()) {
                $app['session']->setFlash('info', "Please log on.");
                return redirect('login');
            } else {
                $app['session']->setFlash('error', "You do not have the right privileges to visit that page.");
                return redirect('dashboard');
            }
        }

        // If the users table is present, but there are no users, and we're on /bolt/useredit,
        // we let the user stay, because they need to set up the first user.
        if ($app['storage']->checkUserTableIntegrity() && !$app['users']->getUsers() && $request->getPathInfo()=="/bolt/users/edit/") {
            $app['twig']->addGlobal('frontend', false);
            return;
        }

        // If there are no users in the users table, or the table doesn't exist. Repair
        // the DB, and let's add a new user.
        if (!$app['storage']->checkUserTableIntegrity() || !$app['users']->getUsers()) {
            $app['storage']->repairTables();
            $app['session']->setFlash('info', "There are no users in the database. Please create the first user.");
            return redirect('useredit', array('id' => ""));
        }

    }

}<|MERGE_RESOLUTION|>--- conflicted
+++ resolved
@@ -2,12 +2,8 @@
 
 Namespace Bolt\Controllers;
 
-<<<<<<< HEAD
-use Bolt\Application;
-=======
 use Silex;
 use Silex\ControllerProviderInterface;
->>>>>>> d43c8cae
 use Symfony\Component\HttpFoundation\Request;
 use Symfony\Component\HttpFoundation\Response;
 use Symfony\Component\Form\FormError;
@@ -118,7 +114,7 @@
     /**
      * Dashboard or "root".
      */
-    function dashboard(Application $app) {
+    function dashboard(Silex\Application $app) {
 
         // Re-do getConfig. Mainly so we can log errors.
         getConfig();
@@ -157,7 +153,7 @@
     /**
      * Login page.
      */
-    function login(Application $app, Request $request) {
+    function login(Silex\Application $app, Request $request) {
 
         if ($request->getMethod() == "POST") {
 
@@ -184,7 +180,7 @@
     /**
      * Logout page.
      */
-    function logout(Application $app) {
+    function logout(Silex\Application $app) {
 
         $app['log']->add("Logout", 2, '', 'logout');
 
@@ -199,7 +195,7 @@
     /**
      * Check the database, create tables, add missing/new columns to tables
      */
-    function dbupdate(Application $app) {
+    function dbupdate(Silex\Application $app) {
 
         $output = $app['storage']->repairTables();
 
@@ -239,7 +235,7 @@
     /**
      * Clear the cache.
      */
-    function clearcache(Application $app) {
+    function clearcache(Silex\Application $app) {
 
         $result = clearCache();
 
@@ -260,7 +256,7 @@
     /**
      * Show the activity-log.
      */
-    function activitylog(Application $app) {
+    function activitylog(Silex\Application $app) {
 
         $title = "Activity log";
 
@@ -285,7 +281,7 @@
     /**
      * Generate some lipsum in the DB.
      */
-    function prefill(Application $app) {
+    function prefill(Silex\Application $app) {
 
         $content = $app['storage']->preFill();
 
@@ -302,7 +298,7 @@
     /**
      * Check the database, create tables, add missing/new columns to tables
      */
-    function overview(Application $app, $contenttypeslug) {
+    function overview(Silex\Application $app, $contenttypeslug) {
 
         $contenttype = $app['storage']->getContentType($contenttypeslug);
 
@@ -341,7 +337,7 @@
     /**
      * Edit a unit of content, or create a new one.
      */
-    function editcontent($contenttypeslug, $id, Application $app, Request $request) {
+    function editcontent($contenttypeslug, $id, Silex\Application $app, Request $request) {
 
         $contenttype = $app['storage']->getContentType($contenttypeslug);
 
@@ -349,12 +345,6 @@
 
             $content = new \Bolt\Content($app, $contenttypeslug);
             $content->setFromPost($request->request->all(), $contenttype);
-
-            // Don't try to spoof the $id..
-            if ($id != $content['id']) {
-                $app['session']->setFlash('error', "Don't try to spoof the id!");
-                return redirect('dashboard');
-            }
 
             if ($app['storage']->saveContent($content, $contenttype['slug'])) {
 
@@ -376,13 +366,6 @@
 
         if (!empty($id)) {
             $content = $app['storage']->getContent($contenttype['slug'], array('id' => $id));
-
-            // Check if we're allowed to edit this content..
-            if ( ($content['username'] != $app['users']->getCurrentUsername()) && !$app['users']->isAllowed('editcontent:all') ) {
-                $app['session']->setFlash('error', "You do not have the right privileges to edit that record.");
-                return redirect('dashboard');
-            }
-
             $app['twig']->addGlobal('title', "Edit " . $contenttype['singular_name'] . " » ". $content->getTitle());
             $app['log']->add("Edit content", 1, $content, 'edit');
         } else {
@@ -422,7 +405,7 @@
     /**
      * Perform actions on content.
      */
-    function contentaction(Application $app, $action, $contenttypeslug, $id, Request $request) {
+    function contentaction(Silex\Application $app, $action, $contenttypeslug, $id, Request $request) {
 
         $contenttype = $app['storage']->getContentType($contenttypeslug);
 
@@ -477,17 +460,16 @@
     /**
      * Show a list of all available users.
      */
-    function users(Application $app) {
+    function users(Silex\Application $app) {
 
         $title = "Users";
         $users = $app['users']->getUsers();
-        $userlevels = $app['users']->getUserLevels();
-
-        return $app['twig']->render('users.twig', array('users' => $users, 'title' => $title, 'userlevels' => $userlevels ));
-
-    }
-
-    function useredit($id, Application $app, Request $request) {
+
+        return $app['twig']->render('users.twig', array('users' => $users, 'title' => $title));
+
+    }
+
+    function useredit($id, Silex\Application $app, Request $request) {
 
         // Get the user we want to edit (if any)
         if (!empty($id)) {
@@ -550,7 +532,7 @@
         // show them here..
         if ($firstuser) {
             $form->add('userlevel', 'hidden', array(
-                'data' => \util::array_last_key($userlevels) // last element, highest userlevel..
+                'data' => key(array_reverse($userlevels)) // last element, highest userlevel..
             ));
         } else {
             $form->add('userlevel', 'choice', array(
@@ -621,7 +603,7 @@
     /**
      * Perform actions on users.
      */
-    function useraction(Application $app, $action, $id) {
+    function useraction(Silex\Application $app, $action, $id) {
 
         $user = $app['users']->getUser($id);
 
@@ -675,7 +657,7 @@
     /**
      * Show the 'about' page
      */
-    function about(Application $app) {
+    function about(Silex\Application $app) {
         return $app['twig']->render('about.twig');
 
     }
@@ -684,7 +666,7 @@
     /**
      * Show a list of all available extensions.
      */
-    function extensions(Application $app) {
+    function extensions(Silex\Application $app) {
 
         $title = "Extensions";
 
@@ -695,7 +677,7 @@
     }
 
 
-    function files($path, Application $app, Request $request) {
+    function files($path, Silex\Application $app, Request $request) {
 
         $files = array();
         $folders = array();
@@ -779,7 +761,7 @@
     }
 
 
-    function fileedit($file, Application $app, Request $request) {
+    function fileedit($file, Silex\Application $app, Request $request) {
 
         $title = "Edit file '$file'.";
 
@@ -859,7 +841,7 @@
     /**
      * Middleware function to check whether a user is logged on.
      */
-    function before(Request $request, Application $app)
+    function before(Request $request, Silex\Application $app)
     {
 
         $route = $request->get('_route');
@@ -868,16 +850,17 @@
 
         $app['debugbar'] = true;
 
-        // Most of the 'check if user is allowed' happens here: match the current route to the 'allowed' settings.
-        if (!$app['users']->isAllowed($route)) {
-            if (!$app['users']->checkValidSession()) {
-                $app['session']->setFlash('info', "Please log on.");
-                return redirect('login');
-            } else {
-                $app['session']->setFlash('error', "You do not have the right privileges to visit that page.");
-                return redirect('dashboard');
-            }
-        }
+        // There's an active session, we're all good.
+        if ($app['users']->checkValidSession()) {
+            return;
+        }
+
+        // if we're on the login-page, we're also good.
+        if ($route == "login" && $app['users']->getUsers()) {
+            return;
+        }
+
+        // TODO: This is awkward.. Make it less awkward.
 
         // If the users table is present, but there are no users, and we're on /bolt/useredit,
         // we let the user stay, because they need to set up the first user.
@@ -891,9 +874,14 @@
         if (!$app['storage']->checkUserTableIntegrity() || !$app['users']->getUsers()) {
             $app['storage']->repairTables();
             $app['session']->setFlash('info', "There are no users in the database. Please create the first user.");
+
             return redirect('useredit', array('id' => ""));
         }
 
+        $app['session']->setFlash('info', "Please log on.");
+
+        return redirect('login');
+
     }
 
 }