--- conflicted
+++ resolved
@@ -7,12 +7,9 @@
 use Silex\ControllerProviderInterface;
 use Symfony\Component\HttpFoundation\Request;
 use Symfony\Component\HttpFoundation\Response;
-<<<<<<< HEAD
 use Symfony\Component\Finder\Finder;
-=======
 use Symfony\Component\Filesystem\Filesystem;
 use Symfony\Component\Filesystem\Exception\IOException;
->>>>>>> f13e8d7a
 
 class Async implements ControllerProviderInterface
 {
@@ -82,11 +79,10 @@
             ->before(array($this, 'before'))
             ->bind('showstack');
 
-<<<<<<< HEAD
         $ctr->match("/omnisearch", array($this, 'omnisearch')) // change to post or get
             ->before(array($this, 'before'))
             ->bind('omnisearch');
-=======
+
         $ctr->post("/folder/rename", array($this, 'renamefolder'))
             ->before(array($this, 'before'))
             ->bind('renamefolder');
@@ -98,7 +94,6 @@
         $ctr->post("/folder/create", array($this, 'createfolder'))
             ->before(array($this, 'before'))
             ->bind('createfolder');
->>>>>>> f13e8d7a
 
         return $ctr;
 
