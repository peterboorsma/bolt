/**
 * Setp up editcontent stuff
 *
 * @mixin
 * @namespace Bolt.editcontent
 *
 * @param {Object} bolt - The Bolt module.
 * @param {Object} $ - jQuery.
 * @param {Object} window - Global window object.
 * @param {Object} moment - Global moment object.
 * @param {Object} bootbox - Global bootbox object.
 * @param {Object|undefined} ckeditor - CKEDITOR global or undefined.
 */
(function (bolt, $, window, moment, bootbox, ckeditor) {
    'use strict';

    /**
     * Bind data.
     *
     * @typedef {Object} BindData
     * @memberof Bolt.editcontent
     *
     * @property {string} bind - Always 'editcontent'.
     * @property {boolean} hasGroups - Has groups.
     * @property {string} msgNotSaved - Message when entry could not be saved.
     * @property {boolean} newRecord - Is new Record?
     * @property {string} savedOn - "Saved on" template.
     * @property {string} singularSlug - Contenttype slug.
     */

    /**
     * Bolt.editcontent mixin container.
     *
     * @private
     * @type {Object}
     */
    var editcontent = {};

    /**
     * Gets the current value of an input element processed to be comparable
     *
     * @static
     * @function getComparable
     * @memberof Bolt.editcontent
     *
     * @param {Object} item - Input element
     *
     * @returns {string|undefined}
     */
    function getComparable(item) {
        var val;

        if (item.name) {
            val = $(item).val();
            if (item.type === 'select-multiple') {
                val = JSON.stringify(val);
            }
        }

        return val;
    }

    /**
     * Detect if changes were made to the content.
     *
     * @static
     * @function hasChanged
     * @memberof Bolt.editcontent
     *
     * @returns {boolean}
     */
    function hasChanged() {
        var changes = 0;

        $('form#editcontent').find('input, textarea, select').each(function () {
            if (this.type === 'textarea' && $(this).hasClass('ckeditor')) {
                if (ckeditor.instances[this.id].checkDirty()) {
                    changes++;
                }
            } else {
                var val = getComparable(this);
                if (val !== undefined && $(this).data('watch') !== val) {
                    changes++;
                }
            }
        });

        return changes > 0;
    }

    /**
     * Remember current state of content for change detection.
     *
     * @static
     * @function watchChanges
     * @memberof Bolt.editcontent
     */
    function watchChanges() {
        $('form#editcontent').find('input, textarea, select').each(function () {
            if (this.type === 'textarea' && $(this).hasClass('ckeditor')) {
                if (ckeditor.instances[this.id].checkDirty()) {
                    ckeditor.instances[this.id].updateElement();
                    ckeditor.instances[this.id].resetDirty();
                }
            }else{
                var val = getComparable(this);
                if (val !== undefined) {
                    $(this).data('watch', val);
                }
            }
        });

        // Initialize handler for 'closing window'
        window.onbeforeunload = function () {
            if (hasChanged() || bolt.liveEditor.active) {
                return bolt.data('editcontent.msg.change_quit');
            }
        };
    }

    /**
     * Set validation handlers.
     *
     * @static
     * @function initValidation
     * @memberof Bolt.editcontent
     */
    function initValidation() {
        // Set handler to validate form submit.
        $('#editcontent')
            .attr('novalidate', 'novalidate')
            .on('submit', function (event) {
                var valid = bolt.validation.run(this);

                $(this).data('valid', valid);
                if (!valid){
                    event.preventDefault();

                    return false;
                }
            }
        );

        // Basic custom validation handler.
        $('#editcontent').on('boltvalidate', function () {
            var valid = bolt.validation.run(this);

            $(this).data('valid', valid);

            return valid;
        });
    }

    /**
     * Initialize persistent tabgroups.
     *
     * @static
     * @function initTabGroups
     * @memberof Bolt.editcontent
     */
    function initTabGroups() {
        // Show selected tab.
        var hash = window.location.hash;
        if (hash) {
            $('#filtertabs a[href="#tab-' + hash.replace(/^#/, '') + '"]').tab('show');
        }

        // Set Tab change handler.
        $('#filtertabs a').click(function () {
            var top;

            $(this).tab('show');
            top = $('body').scrollTop();
            window.location.hash = this.hash.replace(/^#tab-/, '');
            $('html,body').scrollTop(top);
        });
    }

    /**
     * Initialize page preview button.
     *
     * @static
     * @function initPreview
     * @memberof Bolt.editcontent
     */
    function initPreview() {
        // To preview the page, we set the target of the form to a new URL, and open it in a new window.
        $('#previewbutton, #sidebarpreviewbutton').bind('click', function (e) {
            var newAction = $(e.target).data('url');

            e.preventDefault();
            $('#editcontent').attr('action', newAction).attr('target', '_blank').submit();
            $('#editcontent').attr('action', '').attr('target', '_self');
        });
    }

    /**
     * Initialize the live editor button
     *
     * @static
     * @function initLiveEditor
     * @memberof Bolt.editcontent
     */
    function initLiveEditor() {
    }

    /**
     * Initialize delete button from the editcontent page.
     *
     * @static
     * @function initDelete
     * @memberof Bolt.editcontent
     */
    function initDelete() {
        $('#deletebutton, #sidebardeletebutton').bind('click', function (e) {
            e.preventDefault();
            bootbox.confirm(
                bolt.data('editcontent.delete'),
                function (confirmed) {
                    $('.alert').alert(); // Dismiss alert messages
                    if (confirmed === true) {
                        var pathBolt = bolt.conf('paths.bolt'),
                            form = $('#id').closest('form'),
                            ctype = $('#contenttype').val(),
                            id = $('#id').val(),
                            token = form.find('input[name="bolt_csrf_token"]').val(),
                            url = bolt.conf('paths.async') + 'content/action',
                            modifications = {};

                        modifications[ctype] = {};
                        modifications[ctype][id] = {'delete': null};

                        // Fire delete request.
                        $.ajax({
                            url: url,
                            type: 'POST',
                            data: {
                                'bolt_csrf_token': token,
                                'contenttype': ctype,
                                'actions': modifications
                            },
                            success: function () {
                                window.location.href = pathBolt + 'overview/' + $('#contenttype').val();
                            }
                        });
                    }
                }
            );
        });
    }

    /**
     * Initialize save button handlers.
     *
     * @static
     * @function initSave
     * @memberof Bolt.editcontent
     */
    function initSave() {
        // Save the page.
        $('#sidebarsavebutton').bind('click', function () {
            $('#savebutton').trigger('click');
        });

        $('#savebutton').bind('click', function () {
            watchChanges();
        });
    }

    /**
     * Initialize "save and new " button handlers.
     *
     * @static
     * @function initSaveNew
     * @memberof Bolt.editcontent
     */
    function initSaveNew() {
        $('#sidebarsavenewbutton, #savenewbutton').bind('click', function () {
            watchChanges();

            // Do a regular post, and expect to be redirected back to the "new record" page.
            var newaction = '?returnto=saveandnew';
            $('#editcontent').attr('action', newaction).submit();
        });
    }

    /**
     * Initialize "save and continue" button handlers.
     *
     * Clicking the button either triggers an "ajaxy" post, or a regular post which returns to this page.
     * The latter happens if the record doesn't exist yet, so it doesn't have an id yet.
     *
     * @static
     * @function initSaveContinue
     * @memberof Bolt.editcontent
     *
     * @fires "Bolt.Content.Save.Start"
     * @fires "Bolt.Content.Save.Done"
     * @fires "Bolt.Content.Save.Fail"
     * @fires "Bolt.Content.Save.Always"
     *
     * @param {BindData} data - Editcontent configuration data
     */
    function initSaveContinue(data) {
        $('#sidebarsavecontinuebutton, #savecontinuebutton').bind('click', function (e) {
            e.preventDefault();

            // Trigger form validation
            $('#editcontent').trigger('boltvalidate');
            // Check validation
            if (!$('#editcontent').data('valid')) {
                return false;
            }

            var newrecord = data.newRecord,
                savedon = data.savedon,
                msgNotSaved = data.msgNotSaved;

            // Disable the buttons, to indicate stuff is being done.
            $('#sidebarsavecontinuebutton, #savecontinuebutton').addClass('disabled');
            $('#sidebarsavecontinuebutton i, #savecontinuebutton i').addClass('fa-spin fa-spinner');
            $('p.lastsaved').text(bolt.data('editcontent.msg.saving'));

            if (newrecord) {
                watchChanges();

                // New record. Do a regular post, and expect to be redirected back to this page.
                $('#editcontent').attr('action', '?returnto=new').submit();
            } else {
                watchChanges();

                // Trigger save started event
                bolt.events.fire('Bolt.Content.Save.Start');

                // Existing record. Do an 'ajaxy' post to update the record.
                // Let the controller know we're calling AJAX and expecting to be returned JSON.
                $.post('?returnto=ajax', $('#editcontent').serialize())
                    .done(function (data) {
                        bolt.events.fire('Bolt.Content.Save.Done', {form: data});

                        // Submit was successful, disable warning.
                        window.onbeforeunload = null;

                        $('p.lastsaved')
                            .removeClass('alert alert-danger')
                            .html(savedon)
                            .find('strong')
                            .text(moment(data.datechanged).format('MMM D, HH:mm'))
                            .end()
                            .find('.buic-moment')
                            .buicMoment()
                            .buicMoment('set', data.datechanged);

                        $('a#lastsavedstatus strong').html(
                            '<i class="fa fa-circle status-' + $('#statusselect option:selected').val() + '"></i> ' +
                            $('#statusselect option:selected').text()
                        );
                        // Display the 'save succeeded' icon in the buttons
                        $('#sidebarsavecontinuebutton i, #savecontinuebutton i')
                            .removeClass('fa-flag fa-spin fa-spinner fa-exclamation-triangle')
                            .addClass('fa-check');

                        // Update anything changed by POST_SAVE handlers
                        if ($.type(data) === 'object') {
                            $.each(data, function (index, item) {

                                // Things like images are stored in JSON arrays
                                if ($.type(item) === 'object') {
                                    $.each(item, function (subindex, subitem) {
                                        $(':input[name="' + index + '[' + subindex + ']"]').val(subitem);
                                    });
                                } else if ($.type(item) === 'array') {
                                    // In 2.3 we return filelists, and imagelist
                                    // as an array of "objects"… because JSON…
                                    // and they now fail here because… JavaScript…
                                    // so we're catching arrays and ignoring
                                    // them, someone else can fix this!
                                } else {
                                    var field = $('#editcontent [name=' + index + ']');

                                    if (field.attr('type') === 'checkbox') {
                                        // A checkbox, so set with prop
                                        field.prop('checked', item === '1');
                                    } else {
                                        // Either an input or a textarea, so set with val
                                        field.val(item);
                                    }

                                    // If there is a CKEditor attached to our element, update it
                                    if (ckeditor && ckeditor.instances[index]) {
                                        ckeditor.instances[index].setData(
                                            item,
                                            {
                                                callback: function () {
                                                    this.resetDirty();
                                                }
                                            }
                                        );
                                    }
                                }
                            });
                        }
                        // Update dates and times from new values
                        bolt.datetime.update();

                        watchChanges();
                    })
<<<<<<< HEAD
                    .fail(function () {
=======
                    .fail(function(data){
>>>>>>> 53be5b0f
                        bolt.events.fire('Bolt.Content.Save.Fail');

                        var response = $.parseJSON(data.responseText);
                        var message = '<b>' + msgNotSaved + '</b><br><small>' + response.error.message + '</small>';

                        $('p.lastsaved')
                            .html(message)
                            .addClass('alert alert-danger');

                        // Display the 'save failed' icon in the buttons
                        $('#sidebarsavecontinuebutton i, #savecontinuebutton i')
                            .removeClass('fa-flag fa-spin fa-spinner')
                            .addClass('fa-exclamation-triangle');
                    })
                    .always(function () {
                        bolt.events.fire('Bolt.Content.Save.Always');

                        // Re-enable buttons
<<<<<<< HEAD
                        window.setTimeout(function () {
                            $('#sidebarsavecontinuebutton, #savecontinuebutton').removeClass('disabled');
                            $('#sidebarsavecontinuebutton i, #savecontinuebutton i').removeClass('fa-spin fa-spinner');
                        }, 300);
                    });
=======
                        window.setTimeout(function(){
                            $('#sidebarsavecontinuebutton, #savecontinuebutton').removeClass('disabled').blur();
                        }, 1000);
                        window.setTimeout(function(){
                            $('#sidebarsavecontinuebutton i, #savecontinuebutton i').addClass('fa-flag');
                        }, 5000);

                });
>>>>>>> 53be5b0f
            }
        });
    }

    /**
     * Initialize keyboard shortcuts:
     * - Click 'save' in Edit content screen.
     * - Click 'save' in "edit file" screen.
     *
     * @static
     * @function initKeyboardShortcuts
     * @memberof Bolt.editcontent
     */
    function initKeyboardShortcuts() {
        // We're on a regular 'edit content' page, if we have a sidebarsavecontinuebutton.
        // If we're on an 'edit file' screen,  we have a #saveeditfile
        if ($('#sidebarsavecontinuebutton').is('*') || $('#saveeditfile').is('*')) {

            // Bind ctrl-s and meta-s for saving..
            $('body, input').bind('keydown.ctrl_s keydown.meta_s', function (event) {
                event.preventDefault();
                watchChanges();
                $('#sidebarsavecontinuebutton, #saveeditfile').trigger('click');
            });

            // Initialize watching for changes on "the form".
            window.setTimeout(
                function () {
                    watchChanges();
                },
                1000
            );
        }
    }

    /**
     * Initializes the mixin.
     *
     * @static
     * @function init
     * @memberof Bolt.editcontent
     *
     * @param {BindData} data - Editcontent configuration data
     */
    editcontent.init = function (data) {
        initValidation();
        initSave();
        initSaveNew();
        initSaveContinue(data);
        initPreview();
        initLiveEditor();
        initDelete();
        initTabGroups();
        bolt.liveEditor.init(data);
        window.setTimeout(function () {
            initKeyboardShortcuts();
        }, 1000);
    };

    // Apply mixin container.
    bolt.editcontent = editcontent;

})(Bolt || {}, jQuery, window, moment, bootbox, typeof CKEDITOR !== 'undefined' ? CKEDITOR : undefined);<|MERGE_RESOLUTION|>--- conflicted
+++ resolved
@@ -405,11 +405,7 @@
 
                         watchChanges();
                     })
-<<<<<<< HEAD
-                    .fail(function () {
-=======
-                    .fail(function(data){
->>>>>>> 53be5b0f
+                    .fail(function (data) {
                         bolt.events.fire('Bolt.Content.Save.Fail');
 
                         var response = $.parseJSON(data.responseText);
@@ -428,22 +424,14 @@
                         bolt.events.fire('Bolt.Content.Save.Always');
 
                         // Re-enable buttons
-<<<<<<< HEAD
                         window.setTimeout(function () {
-                            $('#sidebarsavecontinuebutton, #savecontinuebutton').removeClass('disabled');
-                            $('#sidebarsavecontinuebutton i, #savecontinuebutton i').removeClass('fa-spin fa-spinner');
-                        }, 300);
-                    });
-=======
-                        window.setTimeout(function(){
                             $('#sidebarsavecontinuebutton, #savecontinuebutton').removeClass('disabled').blur();
                         }, 1000);
-                        window.setTimeout(function(){
+                        window.setTimeout(function () {
                             $('#sidebarsavecontinuebutton i, #savecontinuebutton i').addClass('fa-flag');
                         }, 5000);
-
-                });
->>>>>>> 53be5b0f
+                    }
+                );
             }
         });
     }
