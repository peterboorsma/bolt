# app/resources/translations/ja/messages.ja.yml

<<<<<<< HEAD
# Warning: Translations are in the process of being moved to a new keyword-based translation
#          at the moment. This is an ongoing process. Translations currently in the
#          repository are automatically mapped to the new scheme. Be aware that there
#          can be a race condition between that process and your PR so that it's
#          eventually necessary to remap your translations. If you're planning on
#          updating your translations, it's best to ask on IRC to time your contribution
#          in order to prevent merge conflicts.

#  no unused messages
#  52 untranslated messages
# 269 untranslated keyword based messages
#  40 translations
# 263 keyword based translations

#--- 52 untranslated messages -------------------------------------------------
=======
# Warning: Translations are in the process of being moved to a new keyword
#          based translation messages. This is an ongoing process. Translations
#          currently in the repository are automatically mapped to the new
#          scheme. Be aware that there can be a race condition between that
#          process and your PR so that it will eventually be necessary to
#          re-map your translations.

#   0 Unused messages
#  35 Legacy untranslated messages
# 289 Untranslated messages
#  39 Legacy translation messages
# 262 Translation messages

#--- Legacy untranslated messages ---------------------------------------------
>>>>>>> 4bbf234d

"(none)": #
"Added records to the ContentType <tt>%CONTENTYPE%</tt> titled": #
"An error occured while updating `%TABLE%`. The error is %ERROR%": #
"Choose an entry": #
"Dependencies": #
"Detected Bolt version change to <b>%VERSION%</b>, and the cache has been cleared. Please <a href=\"%URI%\">check the database</a>, if you haven't done so already.": #
"Do you really want to delete %FOLDERNAME%?": #
"Error reading extensions/composer.json file: %ERROR%": #
"Expand sidebar": #
"Finding packages that require this one…": #
"Floatfield": # "Float field"
"Group": #
"Groups": #
"Integerfield": # "Integer field"
"Invalid menu path (%PATH%) set in menu.yml. Does not match any configured contenttypes or routes.": # "Invalid menu path (%PATH%) set in menu.yml. Does not match any configured ContentTypes or routes."
"Invalid menu path (%PATH%) set in menu.yml. Probably should be a link: instead!": #
"Link": #
"Multiselect": # "Multi-select"
"Repeater": #
"Selectentry": # "Select entry"
"Selectfield": # "Select field"
"Slug": #
"Table not found for ContentType %CONTENTTYPE%, a database update is probably required.": #
"The field %field% has been changed to \"%newValue%\"": #
"Timeout attempting connection to the 'Lorem Ipsum' generator. Unable to add dummy content.": #
"Try logging in with your ftp-client and make the file readable. Else try to go <a>back</a> to the last page.": #
"Unable to create directory: %DIR%": #
"Unable to create file: %FILE%": #
"Unable to delete directory: %DIR%": #
"Unable to delete file: %FILE%": #
"Unable to duplicate file: %FILE%": #
"Unable to rename directory: %DIR%": #
"Unable to rename file: %FILE%": #
"Unfortunately, no content could be found. Try another page, or go to the <a href=\"%paths_root%\">homepage</a>.": #
"View (saved version) on site": #
<<<<<<< HEAD
"filtered by <em>'%filter%'</em>": #

#--- 269 untranslated keyword based messages ----------------------------------

"contenttypes.generic.group.ungrouped": # "Ungrouped"
"contenttypes.generic.invalid-hyphen": # "In the ContentType for '%contenttype%', you have used a hyphen in the definition which is not supported. Please edit contenttypes.yml and remove the hyphen or alternatively replace with an underscore."
"contenttypes.generic.invalid-relation": # "In the ContentType for '%contenttype%', the relation '%relation%' is defined, which is not a valid ContentType. Please edit contenttypes.yml, and correct this."
"contenttypes.generic.recent-changes-one": # "Recent changes to this %contenttype%"
"contenttypes.record.comment-add-colon": #
"field.block.label.add-new": # "Add new..."
"field.block.label.add-set": # "Add new %label% set"
"field.geolocation.label.address-lookup": # "Address lookup"
"field.geolocation.label.marker-placement": # "Marker placement"
"field.geolocation.label.snap": # "Snap to nearest address"
"field.geolocation.placeholder.address": # "Street, ZIP code, city or other location"
"field.image.label.alt": # "Alt"
"field.repeater.label.add-set": # "Add new %label% set"
"field.slug.button.generate": # "Generate from:"
"field.slug.button.lock": # "Lock"
"field.slug.message.warning": # "Editing this field might break existing links to this record!"
"field.slug.unique-alias": # "Unique alias"
"field.video.height": # "Height"
"field.video.label.preview": # "Preview image"
"field.video.label.url": # "URL of video to embed"
"field.video.matched-video": # "Matched video"
"field.video.pixel": # "pixel"
"field.video.placeholder.url": # "URL of video on Youtube, Vimeo or other video website"
"field.video.width": # "Width"
"general.about": # "About"
"general.bolt-configuration-issues-detected": # "Bolt has detected one or more configuration issues. You should resolve these, for optimum performance:"
"general.bolt-documentation": # "Bolt documentation"
"general.bolt-new-site-set-up": # "New Bolt site has been set up"
"general.bolt-welcome-new-site": # "Welcome to your new Bolt site, %USER%."
"general.phrase.access-denied-permissions-edit-file": # "You don't have correct permissions to edit the file '%s'."
"general.phrase.access-denied-permissions-view-file-directory": # "You don't have the correct permissions to display the file or directory '%s'."
"general.phrase.access-denied-privilege-edit-user": # "You do not have the right privileges to edit that user."
"general.phrase.access-denied-self-action": # "You cannot '%s' yourself."
"general.phrase.add-selected": # "Add Selected"
"general.phrase.author": # "Author"
"general.phrase.by": # "by"
"general.phrase.changelog-not-enabled": # "The changelog is not enabled. If you enable it, any changes made to the content in all ContentTypes will be logged on this page, for reference. See the section <code>changelog:</code> in your <code>config.yml</code> to change this setting."
"general.phrase.changelog-note": # "Note: The database table will continue to grow as the editors keep adding content. If you enable this functionality in a production environment the table may end up taking up a lot of space."
"general.phrase.clashing-relation": # "In the ContentType for '%contenttype%', both a field and a relation are named '%relation%' which will prevent the relation from working. Please edit contenttypes.yml, and correct this."
"general.phrase.clear-cache-complete": # "Cleared cache."
"general.phrase.clear-change-log": # "Clear Change Log"
"general.phrase.clear-system-log": # "Clear System Log"
"general.phrase.close-editor": # "Close editor"
"general.phrase.collapse-sidebar": # "Collapse sidebar"
"general.phrase.configuration-main": # "Main configuration"
"general.phrase.delete": # "Delete"
"general.phrase.delete-set": # "Delete Set"
"general.phrase.depublish": # "Depublish"
"general.phrase.depublish-date-past": # "Depublish date is in the past. Change the status if you want to depublish now."
"general.phrase.depublish-explanation": # "If set, the record will be automatically depublished on the given date."
"general.phrase.details": # "Details"
"general.phrase.duplicate-set": # "Duplicate Set"
"general.phrase.edit-role-permissions": # "Edit Roles and Permissions"
"general.phrase.error-cache-clear": # "Failed to clear cache. You should delete it manually."
"general.phrase.error-login-invalid-parameters": # "Invalid login parameters."
"general.phrase.error-mail-options-not-set": # "The email configuration setting 'mailoptions' hasn't been set. Bolt may be unable to send password reset."
"general.phrase.error-send-password-request": # "Failed to send password request. Please check the email settings."
"general.phrase.error-session-data-login": # "Unable to retrieve login session data. Please check your system's PHP session settings."
"general.phrase.extensions-overview": # "Extensions Overview"
"general.phrase.field-fieldname": # "Field “%FIELD_NAME%”:"
"general.phrase.file-not-exist": # "The file '%s' doesn't exist."
"general.phrase.file-not-readable": # "The file '%s' is not readable."
"general.phrase.file-upload-failed": # "Files could not be uploaded."
"general.phrase.find": # "Find"
"general.phrase.floating-point-required-bang": # "Has to be a floating point number!"
"general.phrase.folder": # "Folder"
"general.phrase.hints-colon": # "Hints:"
"general.phrase.id": # "Id"
"general.phrase.invalid-taxonomy-slug": # "In the taxonomy '%taxonomy%' the slug for option '%option%' contains a slash. Please edit taxonomy.yml, and correct this."
"general.phrase.keyword-ellipsis": # "Keyword …"
"general.phrase.listing-template": # "Listing template"
"general.phrase.live-edit": # "Live Edit"
"general.phrase.log-change-trim": # "Trim Change Log"
"general.phrase.log-system-trim": # "Trim System Log"
"general.phrase.login-password-hash-failure": #
"general.phrase.login-password-legacy": #
"general.phrase.logout": # "Logout"
"general.phrase.missing-about-page-block": # "There currently is no Block with 'about-us' as its slug. If you create one, it will be shown here. Go to 'Configuration' > 'Check Database' and select 'Add sample Records' to automatically generate this Block."
"general.phrase.move-down": # "Move Down"
"general.phrase.move-up": # "Move Up"
"general.phrase.no-content": # "no content …"
"general.phrase.no-content-found": # "No content found."
"general.phrase.no-files-in-list": # "No files in the list, yet."
"general.phrase.no-images-in-list": # "No images in the list, yet."
"general.phrase.no-preview": # "No Preview"
"general.phrase.no-title": # "no title …"
"general.phrase.no-undo": # "There is no undo!"
"general.phrase.not-installed-yet": # "Not yet installed."
"general.phrase.not-saved": # "There are no saved changes, yet."
"general.phrase.note-colon": # "Note:"
"general.phrase.omnisearch": # "Omnisearch"
"general.phrase.only-root-change-file-extensions": # "Only root can change file extensions."
"general.phrase.or": # "or"
"general.phrase.order": # "Order"
"general.phrase.other-content": # "Other content"
"general.phrase.others": # "Others"
"general.phrase.path-image-file": # "Path to image file"
"general.phrase.profile": # "Profile"
"general.phrase.publish": # "Publish"
"general.phrase.record-related-to-variable": # "This record is related to the following %CTNAME%:"
"general.phrase.records": # "Records"
"general.phrase.redirect-detected": # "Redirect detected. Check if you are still logged on."
"general.phrase.related-content": # "Related content"
"general.phrase.required-character-count": # "At least %NUM% characters required"
"general.phrase.required-is-bang": # "Is required!"
"general.phrase.required-is-or-match-pattern": # "Is required or needs to match a pattern!"
"general.phrase.save-and-create-new-record": # "Save & create new record"
"general.phrase.search-for-ellipsis": # "Search for …"
"general.phrase.search-results-for-variable": # "Search results for <b>%search%</b>."
"general.phrase.select-file": # "Select file …"
"general.phrase.selection": # "Selection"
"general.phrase.show-proposed-alterations": # "Show proposed alterations"
"general.phrase.something-went-wrong-after-first-user": # "Something went wrong with logging in after first user creation!"
"general.phrase.stack-empty": # "There are no items on the Stack, yet."
"general.phrase.status-default": # "Default status"
"general.phrase.status-explanation": # "The status defines whether or not this record is published. Select 'Timed publish' to automatically publish on the set Publication Date."
"general.phrase.system-config-checks": # "System Configuration Checks"
"general.phrase.template-detail": # "Detail template"
"general.phrase.thumbnail": # "Thumbnail"
"general.phrase.time-format-24-12": # "Time in 24h/12h format"
"general.phrase.toggle-all": # "Check/Uncheck all"
"general.phrase.upload-file-to-directory": # "Upload a file to this folder"
"general.phrase.upload-not-allowed": # "Upload not allowed"
"general.phrase.users-none-create-first-extended": # "There are no users present in the system. Please create the first user, which will be granted root privileges."
"general.phrase.users-permissions": # "Users & Permissions"
"general.phrase.value-maximum-variable": # "The value must not be greater than “%MAXVAL%”!"
"general.phrase.value-minimum-variable": # "The value has to be at least “%MINVAL%”!"
"general.phrase.view-roles": # "View Roles"
"general.phrase.warning": # "Warning"
"general.phrase.warning-template": # "This template adds new fields. Save, then refresh to see these changes."
"general.phrase.warning-templatefields-loss": # "You may lose some of your template fields with this change. Go to the template section and note down the values before doing this."
"general.phrase.warning-unfinished-changes-loss": # "You have unfinished changes on this page. If you continue without saving, you will lose these changes."
"general.visit-bolt": # "Visit Bolt.cm"
"logs.change-log.cleared": # "The change log has been cleared."
"logs.change-log.trimmed": # "The change log has been trimmed."
"logs.system-log": # "System Log"
"logs.system-log.cleared": # "The system log has been cleared."
"logs.system-log.trimmed": # "The system log has been trimmed."
"nut.greeting": # "Welcome to Bolt!"
"nut.version": # "version"
"page.checks.run-all": # "Run all checks"
"page.checks.run-directory-checks": # "Run directory checks"
"page.checks.run-email-checks": # "Run email checks"
"page.checks.run-php-ext-checks": # "Run PHP extension checks"
"page.edit-file.note-related": # "Note, this file has related files:"
"page.edit-users.activated.no": # "no"
"page.edit-users.activated.yes": # "yes"
"page.edit-users.button.save": # "Save user"
"page.edit-users.error.email-invalid": # "This email address is not valid."
"page.edit-users.error.email-used": # "This email address is already in use. Choose another email address."
"page.edit-users.error.password-different-displayname": # "Password must not be a part of the display name."
"page.edit-users.error.password-different-email": # "Password must not match the email address."
"page.edit-users.error.password-different-username": # "Password must not match the username."
"page.edit-users.error.password-long": # "This value is too long. It should have 128 characters or less."
"page.edit-users.error.password-short": # "This value is too short. It should have 6 characters or more."
"page.edit-users.error.username-used": # "This username is already in use. Choose another username."
"page.edit-users.label.assigned-roles": # "Assigned roles"
"page.edit-users.label.display-name": # "Display name"
"page.edit-users.label.email": # "Email"
"page.edit-users.label.last-ip": # "Last IP"
"page.edit-users.label.password": # "Password"
"page.edit-users.label.password-confirm": # "Password (confirmation)"
"page.edit-users.label.user-enabled": # "User account is enabled"
"page.edit-users.log.user-added": # "Added user account '%user%'."
"page.edit-users.log.user-updated": # "Updated user account '%user%'."
"page.edit-users.message.change-self": # "You've been logged off, because you changed your own username. Please log on again."
"page.edit-users.message.saving-user": # "User %user% could not be saved, or nothing was changed."
"page.edit-users.message.user-saved": # "User %user% has been saved."
"page.edit-users.note-sqlite": # "You are currently using SQLite to set up the first user. If you wish to use MySQL or PostgreSQL instead, edit the configuration file at <tt>'app/config/config.yml'</tt> and Bolt will set up the database tables for you. Be sure to reload this page before continuing."
"page.edit-users.placeholder.displayname": # "Pick a display name / alias"
"page.edit-users.placeholder.email": # "Enter a valid email address"
"page.edit-users.placeholder.password": # "Enter a password, longer than 6 chars"
"page.edit-users.placeholder.password-confirm": # "Confirm your password"
"page.edit-users.placeholder.username": # "Pick a username, lowercase only"
"page.edit-users.title.profile": # "Profile"
"page.edit-users.user-create": # "Create a new user account, using the form below. The password field is required."
"page.edit-users.user-edit": # "Edit an existing user account, using the form below. Leave the password fields empty, unless you wish to change the password."
"page.extend.button.autoload-dump": # "Rebuild Autoloader"
"page.extend.button.browse-versions": # "Browse Versions"
"page.extend.button.copy-to-theme-folder": # "Copy to theme folder"
"page.extend.button.info-help": # "More info/help"
"page.extend.button.install-all": # "Install all Packages"
"page.extend.button.install-package": # "Install Package"
"page.extend.button.install-this-version": # "Install This Version"
"page.extend.button.link-config": # "Edit configuration"
"page.extend.button.link-marketplace": # "View on marketplace"
"page.extend.button.link-readme": # "View README"
"page.extend.button.link-repository": # "View source repository"
"page.extend.button.link-uninstall": # "Uninstall extension"
"page.extend.button.link-versions": # "Install different version"
"page.extend.button.manage": # "Manage"
"page.extend.button.package-dependencies": # "Identify installed packages requiring this"
"page.extend.button.show-all-versions": # "Show all versions"
"page.extend.button.update-all": # "Run all Updates"
"page.extend.button.update-check": # "Run update check"
"page.extend.button.update-package": # "Update Package"
"page.extend.error-composer-json-not-readable": # "The Bolt extensions composer.json isn't readable."
"page.extend.error-composer-json-not-writable": # "The Bolt extensions composer.json isn't writable."
"page.extend.headline.bundled": # "Bundled Extensions"
"page.extend.headline.currently-installed": # "Your Currently Installed Extensions"
"page.extend.headline.install-new-extension": # "Install a new Extension"
"page.extend.headline.installation-complete": # "Installation complete"
"page.extend.headline.installing-package": # "Installing package"
"page.extend.headline.latest-version": # "Latest stable version"
"page.extend.headline.stable-versions": # "Stable versions"
"page.extend.headline.test-versions": # "Unstable test versions"
"page.extend.headline.theme-installation-complete": # "Theme installation complete"
"page.extend.headline.updates": # "Updates"
"page.extend.listheader.class": # "Class"
"page.extend.listheader.extension": # "Extension"
"page.extend.listheader.name": # "Name"
"page.extend.listheader.status": # "Status"
"page.extend.listheader.version": # "Version"
"page.extend.message.add-extension-with-form": # "Add a new extension using the form below."
"page.extend.message.autoload-dump": # "This will rebuild both the autoload files and cache."
"page.extend.message.autoloader-start": # "Loading Composer autoload dumper"
"page.extend.message.autoloader-update": # "Updating Composer autoloader"
"page.extend.message.bad-json": # "Malformed JSON response. Ensure no debugging or other code is being added to the response"
"page.extend.message.before-theme-start": # "Before you can start using the theme on your site we need to make a copy to your theme folder. If you would like to give the theme an alternative name you can add one here."
"page.extend.message.check-for-updates": # "Check for updates"
"page.extend.message.checking-for-updates": # "Checking for available updates (this may take up to 60 seconds)"
"page.extend.message.checking-installed-packages": # "Checking installed packages"
"page.extend.message.compatible-unstable-versions": # "The versions listed below are compatible with the version of Bolt you are using. Since they are unstable versions, we recommend you <strong>do not</strong> use these on production systems."
"page.extend.message.confirm-remove": # "Please confirm that you want to remove this extension?"
"page.extend.message.copying": # "Copying theme assets …"
"page.extend.message.discover-by-visiting": # "You can discover new extensions by visiting"
"page.extend.message.ext-dir-missing": # "The extensions directory (<code>%DIRECTORY%</code>) does not exist, or it is not writable. This means that you cannot manage Bolt extensions through the backend; consider managing extensions manually, or changing file permissions to allow Bolt write access to (<code>%DIRECTORY%</code>)."
"page.extend.message.install-all": # "Running install of all packages …"
"page.extend.message.installation-running": # "Installation running"
"page.extend.message.installing": # "Preparing to install package …"
"page.extend.message.installing-selected-package": # "Installing selected package version (this may take up to 60 seconds)."
"page.extend.message.installs-all-listed-packages": # "This will make sure all packages listed are installed. Use this if you've recently moved to a new server or if you have manually added an extension."
"page.extend.message.installs-updates": # "This will install all available updates."
"page.extend.message.invalid-theme-source-dir": # "Invalid theme source directory: %SOURCE%"
"page.extend.message.latest-version": # "The version listed below is the latest stable release as marked by the developer, which is compatible with the version of Bolt you are currently using."
"page.extend.message.loading-disabled": # "Extensions loading has been disabled by an administrator in the %CONFIG% file. You may install, update and uninstall extensions but they will not load until this setting has been changed."
"page.extend.message.marked-as-stable": # "The versions listed below are marked as stable releases by the developer and are compatible with the version of Bolt you are currently using."
"page.extend.message.no-bolt-extensions-installed": # "No Bolt Extensions installed."
"page.extend.message.no-package-check-in-readmode": # "Cannot check installed packages in read-only mode"
"page.extend.message.no-stable-versions-available": # "No Stable Versions Available"
"page.extend.message.no-test-versions-available": # "No Test Versions Available"
"page.extend.message.no-update-check-in-readmode": # "Cannot check for updates in read-only mode"
"page.extend.message.overwrite": # "This will overwrite any existing files! Are you sure?"
"page.extend.message.package-dependencies": # "Packages that depend on this"
"page.extend.message.package-install-info-fail": # "Unable to get installation information for %PACKAGE% %VERSION%."
"page.extend.message.removing": # "Preparing to remove package …"
"page.extend.message.running-update": # "Running update …"
"page.extend.message.running-update-all": # "Running updates"
"page.extend.message.shows-updates": # "This won't install anything, just show you available updates"
"page.extend.message.start-using-extension": # "You can now start using the installed extension, documentation and implementation instructions can be found using the link below."
"page.extend.message.updated": # "Everything is up to date!"
"page.extend.message.updating": # "Searching for available updates …"
"page.extend.options": # "Extension Options"
"page.extend.pagetitle": # "Extend %BOLTNAME%"
"page.extend.theme.generation.failure": # "We were unable to generate the theme. It is likely that your theme directory is not writable by Bolt. Check the permissions and try reinstalling."
"page.extend.theme.generation.missing.name": # "No theme name found. Theme is not generated."
"page.extend.theme.generation.success": # "Theme successfully generated. You can now edit it directly from your theme folder."
"page.file-management.label.create-file": # "Create file"
"page.file-management.message.create-file": # "Please enter the new file name"
"page.file-management.message.save-failed-invalid-form": # "File '%s' could not be saved, because the form wasn't valid."
"page.file-management.message.upload-not-writable": # "Unable to write to upload destination. Check permissions on %TARGET%"
"page.login.cookies-required": # "Note: Cookies are required to log on to Bolt. Please allow cookies."
"page.login.title": # "Sign in to Bolt"
"panel.latest-activity.by": # "by"
"panel.latest-activity.change": # "Latest changes"
"panel.latest-activity.created": # "Created"
"panel.latest-activity.deleted": # "Deleted"
"panel.latest-activity.system": # "Latest system activity"
"panel.user-actions.button.add": # "Add a new user"

#--- 40 translations ----------------------------------------------------------
=======

#--- Untranslated messages ----------------------------------------------------

contenttypes.generic.group.ungrouped: # "Ungrouped"
contenttypes.generic.invalid-hyphen: # "In the ContentType for '%contenttype%', you have used a hyphen in the definition which is not supported. Please edit contenttypes.yml and remove the hyphen or alternatively replace with an underscore."
contenttypes.generic.invalid-relation: # "In the ContentType for '%contenttype%', the relation '%relation%' is defined, which is not a valid ContentType. Please edit contenttypes.yml, and correct this."
contenttypes.generic.recent-changes-one: # "Recent changes to this %contenttype%"

contenttypes.record.comment-add-colon: #

field.block.label.add-new: # "Add new..."
field.block.label.add-set: # "Add new %label% set"

field.geolocation.label.address-lookup: # "Address lookup"
field.geolocation.label.marker-placement: # "Marker placement"
field.geolocation.label.snap: # "Snap to nearest address"
field.geolocation.placeholder.address: # "Street, ZIP code, city or other location"

field.image.label.alt: # "Alt"

field.repeater.label.add-set: # "Add new %label% set"

field.slug.button.generate: # "Generate from:"
field.slug.button.lock: # "Lock"
field.slug.message.warning: # "Editing this field might break existing links to this record!"
field.slug.unique-alias: # "Unique alias"

field.video.height: # "Height"
field.video.label.preview: # "Preview image"
field.video.label.url: # "URL of video to embed"
field.video.matched-video: # "Matched video"
field.video.pixel: # "pixel"
field.video.placeholder.url: # "URL of video on Youtube, Vimeo or other video website"
field.video.width: # "Width"

general.about: # "About"

general.bolt-configuration-issues-detected: # "Bolt has detected one or more configuration issues. You should resolve these, for optimum performance:"

general.bolt-documentation: # "Bolt documentation"

general.bolt-new-site-set-up: # "New Bolt site has been set up"

general.bolt-welcome-new-site: # "Welcome to your new Bolt site, %USER%."

general.phrase.access-denied-permissions-edit-file: # "You don't have correct permissions to edit the file '%s'."
general.phrase.access-denied-permissions-view-file-directory: # "You don't have the correct permissions to display the file or directory '%s'."
general.phrase.access-denied-privilege-edit-user: # "You do not have the right privileges to edit that user."
general.phrase.access-denied-self-action: # "You cannot '%s' yourself."
general.phrase.add-selected: # "Add Selected"
general.phrase.author: # "Author"
general.phrase.by: # "by"
general.phrase.changelog-not-enabled: # "The changelog is not enabled. If you enable it, any changes made to the content in all ContentTypes will be logged on this page, for reference. See the section <code>changelog:</code> in your <code>config.yml</code> to change this setting."
general.phrase.changelog-note: # "Note: The database table will continue to grow as the editors keep adding content. If you enable this functionality in a production environment the table may end up taking up a lot of space."
general.phrase.changelog-what-changed: # "Add a brief, optional comment to describe what's changed."
general.phrase.clashing-relation: # "In the ContentType for '%contenttype%', both a field and a relation are named '%relation%' which will prevent the relation from working. Please edit contenttypes.yml, and correct this."
general.phrase.clear-cache-complete: # "Cleared cache."
general.phrase.clear-change-log: # "Clear Change Log"
general.phrase.clear-system-log: # "Clear System Log"
general.phrase.close-editor: # "Close editor"
general.phrase.collapse-sidebar: # "Collapse sidebar"
general.phrase.configuration-main: # "Main configuration"
general.phrase.confirm-delete-file: # "Are you sure you want to delete %FILENAME%?"
general.phrase.confirm-record-multiple: # "Are you sure you want to do this for %NUMBER% records?"
general.phrase.confirm-record-single: # "Are you sure you want to do this for 1 record?"
general.phrase.confirm-remove-file: # "Are you sure you want to remove this file?"
general.phrase.confirm-remove-files: # "Are you sure you want to remove these files?"
general.phrase.confirm-remove-image: # "Are you sure you want to remove this image?"
general.phrase.confirm-remove-images: # "Are you sure you want to remove these images?"
general.phrase.confirm-remove-record: # "Are you sure you wish to delete this record? There is no undo."
general.phrase.database-check: # "Check Database"
general.phrase.database-update-required-post: # "to do this now."
general.phrase.database-update-required-pre: # "The database needs to be updated/repaired. Go to 'Configuration'"
general.phrase.delete: # "Delete"
general.phrase.delete-set: # "Delete Set"
general.phrase.depublish: # "Depublish"
general.phrase.depublish-date-past: # "Depublish date is in the past. Change the status if you want to depublish now."
general.phrase.depublish-explanation: # "If set, the record will be automatically depublished on the given date."
general.phrase.details: # "Details"
general.phrase.duplicate-set: # "Duplicate Set"
general.phrase.edit-role-permissions: # "Edit Roles and Permissions"
general.phrase.error-cache-clear: # "Failed to clear cache. You should delete it manually."
general.phrase.error-login-invalid-parameters: # "Invalid login parameters."
general.phrase.error-mail-options-not-set: # "The email configuration setting 'mailoptions' hasn't been set. Bolt may be unable to send password reset."
general.phrase.error-send-password-request: # "Failed to send password request. Please check the email settings."
general.phrase.error-session-data-login: # "Unable to retrieve login session data. Please check your system's PHP session settings."
general.phrase.extensions-overview: # "Extensions Overview"
general.phrase.field-fieldname: # "Field “%FIELD_NAME%”:"
general.phrase.file-not-exist: # "The file '%s' doesn't exist."
general.phrase.file-not-readable: # "The file '%s' is not readable."
general.phrase.file-upload-failed: # "Files could not be uploaded."
general.phrase.filtered-by: # "filtered by"
general.phrase.find: # "Find"
general.phrase.floating-point-required-bang: # "Has to be a floating point number!"
general.phrase.folder: # "Folder"
general.phrase.hints-colon: # "Hints:"
general.phrase.id: # "Id"
general.phrase.invalid-taxonomy-slug: # "In the taxonomy '%taxonomy%' the slug for option '%option%' contains a slash. Please edit taxonomy.yml, and correct this."
general.phrase.keyword-ellipsis: # "Keyword …"
general.phrase.listing-template: # "Listing template"
general.phrase.live-edit: # "Live Edit"
general.phrase.log-change-trim: # "Trim Change Log"
general.phrase.log-system-trim: # "Trim System Log"
general.phrase.logout: # "Logout"
general.phrase.missing-about-page-block: # "There currently is no Block with 'about-us' as its slug. If you create one, it will be shown here. Go to 'Configuration' > 'Check Database' and select 'Add sample Records' to automatically generate this Block."
general.phrase.move-down: # "Move Down"
general.phrase.move-up: # "Move Up"
general.phrase.no-content: # "no content …"
general.phrase.no-content-found: # "No content found."
general.phrase.no-files-in-list: # "No files in the list, yet."
general.phrase.no-images-in-list: # "No images in the list, yet."
general.phrase.no-preview: # "No Preview"
general.phrase.no-title: # "no title …"
general.phrase.no-undo: # "There is no undo!"
general.phrase.not-installed-yet: # "Not yet installed."
general.phrase.not-saved: # "There are no saved changes, yet."
general.phrase.note-colon: # "Note:"
general.phrase.omnisearch: # "Omnisearch"
general.phrase.only-root-change-file-extensions: # "Only root can change file extensions."
general.phrase.or: # "or"
general.phrase.order: # "Order"
general.phrase.other-content: # "Other content"
general.phrase.others: # "Others"
general.phrase.path-image-file: # "Path to image file"
general.phrase.profile: # "Profile"
general.phrase.publish: # "Publish"
general.phrase.record-related-to-variable: # "This record is related to the following %CTNAME%:"
general.phrase.records: # "Records"
general.phrase.redirect-detected: # "Redirect detected. Check if you are still logged on."
general.phrase.related-content: # "Related content"
general.phrase.required-character-count: # "At least %NUM% characters required"
general.phrase.required-is-bang: # "Is required!"
general.phrase.required-is-or-match-pattern: # "Is required or needs to match a pattern!"
general.phrase.save-and-create-new-record: # "Save & create new record"
general.phrase.search-for-ellipsis: # "Search for …"
general.phrase.search-results-for-variable: # "Search results for <b>%search%</b>."
general.phrase.select-file: # "Select file …"
general.phrase.selection: # "Selection"
general.phrase.show-proposed-alterations: # "Show proposed alterations"
general.phrase.something-went-wrong-after-first-user: # "Something went wrong with logging in after first user creation!"
general.phrase.stack-empty: # "There are no items on the Stack, yet."
general.phrase.status-default: # "Default status"
general.phrase.status-explanation: # "The status defines whether or not this record is published. Select 'Timed publish' to automatically publish on the set Publication Date."
general.phrase.system-config-checks: # "System Configuration Checks"
general.phrase.template-detail: # "Detail template"
general.phrase.thumbnail: # "Thumbnail"
general.phrase.time-format-24-12: # "Time in 24h/12h format"
general.phrase.toggle-all: # "Check/Uncheck all"
general.phrase.upload-file-to-directory: # "Upload a file to this folder"
general.phrase.upload-not-allowed: # "Upload not allowed"
general.phrase.users-none-create-first-extended: # "There are no users present in the system. Please create the first user, which will be granted root privileges."
general.phrase.users-permissions: # "Users & Permissions"
general.phrase.value-maximum-variable: # "The value must not be greater than “%MAXVAL%”!"
general.phrase.value-minimum-variable: # "The value has to be at least “%MINVAL%”!"
general.phrase.view-roles: # "View Roles"
general.phrase.warning: # "Warning"
general.phrase.warning-template: # "This template adds new fields. Save, then refresh to see these changes."
general.phrase.warning-templatefields-loss: # "You may lose some of your template fields with this change. Go to the template section and note down the values before doing this."
general.phrase.warning-unfinished-changes-loss: # "You have unfinished changes on this page. If you continue without saving, you will lose these changes."

general.visit-bolt: # "Visit Bolt.cm"

logs.change-log.cleared: # "The change log has been cleared."
logs.change-log.trimmed: # "The change log has been trimmed."

logs.system-log: # "System Log"
logs.system-log.cleared: # "The system log has been cleared."
logs.system-log.trimmed: # "The system log has been trimmed."

menu.configuration.checks: # "Set-up checks"

nut.greeting: # "Welcome to Bolt!"

nut.version: # "version"

page.checks.php-pass: # "All PHP configuration checks pass!"
page.checks.php-problem: # "PHP configuration check found problems!"
page.checks.show-all: # "Show all checks"
page.checks.show-failed: # "Show only failed checks"
page.checks.system-pass: # "All system configuration checks pass!"
page.checks.system-problem: # "System configuration check found problems!"

page.edit-file.note-related: # "Note, this file has related files:"

page.edit-users.activated.no: # "no"
page.edit-users.activated.yes: # "yes"
page.edit-users.button.save: # "Save user"
page.edit-users.error.email-invalid: # "This email address is not valid."
page.edit-users.error.email-used: # "This email address is already in use. Choose another email address."
page.edit-users.error.password-different-displayname: # "Password must not be a part of the display name."
page.edit-users.error.password-different-email: # "Password must not match the email address."
page.edit-users.error.password-different-username: # "Password must not match the username."
page.edit-users.error.password-long: # "This value is too long. It should have 128 characters or less."
page.edit-users.error.password-short: # "This value is too short. It should have 6 characters or more."
page.edit-users.error.username-used: # "This username is already in use. Choose another username."
page.edit-users.label.assigned-roles: # "Assigned roles"
page.edit-users.label.display-name: # "Display name"
page.edit-users.label.email: # "Email"
page.edit-users.label.last-ip: # "Last IP"
page.edit-users.label.password: # "Password"
page.edit-users.label.password-confirm: # "Password (confirmation)"
page.edit-users.label.user-enabled: # "User account is enabled"
page.edit-users.log.user-added: # "Added user account '%user%'."
page.edit-users.log.user-updated: # "Updated user account '%user%'."
page.edit-users.message.change-self: # "You've been logged off, because you changed your own username. Please log on again."
page.edit-users.message.saving-user: # "User %user% could not be saved, or nothing was changed."
page.edit-users.message.user-saved: # "User %user% has been saved."
page.edit-users.note-sqlite: # "You are currently using SQLite to set up the first user. If you wish to use MySQL or PostgreSQL instead, edit the configuration file at <tt>'app/config/config.yml'</tt> and Bolt will set up the database tables for you. Be sure to reload this page before continuing."
page.edit-users.placeholder.displayname: # "Pick a display name / alias"
page.edit-users.placeholder.email: # "Enter a valid email address"
page.edit-users.placeholder.password: # "Enter a password, longer than 6 chars"
page.edit-users.placeholder.password-confirm: # "Confirm your password"
page.edit-users.placeholder.username: # "Pick a username, lowercase only"
page.edit-users.title.profile: # "Profile"
page.edit-users.user-create: # "Create a new user account, using the form below. The password field is required."
page.edit-users.user-edit: # "Edit an existing user account, using the form below. Leave the password fields empty, unless you wish to change the password."

page.extend.button.autoload-dump: # "Rebuild Autoloader"
page.extend.button.browse-versions: # "Browse Versions"
page.extend.button.copy-to-theme-folder: # "Copy to theme folder"
page.extend.button.info-help: # "More info/help"
page.extend.button.install-all: # "Install all Packages"
page.extend.button.install-package: # "Install Package"
page.extend.button.install-this-version: # "Install This Version"
page.extend.button.link-config: # "Edit configuration"
page.extend.button.link-marketplace: # "View on marketplace"
page.extend.button.link-readme: # "View README"
page.extend.button.link-repository: # "View source repository"
page.extend.button.link-uninstall: # "Uninstall extension"
page.extend.button.link-versions: # "Install different version"
page.extend.button.manage: # "Manage"
page.extend.button.package-dependencies: # "Identify installed packages requiring this"
page.extend.button.show-all-versions: # "Show all versions"
page.extend.button.update-all: # "Run all Updates"
page.extend.button.update-check: # "Run update check"
page.extend.button.update-package: # "Update Package"
page.extend.error-class-implement: # "Extension package %NAME% base class '%CLASS%' does not implement %TARGET% and has been skipped."
page.extend.error-class-invalid: # "Extension package %NAME% has an invalid class '%CLASS%' and has been skipped."
page.extend.error-composer-json-not-readable: # "The Bolt extensions composer.json isn't readable."
page.extend.error-composer-json-not-writable: # "The Bolt extensions composer.json isn't writable."
page.extend.error-message-client: # "Client error: %errormessage%"
page.extend.error-message-connection: # "Testing connection to extension server failed: %errormessage%"
page.extend.error-message-generic: # "Generic failure while testing connection to extension server: %errormessage%"
page.extend.error-message-server: # "Extension server returned an error: %errormessage%"
page.extend.headline.bundled: # "Bundled Extensions"
page.extend.headline.currently-installed: # "Your Currently Installed Extensions"
page.extend.headline.install-new-extension: # "Install a new Extension"
page.extend.headline.installation-complete: # "Installation complete"
page.extend.headline.installing-package: # "Installing package"
page.extend.headline.latest-version: # "Latest stable version"
page.extend.headline.stable-versions: # "Stable versions"
page.extend.headline.test-versions: # "Unstable test versions"
page.extend.headline.theme-installation-complete: # "Theme installation complete"
page.extend.headline.updates: # "Updates"
page.extend.listheader.class: # "Class"
page.extend.listheader.extension: # "Extension"
page.extend.listheader.name: # "Name"
page.extend.listheader.status: # "Status"
page.extend.listheader.version: # "Version"
page.extend.message.add-extension-with-form: # "Add a new extension using the form below."
page.extend.message.autoload-dump: # "This will rebuild both the autoload files and cache."
page.extend.message.autoloader-start: # "Loading Composer autoload dumper"
page.extend.message.autoloader-update: # "Updating Composer autoloader"
page.extend.message.bad-json: # "Malformed JSON response. Ensure no debugging or other code is being added to the response"
page.extend.message.before-theme-start: # "Before you can start using the theme on your site we need to make a copy to your theme folder. If you would like to give the theme an alternative name you can add one here."
page.extend.message.check-for-updates: # "Check for updates"
page.extend.message.checking-for-updates: # "Checking for available updates (this may take up to 60 seconds)"
page.extend.message.checking-installed-packages: # "Checking installed packages"
page.extend.message.compatible-unstable-versions: # "The versions listed below are compatible with the version of Bolt you are using. Since they are unstable versions, we recommend you <strong>do not</strong> use these on production systems."
page.extend.message.confirm-remove: # "Please confirm that you want to remove this extension?"
page.extend.message.copying: # "Copying theme assets …"
page.extend.message.discover-by-visiting: # "You can discover new extensions by visiting"
page.extend.message.ext-dir-missing: # "The extensions directory (<code>%DIRECTORY%</code>) does not exist, or it is not writable. This means that you cannot manage Bolt extensions through the backend; consider managing extensions manually, or changing file permissions to allow Bolt write access to (<code>%DIRECTORY%</code>)."
page.extend.message.install-all: # "Running install of all packages …"
page.extend.message.installation-running: # "Installation running"
page.extend.message.installing: # "Preparing to install package …"
page.extend.message.installing-selected-package: # "Installing selected package version (this may take up to 60 seconds)."
page.extend.message.installs-all-listed-packages: # "This will make sure all packages listed are installed. Use this if you've recently moved to a new server or if you have manually added an extension."
page.extend.message.installs-updates: # "This will install all available updates."
page.extend.message.invalid-theme-source-dir: # "Invalid theme source directory: %SOURCE%"
page.extend.message.latest-version: # "The version listed below is the latest stable release as marked by the developer, which is compatible with the version of Bolt you are currently using."
page.extend.message.loading-disabled: # "Extensions loading has been disabled by an administrator in the %CONFIG% file. You may install, update and uninstall extensions but they will not load until this setting has been changed."
page.extend.message.marked-as-stable: # "The versions listed below are marked as stable releases by the developer and are compatible with the version of Bolt you are currently using."
page.extend.message.no-bolt-extensions-installed: # "No Bolt Extensions installed."
page.extend.message.no-package-check-in-readmode: # "Cannot check installed packages in read-only mode"
page.extend.message.no-stable-versions-available: # "No Stable Versions Available"
page.extend.message.no-test-versions-available: # "No Test Versions Available"
page.extend.message.no-update-check-in-readmode: # "Cannot check for updates in read-only mode"
page.extend.message.overwrite: # "This will overwrite any existing files! Are you sure?"
page.extend.message.package-dependencies: # "Packages that depend on this"
page.extend.message.package-install-info-fail: # "Unable to get installation information for %PACKAGE% %VERSION%."
page.extend.message.removing: # "Preparing to remove package …"
page.extend.message.running-update: # "Running update …"
page.extend.message.running-update-all: # "Running updates"
page.extend.message.shows-updates: # "This won't install anything, just show you available updates"
page.extend.message.start-using-extension: # "You can now start using the installed extension, documentation and implementation instructions can be found using the link below."
page.extend.message.updated: # "Everything is up to date!"
page.extend.message.updating: # "Searching for available updates …"
page.extend.options: # "Extension Options"
page.extend.pagetitle: # "Extend %BOLTNAME%"
page.extend.theme.generation.failure: # "We were unable to generate the theme. It is likely that your theme directory is not writable by Bolt. Check the permissions and try reinstalling."
page.extend.theme.generation.missing.name: # "No theme name found. Theme is not generated."
page.extend.theme.generation.success: # "Theme successfully generated. You can now edit it directly from your theme folder."

page.file-management.label.create-file: # "Create file"
page.file-management.message.create-file: # "Please enter the new file name"
page.file-management.message.save-failed-invalid-form: # "File '%s' could not be saved, because the form wasn't valid."
page.file-management.message.upload-not-writable: # "Unable to write to upload destination. Check permissions on %TARGET%"

page.login.cookies-required: # "Note: Cookies are required to log on to Bolt. Please allow cookies."
page.login.title: # "Sign in to Bolt"

panel.latest-activity.by: # "by"
panel.latest-activity.change: # "Latest changes"
panel.latest-activity.created: # "Created"
panel.latest-activity.deleted: # "Deleted"
panel.latest-activity.system: # "Latest system activity"

panel.user-actions.button.add: # "Add a new user"

#--- Legacy translation messages ----------------------------------------------
>>>>>>> 4bbf234d

"(default template)": "（デフォルトテンプレート）"
"(no category)": "（カテゴリなし）"
"(no group)": "（グループなし）"
"Add some sample <a href='%url%' class='btn btn-default'>Records with Loripsum text</a>": "サンプルを追加<a href='%url%' class='btn btn-default'>ダミーテキスト（Loripsum）のレコード</a>"
"Added to <tt>%key%</tt> '%title%'": "<tt>%key%</tt> '%title%' に追加しました"
"Body": "本文"
"Categories": "カテゴリ"
"Category": "カテゴリ"
"Content": "コンテンツ"
"Current (saved) status:": "現在の（保存された）ステータス："
"Date": "日付"
"Datetime": "日時"
"Everybody": "みなさん"
"Excerpt": "概要"
"File": "ファイル"
"File '%file%' could not be uploaded (wrong/disallowed file type). Make sure the file extension is one of the following:": "ファイル '%file%' をアップロードできませんでした（間違っている/許可されていない ファイルの種類）。 ファイルの拡張子が以下に含まれるかご確認ください:"
"Filelist": "ファイルリスト"
"Geolocation": "位置情報"
"Html": "HTML"
"Image": "画像"
"Imagelist": "画像リスト"
"Markdown": "マークダウン"
"Select a page": "ページを選択"
"Select zero or more pages": "0以上のページを選択"
"Skipped <tt>%key%</tt> (already has records)": "<tt>%key%</tt>をスキップしました (すでにレコードが存在します)"
"Tag": "タグ"
"Tags": "タグ"
"Teaser": "要約"
"Template": "テンプレート"
"Textarea": "テキストエリア"
"The identifier and slug for '%taxonomytype%' are the not the same ('%slug%' vs. '%taxonomytype%'). Please edit taxonomy.yml, and make them match to prevent inconsistencies between database storage and your templates.": "'%taxonomytype%' の識別名とスラッグが同じではありません('%slug%' vs. '%taxonomytype%')。taxonomy.xml を編集して、２つを一致させ、データベースとテンプレートの不整合を解消してください。"
"The settings for roles and permissions are stored in <code>%permissions%</code>.": "ロールとパーミッションの設定は<code>%permissions%</code>に保存されています。"
"The slug '%slug%' is used in more than one contenttype. Please edit contenttypes.yml, and make them distinct.": "スラッグ '%slug%' は２つ以上のコンテンツで利用されています。contenttypes.ymlを編集して、別々のスラッグにしてください。"
"The translations file '%s' can't be created. You will have to use your own editor to make modifications to this file.": "翻訳ファイル '%s' を作成できません。エディタを使ってあなたの手でこのファイルを修正してください。"
"This is a checkbox": "これはチェックボックスです"
"This website is <a href='%url%' target='_blank' title='Sophisticated, lightweight & simple CMS'>Built with Bolt</a>.": "このWebサイトは<a href='%url%' target='_blank' title='洗練された軽量でシンプルなCMS'>Bolt</a>を利用して制作されています。"
"Title": "タイトル"
"Video": "動画"
"You've been logged on successfully.": "正常にログインしました。"

#--- Translation messages -----------------------------------------------------

contenttypes.generic.actions-all: "%contenttypes%の操作"
contenttypes.generic.actions-one: "この%contenttype%の操作"
contenttypes.generic.created: "この %contenttype% の作成日"
contenttypes.generic.delete: "%contenttype% を削除"
contenttypes.generic.duplicate: "%contenttype% を複製"
contenttypes.generic.duplicated-finalize: "コンテンツは複製されました。'%contenttype% を保存' をクリックして確定してください。"
contenttypes.generic.edit: "%contenttype% を編集"
contenttypes.generic.group.meta: "メタ"
contenttypes.generic.group.relations: "リレーションシップ"
contenttypes.generic.group.taxonomy: "タクソノミー"
contenttypes.generic.group.template: "テンプレート"
contenttypes.generic.invalid-field: "%contenttype% の %field% を設定できません。有効なフィールドではありません。"
contenttypes.generic.last-modified: "最近更新された %contenttypes%"
contenttypes.generic.new: "新しい '%contenttype%'"
contenttypes.generic.no-latest: "最新の '%contenttype%'はありません"
contenttypes.generic.no-proper-type: "コンテンツタイプ '%contenttype' の中で、フィールド '%field%' は 'type: %type%'を持ちますが、これは適切なフィールドタイプではありません。contentstypes.ymlを編集し、修正してください。"
contenttypes.generic.no-recent: "最近の %contenttype% はありません"
contenttypes.generic.none-available: "利用可能な '%contenttypes%' はありません。"
contenttypes.generic.not-existing: "お探しの %contenttype% は見つかりません。削除されたか存在していない可能性があります。"
contenttypes.generic.not-saved-yet: "この %contenttype% はまだ保存されていません。 "
contenttypes.generic.overview: "%contenttypes% 一覧"
contenttypes.generic.publish: "%contenttype% を公開"
contenttypes.generic.recent: "最近の %contenttypes%"
contenttypes.generic.recently-edited: "最近編集された %contenttypes%"
contenttypes.generic.reserved-name: "コンテンツタイプ '%contenttype%' の中で定義されているフィールド '%field%' は予約名です。contentstypes.ymlを編集し、修正してください。"
contenttypes.generic.save: "%contenttype% を保存"
contenttypes.generic.saved-changes: "この %contenttype% への変更は保存されました。"
contenttypes.generic.saved-new: "新しい %contenttype% が保存されました。"
contenttypes.generic.saving-impossible: "%contenttype% を保存できませんでした"
contenttypes.generic.show-more: "%contenttypes% をもっと見る"
contenttypes.generic.view: "%contenttypes% を表示"
contenttypes.generic.wrong-use-field: "コンテンツタイプ '%contenttype' の中で、フィールド '%field%' は 'uses: %uses%'を持ちますが、フィールド '%uses%' は存在しません。contentstypes.ymlを編集し、修正してください。"

field.general.allowed-filetypes: "許可されたファイルの種類："
field.general.select-from-server: "サーバーから選択"
field.general.stack: "スタック"

field.geolocation.label.latitude: "緯度"
field.geolocation.label.longitude: "経度"
field.geolocation.matched-address: "マッチしたアドレス："

field.markdown.label.markedview: "マークダウン"
field.markdown.label.preview: "プレビュー"

field.slug.button.edit: "編集"
field.slug.permalink: "パーマリンク"

field.video.label.size: "サイズ"

general.about-bolt: "Boltについて"

general.access-control.reset-failed: "パスワードのリセットに失敗しました！　トークンが正しくなかった、操作が遅すぎた、または違うIPアドレスからパスワードのリセットを試みた、のいずれかが原因です。"
general.access-control.reset-successful: "パスワードを正常にリセットしました！メールで送信されたパスワードを用いてすぐにログオン可能です。"

general.access-denied.content-not-modified: "コンテンツ '%title%' は更新できません。"

general.bolt-fatal-error: "Bolt - 致命的なエラー。"

general.bolt-on-github: "Github上のBolt"

general.bolt-tagline: "洗練された、軽量でシンプルなCMS"

general.bolt-third-party-libraries: "以下はBoltが利用するサードパーティのライブラリです。"

general.phrase.access-denied-logged-out: "ログアウトしました。"
general.phrase.access-denied-privilege-view-page: "そのページを閲覧する権限がありません。"
general.phrase.action-plural: "操作"
general.phrase.author-colon: "著書："
general.phrase.browswer-platform: "ブラウザ / プラットフォーム"
general.phrase.cancel: "キャンセル"
general.phrase.change-current-status: "クリックして現在のステータスを変更"
general.phrase.change-log: "変更ログ"
general.phrase.check-again: "再チェック"
general.phrase.check-database: "データベースをチェック"
general.phrase.choose-record-link-to: "リンクしたいレコードを選んでください："
general.phrase.clear-cache: "キャッシュをクリア"
general.phrase.clear-cache-again: "もう一度キャッシュをクリア"
general.phrase.clear-filter-sort: "並び替え/フィルタをクリア"
general.phrase.code-colon: "コード："
general.phrase.configuration: "全般設定"
general.phrase.confirm-delete-user: "本当に '%username%' を"
general.phrase.content-type-permissions: "コンテンツタイプのパーミッション"
general.phrase.content-types: "コンテンツタイプ"
general.phrase.create-user-first: "最初のユーザを作成"
general.phrase.created-on-colon: "作成日時："
general.phrase.current-session-plural: "現在のセッション"
general.phrase.dashboard: "ダッシュボード"
general.phrase.databaase-up-to-date: "データベースは最新です。"
general.phrase.database-check-update: "データベースのチェック/アップデート"
general.phrase.database-prefill: "データベースに事前にデータを挿入"
general.phrase.database-prefill-dummy-content: "ダミーコンテンツをデータベースに挿入"
general.phrase.database-up-to-date-already: "データベースはすでに最新です。"
general.phrase.delete-directory-name: "%foldername% を削除"
general.phrase.delete-file-name: "%filename% を削除"
general.phrase.delete-user-name: "%username% を削除"
general.phrase.depublication-date-colon: "公開停止日時："
general.phrase.deselect-all: "全てを選択解除"
general.phrase.disable-user-name: "%username% を無効化"
general.phrase.draft: "下書き"
general.phrase.duplicate-file-name: "%filename% を複製"
general.phrase.edit: "編集"
general.phrase.edit-file: "ファイルを編集"
general.phrase.edited: "更新日："
general.phrase.enable-user-name: "%username% を有効化"
general.phrase.error-translation-file-not-readable: "翻訳ファイル '%s' は読み取り可能ではありません。"
general.phrase.error-user-name-password-incorrect: "ユーザー名もしくはパスワードが正しくありません。入力内容を確認してください。"
general.phrase.extensions: "エクステンション"
general.phrase.field: "フィールド"
general.phrase.file-management: "ファイル管理"
general.phrase.file-not-readable-following-colon: "以下のファイルは読み取れませんでした："
general.phrase.file-not-writable: "ファイル '%s' は書き込み可能ではありません。エディタを利用してあなた自身の手でこのファイルを修正しなければなりません。"
general.phrase.file-size: "ファイルサイズ"
general.phrase.filter: "フィルタ"
general.phrase.folders: "フォルダ"
general.phrase.full-list-ellipsis: "全てのリスト…"
general.phrase.general.phrase.uploaded-files: "アップロードされたファイル"
general.phrase.global-permissions: "グローバル パーミッション"
general.phrase.info: "情報"
general.phrase.ip.address: "IPアドレス"
general.phrase.last-edited-on-colon: "最終更新日："
general.phrase.last-known-ip: "最後の既知のIP"
general.phrase.last-seen: "最終閲覧"
general.phrase.line: "行"
general.phrase.login: "ログイン"
general.phrase.login-account-disabled: "申し訳ありません。あなたのアカウントは無効化されています。"
general.phrase.long-messages: "長いメッセージ"
general.phrase.maintenance: "メンテナンス"
general.phrase.menu-setup: "メニュー設定"
general.phrase.message-colon: "メッセージ："
general.phrase.messages: "メッセージ"
general.phrase.meta: "メタ"
general.phrase.meta-information: "メタ情報"
general.phrase.missing-about-page: "ああ、aboutがありません！"
general.phrase.missing-root-jackpot: "少なくとも１つの'root'ユーザーアカウントが存在する必要があります。あなたのアカウントが昇格されました。おめでとうございます！"
general.phrase.modifications-database-colon: "データベースを修正しました："
general.phrase.modifications-needed-colon: "修正が必要です。"
general.phrase.modified: "修正された"
general.phrase.no-result-for-search-term: "'%SEARCHTERM%'に対する検索結果は見つかりません。違うキーワードで検索してみてください。"
general.phrase.no-such-action-for-user: "ユーザー '%s' に対してそのアクションはありません。"
general.phrase.none: "なし"
general.phrase.not-published: "非公開"
general.phrase.of: "の"
general.phrase.options: "オプション"
general.phrase.order-colon-sort: "並び順： %sort%"
general.phrase.overview: "一覧"
general.phrase.overview-for: "一覧"
general.phrase.owner-colon: "所有者："
general.phrase.pager-showing-from-to-of: "%page_for%を表示 %from%～%to%件目 / 全 %count% 件"
general.phrase.permalink: "パーマリンク"
general.phrase.please-logon: "ログオンしてください。"
general.phrase.please-provide-username: "ユーザー名を入力してください"
general.phrase.preview: "プレビュー"
general.phrase.provided-by-colon: "提供："
general.phrase.publication-date-colon: "公開日時"
general.phrase.publish-timed: "予約公開"
general.phrase.published: "公開"
general.phrase.published-on-colon: "公開日時："
general.phrase.read-more: "続きを読む"
general.phrase.relationships: "リレーションシップ"
general.phrase.rename-foldername: "%foldername% をリネーム"
general.phrase.return-editing: "編集に戻る"
general.phrase.roles: "ロール"
general.phrase.roles-permissions: "ロールとパーミッション"
general.phrase.save-and-return-overview: "保存して一覧に戻る"
general.phrase.saved-on-colon: "保存日時："
general.phrase.saving-ellipsis: "保存しています…"
general.phrase.search: "検索"
general.phrase.search-ellipsis: "検索…"
general.phrase.select: "選択"
general.phrase.select-all: "全てを選択"
general.phrase.select-none: "何も選択しない"
general.phrase.session-expires: "セッション期限切れ"
general.phrase.session-resumed-colon: "セッションを回復しました。"
general.phrase.settings: "設定"
general.phrase.show-all: "全てを表示"
general.phrase.showing: "表示しています"
general.phrase.size: "サイズ"
general.phrase.slug-colon: "スラッグ："
general.phrase.something-went-wrong: "不具合が発生しました。"
general.phrase.stack: "スタック"
general.phrase.stack-add: "スタックに追加"
general.phrase.stack-files: "スタック上のファイル"
general.phrase.status-change-draft: "ステータスを'下書き'に変更"
general.phrase.status-change-held: "ステータスを'非公開'に変更"
general.phrase.status-colon: "ステータス："
general.phrase.status-current-colon: "現在のステータス："
general.phrase.stay-classy-colon: "クラス："
general.phrase.taxonomy: "タクソノミー"
general.phrase.tip-colon: "Tip："
general.phrase.translations: "翻訳"
general.phrase.types: "種類"
general.phrase.update-database: "データベースをアップデート"
general.phrase.upload: "アップロード"
general.phrase.upload-file: "ファイルをアップロード"
general.phrase.upload-image: "画像をアップロード"
general.phrase.used-libraries: "利用したライブラリ/コンポーネント"
general.phrase.user-deleted: "ユーザー '%s' は削除されました。"
general.phrase.user-disabled: "ユーザー '%s' は無効化されています。"
general.phrase.user-enabled: "ユーザー '%s' は有効化されています。"
general.phrase.user-failed-delete: "ユーザー '%s' は削除できません。"
general.phrase.user-failed-disabled: "ユーザー '%s' は無効化できません。"
general.phrase.user-failed-enable: "ユーザー '%s' は有効化できません。"
general.phrase.user-name: "ユーザー名"
general.phrase.user-not-exist: "そのユーザーは存在しません。"
general.phrase.users: "ユーザー"
general.phrase.users-none-create-first: "データベースにユーザーが存在しません。最初のユーザーを作成してください。"
general.phrase.users.all: "すべてのユーザー"
general.phrase.value-new: "新しい値"
general.phrase.value-old: "古い値"
general.phrase.view-edit-templates: "テンプレートを表示/編集"
general.phrase.view-on-site: "サイト上で表示"
general.phrase.view-site: "サイトを表示"
general.phrase.written-by-on: "投稿者： <em>%name%</em> 投稿日時： %date%"

generic.noscript.message: "お使いのブラウザの設定でJavaScriptが現在無効になっています。Boltのほとんどの機能はJavaScriptなしでも動作しますが、大きく使い勝手が向上するため、ブラウザのJavaScriptを有効にすることをおすすめします。"

logs.change-log: "変更ログ"
logs.change-log.contenttypes.all: "すべてのコンテンツタイプ"
logs.change-log.not-found: "リクエストされた変更ログのエントリは存在しません。"

menu.configuration.routing: "ルーティング設定"

page.ckeditor-browse-server.files: "ファイル"
page.ckeditor-browse-server.modified: "修正された"
page.ckeditor-browse-server.size: "ファイルサイズ"
page.ckeditor-browse-server.title: "ファイル"

page.dashboard.button.add: "追加 …"
page.dashboard.empty-database: "データベースにコンテンツがないようです。"
page.dashboard.quickstart: "すぐに始めるには、<a href='%url%'>ダミーコンテンツ（Lorem Ipsum）を追加してください。</a>"
page.dashboard.title: "ダッシュボード"

page.edit-file.button.revert: "変更を元に戻す"
page.edit-file.button.save: "保存"
page.edit-file.confirm-revert: "本当に元に戻しますか？　保存していない変更は失われます。"
page.edit-file.title.edit: "ファイルを編集"
page.edit-file.title.view: "ファイルを表示"

page.edit-locale.title.edit: "ファイルを編集"
page.edit-locale.title.view: "ファイルを表示"

page.edit-users.error.displayname-used: "この表示名はすでに利用されています。違う表示名を選択してください。"
page.edit-users.error.password-mismatch: "パスワードは一致しなければなりません"
page.edit-users.label.last-seen: "最終閲覧"
page.edit-users.label.username: "ユーザー名"
page.edit-users.title.create: "新規ユーザーを作成"
page.edit-users.title.edit: "ユーザーを編集"

page.extend.listheader.actions: "操作"
page.extend.message.maintenance: "メンテナンス"

page.file-management.label.create-folder: "フォルダを作成"
page.file-management.message.access-denied: "このフォルダへのアップロードは許可されていません。"
page.file-management.message.create-folder: "新しいフォルダ名を入力してください"
page.file-management.message.file-not-readable: "ファイルが読み取り可能ではありません！"
page.file-management.message.files-in: "%s の中のファイル"
page.file-management.message.folder-not-found: "フォルダ '%s' は見つからないかもしくは読み取り可能ではありません。"
page.file-management.message.save-failed-colon: "ファイル '%s' を保存できませんでした："
page.file-management.message.save-failed-unknown: "何らかの理由でファイル '%s' を保存できませんでした。"
page.file-management.message.save-success: "ファイル '%s' を保存しました。"
page.file-management.message.upload-success: "ファイル '%file%' は正常にアップロードされました。"
page.file-management.title: "ファイル"

page.login.button.back: "ログイン画面に戻る"
page.login.button.forgot-password: "パスワードを忘れた…"
page.login.button.log-on: "ログオン"
page.login.button.reset-password: "パスワードをリセット"
page.login.label.password: "パスワード"
page.login.label.username: "ユーザー名 / メール"
page.login.password-hide: "隠す"
page.login.password-reset-link-sent: "パスワードリセット用のリンクが '%user%'に送信されました"
page.login.password-show: "表示"
page.login.placeholder.password: "ユーザー名"

panel.latest-activity.button.more: "ほかの操作"
panel.latest-activity.logged-in: "ログイン"
panel.latest-activity.logged-out: "ログアウト"
panel.latest-activity.saved: "保存しました"
panel.latest-activity.unknown: "不明"

permissions.roles.description.anonymous: "ビルトインのロール。 ユーザーがログインしていなくても自動的に毎回許可される。"
permissions.roles.description.everyone: "ビルトインのロール。すべての登録ユーザに自動的に許可される。"
permissions.roles.description.owner: "ビルトインのロール。 リソースの文脈でのみ有効。リソースの所有者に自動的に割り当てられる。"
permissions.roles.description.root: "ビルトインの　スーパーユーザーのロール。自動的にすべての権限が許可される。"
permissions.roles.label.anonymous: "匿名"
permissions.roles.label.owner: "所有者"

users.actions-for-users: "ユーザーの操作"

users.your-password: "パスワード"<|MERGE_RESOLUTION|>--- conflicted
+++ resolved
@@ -1,22 +1,5 @@
 # app/resources/translations/ja/messages.ja.yml
 
-<<<<<<< HEAD
-# Warning: Translations are in the process of being moved to a new keyword-based translation
-#          at the moment. This is an ongoing process. Translations currently in the
-#          repository are automatically mapped to the new scheme. Be aware that there
-#          can be a race condition between that process and your PR so that it's
-#          eventually necessary to remap your translations. If you're planning on
-#          updating your translations, it's best to ask on IRC to time your contribution
-#          in order to prevent merge conflicts.
-
-#  no unused messages
-#  52 untranslated messages
-# 269 untranslated keyword based messages
-#  40 translations
-# 263 keyword based translations
-
-#--- 52 untranslated messages -------------------------------------------------
-=======
 # Warning: Translations are in the process of being moved to a new keyword
 #          based translation messages. This is an ongoing process. Translations
 #          currently in the repository are automatically mapped to the new
@@ -25,35 +8,48 @@
 #          re-map your translations.
 
 #   0 Unused messages
-#  35 Legacy untranslated messages
-# 289 Untranslated messages
+#  51 Legacy untranslated messages
+# 291 Untranslated messages
 #  39 Legacy translation messages
 # 262 Translation messages
 
 #--- Legacy untranslated messages ---------------------------------------------
->>>>>>> 4bbf234d
-
+
+"%contenttypes% overview": #
 "(none)": #
 "Added records to the ContentType <tt>%CONTENTYPE%</tt> titled": #
+"Alas, no about!": #
 "An error occured while updating `%TABLE%`. The error is %ERROR%": #
 "Choose an entry": #
+"Content for home not found!": #
 "Dependencies": #
 "Detected Bolt version change to <b>%VERSION%</b>, and the cache has been cleared. Please <a href=\"%URI%\">check the database</a>, if you haven't done so already.": #
 "Do you really want to delete %FOLDERNAME%?": #
 "Error reading extensions/composer.json file: %ERROR%": #
 "Expand sidebar": #
 "Finding packages that require this one…": #
-"Floatfield": # "Float field"
+"Floatfield": #
 "Group": #
 "Groups": #
-"Integerfield": # "Integer field"
-"Invalid menu path (%PATH%) set in menu.yml. Does not match any configured contenttypes or routes.": # "Invalid menu path (%PATH%) set in menu.yml. Does not match any configured ContentTypes or routes."
+"If there was a Page with 'about' for a slug, it would've been shown here. But there isn't one, so that's why you're seeing this placeholder.": #
+"Integerfield": #
+"Invalid menu path (%PATH%) set in menu.yml. Does not match any configured contenttypes or routes.": #
 "Invalid menu path (%PATH%) set in menu.yml. Probably should be a link: instead!": #
+"Latest entries": #
 "Link": #
-"Multiselect": # "Multi-select"
+"Multiselect": #
+"No recent %contenttype%.": #
+"No results found for '%search%'. Please try another search.": #
+"Overview for": #
+"Permalink": #
+"Read more": #
+"Recent %contenttypes%": #
+"Related content:": #
 "Repeater": #
-"Selectentry": # "Select entry"
-"Selectfield": # "Select field"
+"Search results for <b> %search% </b>.": #
+"Search…": #
+"Selectentry": #
+"Selectfield": #
 "Slug": #
 "Table not found for ContentType %CONTENTTYPE%, a database update is probably required.": #
 "The field %field% has been changed to \"%newValue%\"": #
@@ -68,605 +64,331 @@
 "Unable to rename file: %FILE%": #
 "Unfortunately, no content could be found. Try another page, or go to the <a href=\"%paths_root%\">homepage</a>.": #
 "View (saved version) on site": #
-<<<<<<< HEAD
-"filtered by <em>'%filter%'</em>": #
-
-#--- 269 untranslated keyword based messages ----------------------------------
-
-"contenttypes.generic.group.ungrouped": # "Ungrouped"
-"contenttypes.generic.invalid-hyphen": # "In the ContentType for '%contenttype%', you have used a hyphen in the definition which is not supported. Please edit contenttypes.yml and remove the hyphen or alternatively replace with an underscore."
-"contenttypes.generic.invalid-relation": # "In the ContentType for '%contenttype%', the relation '%relation%' is defined, which is not a valid ContentType. Please edit contenttypes.yml, and correct this."
-"contenttypes.generic.recent-changes-one": # "Recent changes to this %contenttype%"
-"contenttypes.record.comment-add-colon": #
-"field.block.label.add-new": # "Add new..."
-"field.block.label.add-set": # "Add new %label% set"
-"field.geolocation.label.address-lookup": # "Address lookup"
-"field.geolocation.label.marker-placement": # "Marker placement"
-"field.geolocation.label.snap": # "Snap to nearest address"
-"field.geolocation.placeholder.address": # "Street, ZIP code, city or other location"
-"field.image.label.alt": # "Alt"
-"field.repeater.label.add-set": # "Add new %label% set"
-"field.slug.button.generate": # "Generate from:"
-"field.slug.button.lock": # "Lock"
-"field.slug.message.warning": # "Editing this field might break existing links to this record!"
-"field.slug.unique-alias": # "Unique alias"
-"field.video.height": # "Height"
-"field.video.label.preview": # "Preview image"
-"field.video.label.url": # "URL of video to embed"
-"field.video.matched-video": # "Matched video"
-"field.video.pixel": # "pixel"
-"field.video.placeholder.url": # "URL of video on Youtube, Vimeo or other video website"
-"field.video.width": # "Width"
-"general.about": # "About"
-"general.bolt-configuration-issues-detected": # "Bolt has detected one or more configuration issues. You should resolve these, for optimum performance:"
-"general.bolt-documentation": # "Bolt documentation"
-"general.bolt-new-site-set-up": # "New Bolt site has been set up"
-"general.bolt-welcome-new-site": # "Welcome to your new Bolt site, %USER%."
-"general.phrase.access-denied-permissions-edit-file": # "You don't have correct permissions to edit the file '%s'."
-"general.phrase.access-denied-permissions-view-file-directory": # "You don't have the correct permissions to display the file or directory '%s'."
-"general.phrase.access-denied-privilege-edit-user": # "You do not have the right privileges to edit that user."
-"general.phrase.access-denied-self-action": # "You cannot '%s' yourself."
-"general.phrase.add-selected": # "Add Selected"
-"general.phrase.author": # "Author"
-"general.phrase.by": # "by"
-"general.phrase.changelog-not-enabled": # "The changelog is not enabled. If you enable it, any changes made to the content in all ContentTypes will be logged on this page, for reference. See the section <code>changelog:</code> in your <code>config.yml</code> to change this setting."
-"general.phrase.changelog-note": # "Note: The database table will continue to grow as the editors keep adding content. If you enable this functionality in a production environment the table may end up taking up a lot of space."
-"general.phrase.clashing-relation": # "In the ContentType for '%contenttype%', both a field and a relation are named '%relation%' which will prevent the relation from working. Please edit contenttypes.yml, and correct this."
-"general.phrase.clear-cache-complete": # "Cleared cache."
-"general.phrase.clear-change-log": # "Clear Change Log"
-"general.phrase.clear-system-log": # "Clear System Log"
-"general.phrase.close-editor": # "Close editor"
-"general.phrase.collapse-sidebar": # "Collapse sidebar"
-"general.phrase.configuration-main": # "Main configuration"
-"general.phrase.delete": # "Delete"
-"general.phrase.delete-set": # "Delete Set"
-"general.phrase.depublish": # "Depublish"
-"general.phrase.depublish-date-past": # "Depublish date is in the past. Change the status if you want to depublish now."
-"general.phrase.depublish-explanation": # "If set, the record will be automatically depublished on the given date."
-"general.phrase.details": # "Details"
-"general.phrase.duplicate-set": # "Duplicate Set"
-"general.phrase.edit-role-permissions": # "Edit Roles and Permissions"
-"general.phrase.error-cache-clear": # "Failed to clear cache. You should delete it manually."
-"general.phrase.error-login-invalid-parameters": # "Invalid login parameters."
-"general.phrase.error-mail-options-not-set": # "The email configuration setting 'mailoptions' hasn't been set. Bolt may be unable to send password reset."
-"general.phrase.error-send-password-request": # "Failed to send password request. Please check the email settings."
-"general.phrase.error-session-data-login": # "Unable to retrieve login session data. Please check your system's PHP session settings."
-"general.phrase.extensions-overview": # "Extensions Overview"
-"general.phrase.field-fieldname": # "Field “%FIELD_NAME%”:"
-"general.phrase.file-not-exist": # "The file '%s' doesn't exist."
-"general.phrase.file-not-readable": # "The file '%s' is not readable."
-"general.phrase.file-upload-failed": # "Files could not be uploaded."
-"general.phrase.find": # "Find"
-"general.phrase.floating-point-required-bang": # "Has to be a floating point number!"
-"general.phrase.folder": # "Folder"
-"general.phrase.hints-colon": # "Hints:"
-"general.phrase.id": # "Id"
-"general.phrase.invalid-taxonomy-slug": # "In the taxonomy '%taxonomy%' the slug for option '%option%' contains a slash. Please edit taxonomy.yml, and correct this."
-"general.phrase.keyword-ellipsis": # "Keyword …"
-"general.phrase.listing-template": # "Listing template"
-"general.phrase.live-edit": # "Live Edit"
-"general.phrase.log-change-trim": # "Trim Change Log"
-"general.phrase.log-system-trim": # "Trim System Log"
-"general.phrase.login-password-hash-failure": #
-"general.phrase.login-password-legacy": #
-"general.phrase.logout": # "Logout"
-"general.phrase.missing-about-page-block": # "There currently is no Block with 'about-us' as its slug. If you create one, it will be shown here. Go to 'Configuration' > 'Check Database' and select 'Add sample Records' to automatically generate this Block."
-"general.phrase.move-down": # "Move Down"
-"general.phrase.move-up": # "Move Up"
-"general.phrase.no-content": # "no content …"
-"general.phrase.no-content-found": # "No content found."
-"general.phrase.no-files-in-list": # "No files in the list, yet."
-"general.phrase.no-images-in-list": # "No images in the list, yet."
-"general.phrase.no-preview": # "No Preview"
-"general.phrase.no-title": # "no title …"
-"general.phrase.no-undo": # "There is no undo!"
-"general.phrase.not-installed-yet": # "Not yet installed."
-"general.phrase.not-saved": # "There are no saved changes, yet."
-"general.phrase.note-colon": # "Note:"
-"general.phrase.omnisearch": # "Omnisearch"
-"general.phrase.only-root-change-file-extensions": # "Only root can change file extensions."
-"general.phrase.or": # "or"
-"general.phrase.order": # "Order"
-"general.phrase.other-content": # "Other content"
-"general.phrase.others": # "Others"
-"general.phrase.path-image-file": # "Path to image file"
-"general.phrase.profile": # "Profile"
-"general.phrase.publish": # "Publish"
-"general.phrase.record-related-to-variable": # "This record is related to the following %CTNAME%:"
-"general.phrase.records": # "Records"
-"general.phrase.redirect-detected": # "Redirect detected. Check if you are still logged on."
-"general.phrase.related-content": # "Related content"
-"general.phrase.required-character-count": # "At least %NUM% characters required"
-"general.phrase.required-is-bang": # "Is required!"
-"general.phrase.required-is-or-match-pattern": # "Is required or needs to match a pattern!"
-"general.phrase.save-and-create-new-record": # "Save & create new record"
-"general.phrase.search-for-ellipsis": # "Search for …"
-"general.phrase.search-results-for-variable": # "Search results for <b>%search%</b>."
-"general.phrase.select-file": # "Select file …"
-"general.phrase.selection": # "Selection"
-"general.phrase.show-proposed-alterations": # "Show proposed alterations"
-"general.phrase.something-went-wrong-after-first-user": # "Something went wrong with logging in after first user creation!"
-"general.phrase.stack-empty": # "There are no items on the Stack, yet."
-"general.phrase.status-default": # "Default status"
-"general.phrase.status-explanation": # "The status defines whether or not this record is published. Select 'Timed publish' to automatically publish on the set Publication Date."
-"general.phrase.system-config-checks": # "System Configuration Checks"
-"general.phrase.template-detail": # "Detail template"
-"general.phrase.thumbnail": # "Thumbnail"
-"general.phrase.time-format-24-12": # "Time in 24h/12h format"
-"general.phrase.toggle-all": # "Check/Uncheck all"
-"general.phrase.upload-file-to-directory": # "Upload a file to this folder"
-"general.phrase.upload-not-allowed": # "Upload not allowed"
-"general.phrase.users-none-create-first-extended": # "There are no users present in the system. Please create the first user, which will be granted root privileges."
-"general.phrase.users-permissions": # "Users & Permissions"
-"general.phrase.value-maximum-variable": # "The value must not be greater than “%MAXVAL%”!"
-"general.phrase.value-minimum-variable": # "The value has to be at least “%MINVAL%”!"
-"general.phrase.view-roles": # "View Roles"
-"general.phrase.warning": # "Warning"
-"general.phrase.warning-template": # "This template adds new fields. Save, then refresh to see these changes."
-"general.phrase.warning-templatefields-loss": # "You may lose some of your template fields with this change. Go to the template section and note down the values before doing this."
-"general.phrase.warning-unfinished-changes-loss": # "You have unfinished changes on this page. If you continue without saving, you will lose these changes."
-"general.visit-bolt": # "Visit Bolt.cm"
-"logs.change-log.cleared": # "The change log has been cleared."
-"logs.change-log.trimmed": # "The change log has been trimmed."
-"logs.system-log": # "System Log"
-"logs.system-log.cleared": # "The system log has been cleared."
-"logs.system-log.trimmed": # "The system log has been trimmed."
-"nut.greeting": # "Welcome to Bolt!"
-"nut.version": # "version"
-"page.checks.run-all": # "Run all checks"
-"page.checks.run-directory-checks": # "Run directory checks"
-"page.checks.run-email-checks": # "Run email checks"
-"page.checks.run-php-ext-checks": # "Run PHP extension checks"
-"page.edit-file.note-related": # "Note, this file has related files:"
-"page.edit-users.activated.no": # "no"
-"page.edit-users.activated.yes": # "yes"
-"page.edit-users.button.save": # "Save user"
-"page.edit-users.error.email-invalid": # "This email address is not valid."
-"page.edit-users.error.email-used": # "This email address is already in use. Choose another email address."
-"page.edit-users.error.password-different-displayname": # "Password must not be a part of the display name."
-"page.edit-users.error.password-different-email": # "Password must not match the email address."
-"page.edit-users.error.password-different-username": # "Password must not match the username."
-"page.edit-users.error.password-long": # "This value is too long. It should have 128 characters or less."
-"page.edit-users.error.password-short": # "This value is too short. It should have 6 characters or more."
-"page.edit-users.error.username-used": # "This username is already in use. Choose another username."
-"page.edit-users.label.assigned-roles": # "Assigned roles"
-"page.edit-users.label.display-name": # "Display name"
-"page.edit-users.label.email": # "Email"
-"page.edit-users.label.last-ip": # "Last IP"
-"page.edit-users.label.password": # "Password"
-"page.edit-users.label.password-confirm": # "Password (confirmation)"
-"page.edit-users.label.user-enabled": # "User account is enabled"
-"page.edit-users.log.user-added": # "Added user account '%user%'."
-"page.edit-users.log.user-updated": # "Updated user account '%user%'."
-"page.edit-users.message.change-self": # "You've been logged off, because you changed your own username. Please log on again."
-"page.edit-users.message.saving-user": # "User %user% could not be saved, or nothing was changed."
-"page.edit-users.message.user-saved": # "User %user% has been saved."
-"page.edit-users.note-sqlite": # "You are currently using SQLite to set up the first user. If you wish to use MySQL or PostgreSQL instead, edit the configuration file at <tt>'app/config/config.yml'</tt> and Bolt will set up the database tables for you. Be sure to reload this page before continuing."
-"page.edit-users.placeholder.displayname": # "Pick a display name / alias"
-"page.edit-users.placeholder.email": # "Enter a valid email address"
-"page.edit-users.placeholder.password": # "Enter a password, longer than 6 chars"
-"page.edit-users.placeholder.password-confirm": # "Confirm your password"
-"page.edit-users.placeholder.username": # "Pick a username, lowercase only"
-"page.edit-users.title.profile": # "Profile"
-"page.edit-users.user-create": # "Create a new user account, using the form below. The password field is required."
-"page.edit-users.user-edit": # "Edit an existing user account, using the form below. Leave the password fields empty, unless you wish to change the password."
-"page.extend.button.autoload-dump": # "Rebuild Autoloader"
-"page.extend.button.browse-versions": # "Browse Versions"
-"page.extend.button.copy-to-theme-folder": # "Copy to theme folder"
-"page.extend.button.info-help": # "More info/help"
-"page.extend.button.install-all": # "Install all Packages"
-"page.extend.button.install-package": # "Install Package"
-"page.extend.button.install-this-version": # "Install This Version"
-"page.extend.button.link-config": # "Edit configuration"
-"page.extend.button.link-marketplace": # "View on marketplace"
-"page.extend.button.link-readme": # "View README"
-"page.extend.button.link-repository": # "View source repository"
-"page.extend.button.link-uninstall": # "Uninstall extension"
-"page.extend.button.link-versions": # "Install different version"
-"page.extend.button.manage": # "Manage"
-"page.extend.button.package-dependencies": # "Identify installed packages requiring this"
-"page.extend.button.show-all-versions": # "Show all versions"
-"page.extend.button.update-all": # "Run all Updates"
-"page.extend.button.update-check": # "Run update check"
-"page.extend.button.update-package": # "Update Package"
-"page.extend.error-composer-json-not-readable": # "The Bolt extensions composer.json isn't readable."
-"page.extend.error-composer-json-not-writable": # "The Bolt extensions composer.json isn't writable."
-"page.extend.headline.bundled": # "Bundled Extensions"
-"page.extend.headline.currently-installed": # "Your Currently Installed Extensions"
-"page.extend.headline.install-new-extension": # "Install a new Extension"
-"page.extend.headline.installation-complete": # "Installation complete"
-"page.extend.headline.installing-package": # "Installing package"
-"page.extend.headline.latest-version": # "Latest stable version"
-"page.extend.headline.stable-versions": # "Stable versions"
-"page.extend.headline.test-versions": # "Unstable test versions"
-"page.extend.headline.theme-installation-complete": # "Theme installation complete"
-"page.extend.headline.updates": # "Updates"
-"page.extend.listheader.class": # "Class"
-"page.extend.listheader.extension": # "Extension"
-"page.extend.listheader.name": # "Name"
-"page.extend.listheader.status": # "Status"
-"page.extend.listheader.version": # "Version"
-"page.extend.message.add-extension-with-form": # "Add a new extension using the form below."
-"page.extend.message.autoload-dump": # "This will rebuild both the autoload files and cache."
-"page.extend.message.autoloader-start": # "Loading Composer autoload dumper"
-"page.extend.message.autoloader-update": # "Updating Composer autoloader"
-"page.extend.message.bad-json": # "Malformed JSON response. Ensure no debugging or other code is being added to the response"
-"page.extend.message.before-theme-start": # "Before you can start using the theme on your site we need to make a copy to your theme folder. If you would like to give the theme an alternative name you can add one here."
-"page.extend.message.check-for-updates": # "Check for updates"
-"page.extend.message.checking-for-updates": # "Checking for available updates (this may take up to 60 seconds)"
-"page.extend.message.checking-installed-packages": # "Checking installed packages"
-"page.extend.message.compatible-unstable-versions": # "The versions listed below are compatible with the version of Bolt you are using. Since they are unstable versions, we recommend you <strong>do not</strong> use these on production systems."
-"page.extend.message.confirm-remove": # "Please confirm that you want to remove this extension?"
-"page.extend.message.copying": # "Copying theme assets …"
-"page.extend.message.discover-by-visiting": # "You can discover new extensions by visiting"
-"page.extend.message.ext-dir-missing": # "The extensions directory (<code>%DIRECTORY%</code>) does not exist, or it is not writable. This means that you cannot manage Bolt extensions through the backend; consider managing extensions manually, or changing file permissions to allow Bolt write access to (<code>%DIRECTORY%</code>)."
-"page.extend.message.install-all": # "Running install of all packages …"
-"page.extend.message.installation-running": # "Installation running"
-"page.extend.message.installing": # "Preparing to install package …"
-"page.extend.message.installing-selected-package": # "Installing selected package version (this may take up to 60 seconds)."
-"page.extend.message.installs-all-listed-packages": # "This will make sure all packages listed are installed. Use this if you've recently moved to a new server or if you have manually added an extension."
-"page.extend.message.installs-updates": # "This will install all available updates."
-"page.extend.message.invalid-theme-source-dir": # "Invalid theme source directory: %SOURCE%"
-"page.extend.message.latest-version": # "The version listed below is the latest stable release as marked by the developer, which is compatible with the version of Bolt you are currently using."
-"page.extend.message.loading-disabled": # "Extensions loading has been disabled by an administrator in the %CONFIG% file. You may install, update and uninstall extensions but they will not load until this setting has been changed."
-"page.extend.message.marked-as-stable": # "The versions listed below are marked as stable releases by the developer and are compatible with the version of Bolt you are currently using."
-"page.extend.message.no-bolt-extensions-installed": # "No Bolt Extensions installed."
-"page.extend.message.no-package-check-in-readmode": # "Cannot check installed packages in read-only mode"
-"page.extend.message.no-stable-versions-available": # "No Stable Versions Available"
-"page.extend.message.no-test-versions-available": # "No Test Versions Available"
-"page.extend.message.no-update-check-in-readmode": # "Cannot check for updates in read-only mode"
-"page.extend.message.overwrite": # "This will overwrite any existing files! Are you sure?"
-"page.extend.message.package-dependencies": # "Packages that depend on this"
-"page.extend.message.package-install-info-fail": # "Unable to get installation information for %PACKAGE% %VERSION%."
-"page.extend.message.removing": # "Preparing to remove package …"
-"page.extend.message.running-update": # "Running update …"
-"page.extend.message.running-update-all": # "Running updates"
-"page.extend.message.shows-updates": # "This won't install anything, just show you available updates"
-"page.extend.message.start-using-extension": # "You can now start using the installed extension, documentation and implementation instructions can be found using the link below."
-"page.extend.message.updated": # "Everything is up to date!"
-"page.extend.message.updating": # "Searching for available updates …"
-"page.extend.options": # "Extension Options"
-"page.extend.pagetitle": # "Extend %BOLTNAME%"
-"page.extend.theme.generation.failure": # "We were unable to generate the theme. It is likely that your theme directory is not writable by Bolt. Check the permissions and try reinstalling."
-"page.extend.theme.generation.missing.name": # "No theme name found. Theme is not generated."
-"page.extend.theme.generation.success": # "Theme successfully generated. You can now edit it directly from your theme folder."
-"page.file-management.label.create-file": # "Create file"
-"page.file-management.message.create-file": # "Please enter the new file name"
-"page.file-management.message.save-failed-invalid-form": # "File '%s' could not be saved, because the form wasn't valid."
-"page.file-management.message.upload-not-writable": # "Unable to write to upload destination. Check permissions on %TARGET%"
-"page.login.cookies-required": # "Note: Cookies are required to log on to Bolt. Please allow cookies."
-"page.login.title": # "Sign in to Bolt"
-"panel.latest-activity.by": # "by"
-"panel.latest-activity.change": # "Latest changes"
-"panel.latest-activity.created": # "Created"
-"panel.latest-activity.deleted": # "Deleted"
-"panel.latest-activity.system": # "Latest system activity"
-"panel.user-actions.button.add": # "Add a new user"
-
-#--- 40 translations ----------------------------------------------------------
-=======
+"Written by <em>%name%</em> on %date%": #
+"You should set 'homepage:' in your 'app/config/config.yml' to an existing record.": #
 
 #--- Untranslated messages ----------------------------------------------------
 
-contenttypes.generic.group.ungrouped: # "Ungrouped"
-contenttypes.generic.invalid-hyphen: # "In the ContentType for '%contenttype%', you have used a hyphen in the definition which is not supported. Please edit contenttypes.yml and remove the hyphen or alternatively replace with an underscore."
-contenttypes.generic.invalid-relation: # "In the ContentType for '%contenttype%', the relation '%relation%' is defined, which is not a valid ContentType. Please edit contenttypes.yml, and correct this."
-contenttypes.generic.recent-changes-one: # "Recent changes to this %contenttype%"
+contenttypes.generic.group.ungrouped: #
+contenttypes.generic.invalid-hyphen: #
+contenttypes.generic.invalid-relation: #
+contenttypes.generic.recent-changes-one: #
 
 contenttypes.record.comment-add-colon: #
 
-field.block.label.add-new: # "Add new..."
-field.block.label.add-set: # "Add new %label% set"
-
-field.geolocation.label.address-lookup: # "Address lookup"
-field.geolocation.label.marker-placement: # "Marker placement"
-field.geolocation.label.snap: # "Snap to nearest address"
-field.geolocation.placeholder.address: # "Street, ZIP code, city or other location"
-
-field.image.label.alt: # "Alt"
-
-field.repeater.label.add-set: # "Add new %label% set"
-
-field.slug.button.generate: # "Generate from:"
-field.slug.button.lock: # "Lock"
-field.slug.message.warning: # "Editing this field might break existing links to this record!"
-field.slug.unique-alias: # "Unique alias"
-
-field.video.height: # "Height"
-field.video.label.preview: # "Preview image"
-field.video.label.url: # "URL of video to embed"
-field.video.matched-video: # "Matched video"
-field.video.pixel: # "pixel"
-field.video.placeholder.url: # "URL of video on Youtube, Vimeo or other video website"
-field.video.width: # "Width"
-
-general.about: # "About"
-
-general.bolt-configuration-issues-detected: # "Bolt has detected one or more configuration issues. You should resolve these, for optimum performance:"
-
-general.bolt-documentation: # "Bolt documentation"
-
-general.bolt-new-site-set-up: # "New Bolt site has been set up"
-
-general.bolt-welcome-new-site: # "Welcome to your new Bolt site, %USER%."
-
-general.phrase.access-denied-permissions-edit-file: # "You don't have correct permissions to edit the file '%s'."
-general.phrase.access-denied-permissions-view-file-directory: # "You don't have the correct permissions to display the file or directory '%s'."
-general.phrase.access-denied-privilege-edit-user: # "You do not have the right privileges to edit that user."
-general.phrase.access-denied-self-action: # "You cannot '%s' yourself."
-general.phrase.add-selected: # "Add Selected"
-general.phrase.author: # "Author"
-general.phrase.by: # "by"
-general.phrase.changelog-not-enabled: # "The changelog is not enabled. If you enable it, any changes made to the content in all ContentTypes will be logged on this page, for reference. See the section <code>changelog:</code> in your <code>config.yml</code> to change this setting."
-general.phrase.changelog-note: # "Note: The database table will continue to grow as the editors keep adding content. If you enable this functionality in a production environment the table may end up taking up a lot of space."
-general.phrase.changelog-what-changed: # "Add a brief, optional comment to describe what's changed."
-general.phrase.clashing-relation: # "In the ContentType for '%contenttype%', both a field and a relation are named '%relation%' which will prevent the relation from working. Please edit contenttypes.yml, and correct this."
-general.phrase.clear-cache-complete: # "Cleared cache."
-general.phrase.clear-change-log: # "Clear Change Log"
-general.phrase.clear-system-log: # "Clear System Log"
-general.phrase.close-editor: # "Close editor"
-general.phrase.collapse-sidebar: # "Collapse sidebar"
-general.phrase.configuration-main: # "Main configuration"
-general.phrase.confirm-delete-file: # "Are you sure you want to delete %FILENAME%?"
-general.phrase.confirm-record-multiple: # "Are you sure you want to do this for %NUMBER% records?"
-general.phrase.confirm-record-single: # "Are you sure you want to do this for 1 record?"
-general.phrase.confirm-remove-file: # "Are you sure you want to remove this file?"
-general.phrase.confirm-remove-files: # "Are you sure you want to remove these files?"
-general.phrase.confirm-remove-image: # "Are you sure you want to remove this image?"
-general.phrase.confirm-remove-images: # "Are you sure you want to remove these images?"
-general.phrase.confirm-remove-record: # "Are you sure you wish to delete this record? There is no undo."
-general.phrase.database-check: # "Check Database"
-general.phrase.database-update-required-post: # "to do this now."
-general.phrase.database-update-required-pre: # "The database needs to be updated/repaired. Go to 'Configuration'"
-general.phrase.delete: # "Delete"
-general.phrase.delete-set: # "Delete Set"
-general.phrase.depublish: # "Depublish"
-general.phrase.depublish-date-past: # "Depublish date is in the past. Change the status if you want to depublish now."
-general.phrase.depublish-explanation: # "If set, the record will be automatically depublished on the given date."
-general.phrase.details: # "Details"
-general.phrase.duplicate-set: # "Duplicate Set"
-general.phrase.edit-role-permissions: # "Edit Roles and Permissions"
-general.phrase.error-cache-clear: # "Failed to clear cache. You should delete it manually."
-general.phrase.error-login-invalid-parameters: # "Invalid login parameters."
-general.phrase.error-mail-options-not-set: # "The email configuration setting 'mailoptions' hasn't been set. Bolt may be unable to send password reset."
-general.phrase.error-send-password-request: # "Failed to send password request. Please check the email settings."
-general.phrase.error-session-data-login: # "Unable to retrieve login session data. Please check your system's PHP session settings."
-general.phrase.extensions-overview: # "Extensions Overview"
-general.phrase.field-fieldname: # "Field “%FIELD_NAME%”:"
-general.phrase.file-not-exist: # "The file '%s' doesn't exist."
-general.phrase.file-not-readable: # "The file '%s' is not readable."
-general.phrase.file-upload-failed: # "Files could not be uploaded."
-general.phrase.filtered-by: # "filtered by"
-general.phrase.find: # "Find"
-general.phrase.floating-point-required-bang: # "Has to be a floating point number!"
-general.phrase.folder: # "Folder"
-general.phrase.hints-colon: # "Hints:"
-general.phrase.id: # "Id"
-general.phrase.invalid-taxonomy-slug: # "In the taxonomy '%taxonomy%' the slug for option '%option%' contains a slash. Please edit taxonomy.yml, and correct this."
-general.phrase.keyword-ellipsis: # "Keyword …"
-general.phrase.listing-template: # "Listing template"
-general.phrase.live-edit: # "Live Edit"
-general.phrase.log-change-trim: # "Trim Change Log"
-general.phrase.log-system-trim: # "Trim System Log"
-general.phrase.logout: # "Logout"
-general.phrase.missing-about-page-block: # "There currently is no Block with 'about-us' as its slug. If you create one, it will be shown here. Go to 'Configuration' > 'Check Database' and select 'Add sample Records' to automatically generate this Block."
-general.phrase.move-down: # "Move Down"
-general.phrase.move-up: # "Move Up"
-general.phrase.no-content: # "no content …"
-general.phrase.no-content-found: # "No content found."
-general.phrase.no-files-in-list: # "No files in the list, yet."
-general.phrase.no-images-in-list: # "No images in the list, yet."
-general.phrase.no-preview: # "No Preview"
-general.phrase.no-title: # "no title …"
-general.phrase.no-undo: # "There is no undo!"
-general.phrase.not-installed-yet: # "Not yet installed."
-general.phrase.not-saved: # "There are no saved changes, yet."
-general.phrase.note-colon: # "Note:"
-general.phrase.omnisearch: # "Omnisearch"
-general.phrase.only-root-change-file-extensions: # "Only root can change file extensions."
-general.phrase.or: # "or"
-general.phrase.order: # "Order"
-general.phrase.other-content: # "Other content"
-general.phrase.others: # "Others"
-general.phrase.path-image-file: # "Path to image file"
-general.phrase.profile: # "Profile"
-general.phrase.publish: # "Publish"
-general.phrase.record-related-to-variable: # "This record is related to the following %CTNAME%:"
-general.phrase.records: # "Records"
-general.phrase.redirect-detected: # "Redirect detected. Check if you are still logged on."
-general.phrase.related-content: # "Related content"
-general.phrase.required-character-count: # "At least %NUM% characters required"
-general.phrase.required-is-bang: # "Is required!"
-general.phrase.required-is-or-match-pattern: # "Is required or needs to match a pattern!"
-general.phrase.save-and-create-new-record: # "Save & create new record"
-general.phrase.search-for-ellipsis: # "Search for …"
-general.phrase.search-results-for-variable: # "Search results for <b>%search%</b>."
-general.phrase.select-file: # "Select file …"
-general.phrase.selection: # "Selection"
-general.phrase.show-proposed-alterations: # "Show proposed alterations"
-general.phrase.something-went-wrong-after-first-user: # "Something went wrong with logging in after first user creation!"
-general.phrase.stack-empty: # "There are no items on the Stack, yet."
-general.phrase.status-default: # "Default status"
-general.phrase.status-explanation: # "The status defines whether or not this record is published. Select 'Timed publish' to automatically publish on the set Publication Date."
-general.phrase.system-config-checks: # "System Configuration Checks"
-general.phrase.template-detail: # "Detail template"
-general.phrase.thumbnail: # "Thumbnail"
-general.phrase.time-format-24-12: # "Time in 24h/12h format"
-general.phrase.toggle-all: # "Check/Uncheck all"
-general.phrase.upload-file-to-directory: # "Upload a file to this folder"
-general.phrase.upload-not-allowed: # "Upload not allowed"
-general.phrase.users-none-create-first-extended: # "There are no users present in the system. Please create the first user, which will be granted root privileges."
-general.phrase.users-permissions: # "Users & Permissions"
-general.phrase.value-maximum-variable: # "The value must not be greater than “%MAXVAL%”!"
-general.phrase.value-minimum-variable: # "The value has to be at least “%MINVAL%”!"
-general.phrase.view-roles: # "View Roles"
-general.phrase.warning: # "Warning"
-general.phrase.warning-template: # "This template adds new fields. Save, then refresh to see these changes."
-general.phrase.warning-templatefields-loss: # "You may lose some of your template fields with this change. Go to the template section and note down the values before doing this."
-general.phrase.warning-unfinished-changes-loss: # "You have unfinished changes on this page. If you continue without saving, you will lose these changes."
-
-general.visit-bolt: # "Visit Bolt.cm"
-
-logs.change-log.cleared: # "The change log has been cleared."
-logs.change-log.trimmed: # "The change log has been trimmed."
-
-logs.system-log: # "System Log"
-logs.system-log.cleared: # "The system log has been cleared."
-logs.system-log.trimmed: # "The system log has been trimmed."
-
-menu.configuration.checks: # "Set-up checks"
-
-nut.greeting: # "Welcome to Bolt!"
-
-nut.version: # "version"
-
-page.checks.php-pass: # "All PHP configuration checks pass!"
-page.checks.php-problem: # "PHP configuration check found problems!"
-page.checks.show-all: # "Show all checks"
-page.checks.show-failed: # "Show only failed checks"
-page.checks.system-pass: # "All system configuration checks pass!"
-page.checks.system-problem: # "System configuration check found problems!"
-
-page.edit-file.note-related: # "Note, this file has related files:"
-
-page.edit-users.activated.no: # "no"
-page.edit-users.activated.yes: # "yes"
-page.edit-users.button.save: # "Save user"
-page.edit-users.error.email-invalid: # "This email address is not valid."
-page.edit-users.error.email-used: # "This email address is already in use. Choose another email address."
-page.edit-users.error.password-different-displayname: # "Password must not be a part of the display name."
-page.edit-users.error.password-different-email: # "Password must not match the email address."
-page.edit-users.error.password-different-username: # "Password must not match the username."
-page.edit-users.error.password-long: # "This value is too long. It should have 128 characters or less."
-page.edit-users.error.password-short: # "This value is too short. It should have 6 characters or more."
-page.edit-users.error.username-used: # "This username is already in use. Choose another username."
-page.edit-users.label.assigned-roles: # "Assigned roles"
-page.edit-users.label.display-name: # "Display name"
-page.edit-users.label.email: # "Email"
-page.edit-users.label.last-ip: # "Last IP"
-page.edit-users.label.password: # "Password"
-page.edit-users.label.password-confirm: # "Password (confirmation)"
-page.edit-users.label.user-enabled: # "User account is enabled"
-page.edit-users.log.user-added: # "Added user account '%user%'."
-page.edit-users.log.user-updated: # "Updated user account '%user%'."
-page.edit-users.message.change-self: # "You've been logged off, because you changed your own username. Please log on again."
-page.edit-users.message.saving-user: # "User %user% could not be saved, or nothing was changed."
-page.edit-users.message.user-saved: # "User %user% has been saved."
-page.edit-users.note-sqlite: # "You are currently using SQLite to set up the first user. If you wish to use MySQL or PostgreSQL instead, edit the configuration file at <tt>'app/config/config.yml'</tt> and Bolt will set up the database tables for you. Be sure to reload this page before continuing."
-page.edit-users.placeholder.displayname: # "Pick a display name / alias"
-page.edit-users.placeholder.email: # "Enter a valid email address"
-page.edit-users.placeholder.password: # "Enter a password, longer than 6 chars"
-page.edit-users.placeholder.password-confirm: # "Confirm your password"
-page.edit-users.placeholder.username: # "Pick a username, lowercase only"
-page.edit-users.title.profile: # "Profile"
-page.edit-users.user-create: # "Create a new user account, using the form below. The password field is required."
-page.edit-users.user-edit: # "Edit an existing user account, using the form below. Leave the password fields empty, unless you wish to change the password."
-
-page.extend.button.autoload-dump: # "Rebuild Autoloader"
-page.extend.button.browse-versions: # "Browse Versions"
-page.extend.button.copy-to-theme-folder: # "Copy to theme folder"
-page.extend.button.info-help: # "More info/help"
-page.extend.button.install-all: # "Install all Packages"
-page.extend.button.install-package: # "Install Package"
-page.extend.button.install-this-version: # "Install This Version"
-page.extend.button.link-config: # "Edit configuration"
-page.extend.button.link-marketplace: # "View on marketplace"
-page.extend.button.link-readme: # "View README"
-page.extend.button.link-repository: # "View source repository"
-page.extend.button.link-uninstall: # "Uninstall extension"
-page.extend.button.link-versions: # "Install different version"
-page.extend.button.manage: # "Manage"
-page.extend.button.package-dependencies: # "Identify installed packages requiring this"
-page.extend.button.show-all-versions: # "Show all versions"
-page.extend.button.update-all: # "Run all Updates"
-page.extend.button.update-check: # "Run update check"
-page.extend.button.update-package: # "Update Package"
-page.extend.error-class-implement: # "Extension package %NAME% base class '%CLASS%' does not implement %TARGET% and has been skipped."
-page.extend.error-class-invalid: # "Extension package %NAME% has an invalid class '%CLASS%' and has been skipped."
-page.extend.error-composer-json-not-readable: # "The Bolt extensions composer.json isn't readable."
-page.extend.error-composer-json-not-writable: # "The Bolt extensions composer.json isn't writable."
-page.extend.error-message-client: # "Client error: %errormessage%"
-page.extend.error-message-connection: # "Testing connection to extension server failed: %errormessage%"
-page.extend.error-message-generic: # "Generic failure while testing connection to extension server: %errormessage%"
-page.extend.error-message-server: # "Extension server returned an error: %errormessage%"
-page.extend.headline.bundled: # "Bundled Extensions"
-page.extend.headline.currently-installed: # "Your Currently Installed Extensions"
-page.extend.headline.install-new-extension: # "Install a new Extension"
-page.extend.headline.installation-complete: # "Installation complete"
-page.extend.headline.installing-package: # "Installing package"
-page.extend.headline.latest-version: # "Latest stable version"
-page.extend.headline.stable-versions: # "Stable versions"
-page.extend.headline.test-versions: # "Unstable test versions"
-page.extend.headline.theme-installation-complete: # "Theme installation complete"
-page.extend.headline.updates: # "Updates"
-page.extend.listheader.class: # "Class"
-page.extend.listheader.extension: # "Extension"
-page.extend.listheader.name: # "Name"
-page.extend.listheader.status: # "Status"
-page.extend.listheader.version: # "Version"
-page.extend.message.add-extension-with-form: # "Add a new extension using the form below."
-page.extend.message.autoload-dump: # "This will rebuild both the autoload files and cache."
-page.extend.message.autoloader-start: # "Loading Composer autoload dumper"
-page.extend.message.autoloader-update: # "Updating Composer autoloader"
-page.extend.message.bad-json: # "Malformed JSON response. Ensure no debugging or other code is being added to the response"
-page.extend.message.before-theme-start: # "Before you can start using the theme on your site we need to make a copy to your theme folder. If you would like to give the theme an alternative name you can add one here."
-page.extend.message.check-for-updates: # "Check for updates"
-page.extend.message.checking-for-updates: # "Checking for available updates (this may take up to 60 seconds)"
-page.extend.message.checking-installed-packages: # "Checking installed packages"
-page.extend.message.compatible-unstable-versions: # "The versions listed below are compatible with the version of Bolt you are using. Since they are unstable versions, we recommend you <strong>do not</strong> use these on production systems."
-page.extend.message.confirm-remove: # "Please confirm that you want to remove this extension?"
-page.extend.message.copying: # "Copying theme assets …"
-page.extend.message.discover-by-visiting: # "You can discover new extensions by visiting"
-page.extend.message.ext-dir-missing: # "The extensions directory (<code>%DIRECTORY%</code>) does not exist, or it is not writable. This means that you cannot manage Bolt extensions through the backend; consider managing extensions manually, or changing file permissions to allow Bolt write access to (<code>%DIRECTORY%</code>)."
-page.extend.message.install-all: # "Running install of all packages …"
-page.extend.message.installation-running: # "Installation running"
-page.extend.message.installing: # "Preparing to install package …"
-page.extend.message.installing-selected-package: # "Installing selected package version (this may take up to 60 seconds)."
-page.extend.message.installs-all-listed-packages: # "This will make sure all packages listed are installed. Use this if you've recently moved to a new server or if you have manually added an extension."
-page.extend.message.installs-updates: # "This will install all available updates."
-page.extend.message.invalid-theme-source-dir: # "Invalid theme source directory: %SOURCE%"
-page.extend.message.latest-version: # "The version listed below is the latest stable release as marked by the developer, which is compatible with the version of Bolt you are currently using."
-page.extend.message.loading-disabled: # "Extensions loading has been disabled by an administrator in the %CONFIG% file. You may install, update and uninstall extensions but they will not load until this setting has been changed."
-page.extend.message.marked-as-stable: # "The versions listed below are marked as stable releases by the developer and are compatible with the version of Bolt you are currently using."
-page.extend.message.no-bolt-extensions-installed: # "No Bolt Extensions installed."
-page.extend.message.no-package-check-in-readmode: # "Cannot check installed packages in read-only mode"
-page.extend.message.no-stable-versions-available: # "No Stable Versions Available"
-page.extend.message.no-test-versions-available: # "No Test Versions Available"
-page.extend.message.no-update-check-in-readmode: # "Cannot check for updates in read-only mode"
-page.extend.message.overwrite: # "This will overwrite any existing files! Are you sure?"
-page.extend.message.package-dependencies: # "Packages that depend on this"
-page.extend.message.package-install-info-fail: # "Unable to get installation information for %PACKAGE% %VERSION%."
-page.extend.message.removing: # "Preparing to remove package …"
-page.extend.message.running-update: # "Running update …"
-page.extend.message.running-update-all: # "Running updates"
-page.extend.message.shows-updates: # "This won't install anything, just show you available updates"
-page.extend.message.start-using-extension: # "You can now start using the installed extension, documentation and implementation instructions can be found using the link below."
-page.extend.message.updated: # "Everything is up to date!"
-page.extend.message.updating: # "Searching for available updates …"
-page.extend.options: # "Extension Options"
-page.extend.pagetitle: # "Extend %BOLTNAME%"
-page.extend.theme.generation.failure: # "We were unable to generate the theme. It is likely that your theme directory is not writable by Bolt. Check the permissions and try reinstalling."
-page.extend.theme.generation.missing.name: # "No theme name found. Theme is not generated."
-page.extend.theme.generation.success: # "Theme successfully generated. You can now edit it directly from your theme folder."
-
-page.file-management.label.create-file: # "Create file"
-page.file-management.message.create-file: # "Please enter the new file name"
-page.file-management.message.save-failed-invalid-form: # "File '%s' could not be saved, because the form wasn't valid."
-page.file-management.message.upload-not-writable: # "Unable to write to upload destination. Check permissions on %TARGET%"
-
-page.login.cookies-required: # "Note: Cookies are required to log on to Bolt. Please allow cookies."
-page.login.title: # "Sign in to Bolt"
-
-panel.latest-activity.by: # "by"
-panel.latest-activity.change: # "Latest changes"
-panel.latest-activity.created: # "Created"
-panel.latest-activity.deleted: # "Deleted"
-panel.latest-activity.system: # "Latest system activity"
-
-panel.user-actions.button.add: # "Add a new user"
+field.block.label.add-new: #
+field.block.label.add-set: #
+
+field.geolocation.label.address-lookup: #
+field.geolocation.label.marker-placement: #
+field.geolocation.label.snap: #
+field.geolocation.placeholder.address: #
+
+field.image.label.alt: #
+
+field.repeater.label.add-set: #
+
+field.slug.button.generate: #
+field.slug.button.lock: #
+field.slug.message.warning: #
+field.slug.unique-alias: #
+
+field.video.height: #
+field.video.label.preview: #
+field.video.label.url: #
+field.video.matched-video: #
+field.video.pixel: #
+field.video.placeholder.url: #
+field.video.width: #
+
+general.about: #
+
+general.bolt-configuration-issues-detected: #
+
+general.bolt-documentation: #
+
+general.bolt-new-site-set-up: #
+
+general.bolt-welcome-new-site: #
+
+general.phrase.access-denied-permissions-edit-file: #
+general.phrase.access-denied-permissions-view-file-directory: #
+general.phrase.access-denied-privilege-edit-user: #
+general.phrase.access-denied-self-action: #
+general.phrase.add-selected: #
+general.phrase.author: #
+general.phrase.by: #
+general.phrase.changelog-not-enabled: #
+general.phrase.changelog-note: #
+general.phrase.changelog-what-changed: #
+general.phrase.clashing-relation: #
+general.phrase.clear-cache-complete: #
+general.phrase.clear-change-log: #
+general.phrase.clear-system-log: #
+general.phrase.close-editor: #
+general.phrase.collapse-sidebar: #
+general.phrase.configuration-main: #
+general.phrase.confirm-delete-file: #
+general.phrase.confirm-record-multiple: #
+general.phrase.confirm-record-single: #
+general.phrase.confirm-remove-file: #
+general.phrase.confirm-remove-files: #
+general.phrase.confirm-remove-image: #
+general.phrase.confirm-remove-images: #
+general.phrase.confirm-remove-record: #
+general.phrase.database-check: #
+general.phrase.database-update-required-post: #
+general.phrase.database-update-required-pre: #
+general.phrase.delete: #
+general.phrase.delete-set: #
+general.phrase.depublish: #
+general.phrase.depublish-date-past: #
+general.phrase.depublish-explanation: #
+general.phrase.details: #
+general.phrase.duplicate-set: #
+general.phrase.edit-role-permissions: #
+general.phrase.error-cache-clear: #
+general.phrase.error-login-invalid-parameters: #
+general.phrase.error-mail-options-not-set: #
+general.phrase.error-send-password-request: #
+general.phrase.error-session-data-login: #
+general.phrase.extensions-overview: #
+general.phrase.field-fieldname: #
+general.phrase.file-not-exist: #
+general.phrase.file-not-readable: #
+general.phrase.file-upload-failed: #
+general.phrase.filtered-by: #
+general.phrase.find: #
+general.phrase.floating-point-required-bang: #
+general.phrase.folder: #
+general.phrase.hints-colon: #
+general.phrase.id: #
+general.phrase.invalid-taxonomy-slug: #
+general.phrase.keyword-ellipsis: #
+general.phrase.listing-template: #
+general.phrase.live-edit: #
+general.phrase.log-change-trim: #
+general.phrase.log-system-trim: #
+general.phrase.login-password-hash-failure: #
+general.phrase.login-password-legacy: #
+general.phrase.logout: #
+general.phrase.missing-about-page-block: #
+general.phrase.move-down: #
+general.phrase.move-up: #
+general.phrase.no-content: #
+general.phrase.no-content-found: #
+general.phrase.no-files-in-list: #
+general.phrase.no-images-in-list: #
+general.phrase.no-preview: #
+general.phrase.no-title: #
+general.phrase.no-undo: #
+general.phrase.not-installed-yet: #
+general.phrase.not-saved: #
+general.phrase.note-colon: #
+general.phrase.omnisearch: #
+general.phrase.only-root-change-file-extensions: #
+general.phrase.or: #
+general.phrase.order: #
+general.phrase.other-content: #
+general.phrase.others: #
+general.phrase.path-image-file: #
+general.phrase.profile: #
+general.phrase.publish: #
+general.phrase.record-related-to-variable: #
+general.phrase.records: #
+general.phrase.redirect-detected: #
+general.phrase.related-content: #
+general.phrase.required-character-count: #
+general.phrase.required-is-bang: #
+general.phrase.required-is-or-match-pattern: #
+general.phrase.save-and-create-new-record: #
+general.phrase.search-for-ellipsis: #
+general.phrase.search-results-for-variable: #
+general.phrase.select-file: #
+general.phrase.selection: #
+general.phrase.show-proposed-alterations: #
+general.phrase.something-went-wrong-after-first-user: #
+general.phrase.stack-empty: #
+general.phrase.status-default: #
+general.phrase.status-explanation: #
+general.phrase.system-config-checks: #
+general.phrase.template-detail: #
+general.phrase.thumbnail: #
+general.phrase.time-format-24-12: #
+general.phrase.toggle-all: #
+general.phrase.upload-file-to-directory: #
+general.phrase.upload-not-allowed: #
+general.phrase.users-none-create-first-extended: #
+general.phrase.users-permissions: #
+general.phrase.value-maximum-variable: #
+general.phrase.value-minimum-variable: #
+general.phrase.view-roles: #
+general.phrase.warning: #
+general.phrase.warning-template: #
+general.phrase.warning-templatefields-loss: #
+general.phrase.warning-unfinished-changes-loss: #
+
+general.visit-bolt: #
+
+logs.change-log.cleared: #
+logs.change-log.trimmed: #
+
+logs.system-log: #
+logs.system-log.cleared: #
+logs.system-log.trimmed: #
+
+menu.configuration.checks: #
+
+nut.greeting: #
+
+nut.version: #
+
+page.checks.php-pass: #
+page.checks.php-problem: #
+page.checks.show-all: #
+page.checks.show-failed: #
+page.checks.system-pass: #
+page.checks.system-problem: #
+
+page.edit-file.note-related: #
+
+page.edit-users.activated.no: #
+page.edit-users.activated.yes: #
+page.edit-users.button.save: #
+page.edit-users.error.email-invalid: #
+page.edit-users.error.email-used: #
+page.edit-users.error.password-different-displayname: #
+page.edit-users.error.password-different-email: #
+page.edit-users.error.password-different-username: #
+page.edit-users.error.password-long: #
+page.edit-users.error.password-short: #
+page.edit-users.error.username-used: #
+page.edit-users.label.assigned-roles: #
+page.edit-users.label.display-name: #
+page.edit-users.label.email: #
+page.edit-users.label.last-ip: #
+page.edit-users.label.password: #
+page.edit-users.label.password-confirm: #
+page.edit-users.label.user-enabled: #
+page.edit-users.log.user-added: #
+page.edit-users.log.user-updated: #
+page.edit-users.message.change-self: #
+page.edit-users.message.saving-user: #
+page.edit-users.message.user-saved: #
+page.edit-users.note-sqlite: #
+page.edit-users.placeholder.displayname: #
+page.edit-users.placeholder.email: #
+page.edit-users.placeholder.password: #
+page.edit-users.placeholder.password-confirm: #
+page.edit-users.placeholder.username: #
+page.edit-users.title.profile: #
+page.edit-users.user-create: #
+page.edit-users.user-edit: #
+
+page.extend.button.autoload-dump: #
+page.extend.button.browse-versions: #
+page.extend.button.copy-to-theme-folder: #
+page.extend.button.info-help: #
+page.extend.button.install-all: #
+page.extend.button.install-package: #
+page.extend.button.install-this-version: #
+page.extend.button.link-config: #
+page.extend.button.link-marketplace: #
+page.extend.button.link-readme: #
+page.extend.button.link-repository: #
+page.extend.button.link-uninstall: #
+page.extend.button.link-versions: #
+page.extend.button.manage: #
+page.extend.button.package-dependencies: #
+page.extend.button.show-all-versions: #
+page.extend.button.update-all: #
+page.extend.button.update-check: #
+page.extend.button.update-package: #
+page.extend.error-class-implement: #
+page.extend.error-class-invalid: #
+page.extend.error-composer-json-not-readable: #
+page.extend.error-composer-json-not-writable: #
+page.extend.error-message-client: #
+page.extend.error-message-connection: #
+page.extend.error-message-generic: #
+page.extend.error-message-server: #
+page.extend.headline.bundled: #
+page.extend.headline.currently-installed: #
+page.extend.headline.install-new-extension: #
+page.extend.headline.installation-complete: #
+page.extend.headline.installing-package: #
+page.extend.headline.latest-version: #
+page.extend.headline.stable-versions: #
+page.extend.headline.test-versions: #
+page.extend.headline.theme-installation-complete: #
+page.extend.headline.updates: #
+page.extend.listheader.class: #
+page.extend.listheader.extension: #
+page.extend.listheader.name: #
+page.extend.listheader.status: #
+page.extend.listheader.version: #
+page.extend.message.add-extension-with-form: #
+page.extend.message.autoload-dump: #
+page.extend.message.autoloader-start: #
+page.extend.message.autoloader-update: #
+page.extend.message.bad-json: #
+page.extend.message.before-theme-start: #
+page.extend.message.check-for-updates: #
+page.extend.message.checking-for-updates: #
+page.extend.message.checking-installed-packages: #
+page.extend.message.compatible-unstable-versions: #
+page.extend.message.confirm-remove: #
+page.extend.message.copying: #
+page.extend.message.discover-by-visiting: #
+page.extend.message.ext-dir-missing: #
+page.extend.message.install-all: #
+page.extend.message.installation-running: #
+page.extend.message.installing: #
+page.extend.message.installing-selected-package: #
+page.extend.message.installs-all-listed-packages: #
+page.extend.message.installs-updates: #
+page.extend.message.invalid-theme-source-dir: #
+page.extend.message.latest-version: #
+page.extend.message.loading-disabled: #
+page.extend.message.marked-as-stable: #
+page.extend.message.no-bolt-extensions-installed: #
+page.extend.message.no-package-check-in-readmode: #
+page.extend.message.no-stable-versions-available: #
+page.extend.message.no-test-versions-available: #
+page.extend.message.no-update-check-in-readmode: #
+page.extend.message.overwrite: #
+page.extend.message.package-dependencies: #
+page.extend.message.package-install-info-fail: #
+page.extend.message.removing: #
+page.extend.message.running-update: #
+page.extend.message.running-update-all: #
+page.extend.message.shows-updates: #
+page.extend.message.start-using-extension: #
+page.extend.message.updated: #
+page.extend.message.updating: #
+page.extend.options: #
+page.extend.pagetitle: #
+page.extend.theme.generation.failure: #
+page.extend.theme.generation.missing.name: #
+page.extend.theme.generation.success: #
+
+page.file-management.label.create-file: #
+page.file-management.message.create-file: #
+page.file-management.message.save-failed-invalid-form: #
+page.file-management.message.upload-not-writable: #
+
+page.login.cookies-required: #
+page.login.title: #
+
+panel.latest-activity.by: #
+panel.latest-activity.change: #
+panel.latest-activity.created: #
+panel.latest-activity.deleted: #
+panel.latest-activity.system: #
+
+panel.user-actions.button.add: #
 
 #--- Legacy translation messages ----------------------------------------------
->>>>>>> 4bbf234d
 
 "(default template)": "（デフォルトテンプレート）"
 "(no category)": "（カテゴリなし）"
