--- conflicted
+++ resolved
@@ -1,22 +1,5 @@
 # app/resources/translations/hu/messages.hu.yml
 
-<<<<<<< HEAD
-# Warning: Translations are in the process of being moved to a new keyword-based translation
-#          at the moment. This is an ongoing process. Translations currently in the
-#          repository are automatically mapped to the new scheme. Be aware that there
-#          can be a race condition between that process and your PR so that it's
-#          eventually necessary to remap your translations. If you're planning on
-#          updating your translations, it's best to ask on IRC to time your contribution
-#          in order to prevent merge conflicts.
-
-#  no unused messages
-#  20 untranslated messages
-#  93 untranslated keyword based messages
-#  72 translations
-# 439 keyword based translations
-
-#--- 20 untranslated messages -------------------------------------------------
-=======
 # Warning: Translations are in the process of being moved to a new keyword
 #          based translation messages. This is an ongoing process. Translations
 #          currently in the repository are automatically mapped to the new
@@ -25,16 +8,18 @@
 #          re-map your translations.
 
 #   0 Unused messages
-#  17 Legacy untranslated messages
-# 101 Untranslated messages
+#  33 Legacy untranslated messages
+# 103 Untranslated messages
 #  57 Legacy translation messages
 # 450 Translation messages
 
 #--- Legacy untranslated messages ---------------------------------------------
->>>>>>> 4bbf234d
-
+
+"%contenttypes% overview": #
 "Added records to the ContentType <tt>%CONTENTYPE%</tt> titled": #
+"Alas, no about!": #
 "Body": #
+"Content for home not found!": #
 "Dependencies": #
 "Detected Bolt version change to <b>%VERSION%</b>, and the cache has been cleared. Please <a href=\"%URI%\">check the database</a>, if you haven't done so already.": #
 "Error reading extensions/composer.json file: %ERROR%": #
@@ -42,237 +27,152 @@
 "Group": #
 "Groups": #
 "Html": #
+"If there was a Page with 'about' for a slug, it would've been shown here. But there isn't one, so that's why you're seeing this placeholder.": #
+"Latest entries": #
 "Link": #
+"No recent %contenttype%.": #
+"No results found for '%search%'. Please try another search.": #
+"Overview for": #
+"Permalink": #
+"Read more": #
+"Recent %contenttypes%": #
+"Related content:": #
 "Repeater": #
+"Search results for <b> %search% </b>.": #
+"Search…": #
 "Slug": #
 "Table not found for ContentType %CONTENTTYPE%, a database update is probably required.": #
 "The field %field% has been changed to \"%newValue%\"": #
 "Timeout attempting connection to the 'Lorem Ipsum' generator. Unable to add dummy content.": #
 "Unable to duplicate file: %FILE%": #
 "Unfortunately, no content could be found. Try another page, or go to the <a href=\"%paths_root%\">homepage</a>.": #
-
-<<<<<<< HEAD
-#--- 93 untranslated keyword based messages -----------------------------------
-
-"contenttypes.generic.invalid-hyphen": # "In the ContentType for '%contenttype%', you have used a hyphen in the definition which is not supported. Please edit contenttypes.yml and remove the hyphen or alternatively replace with an underscore."
-"contenttypes.generic.invalid-relation": # "In the ContentType for '%contenttype%', the relation '%relation%' is defined, which is not a valid ContentType. Please edit contenttypes.yml, and correct this."
-"contenttypes.generic.recent-changes-one": # "Recent changes to this %contenttype%"
-"field.block.label.add-new": # "Add new..."
-"field.block.label.add-set": # "Add new %label% set"
-"field.geolocation.label.snap": # "Snap to nearest address"
-"field.image.label.alt": # "Alt"
-"field.repeater.label.add-set": # "Add new %label% set"
-"field.slug.button.generate": # "Generate from:"
-"field.slug.button.lock": # "Lock"
-"field.slug.message.warning": # "Editing this field might break existing links to this record!"
-"field.video.height": # "Height"
-"field.video.pixel": # "pixel"
-"field.video.width": # "Width"
-"general.bolt-configuration-issues-detected": # "Bolt has detected one or more configuration issues. You should resolve these, for optimum performance:"
-"general.phrase.access-denied-self-action": # "You cannot '%s' yourself."
-"general.phrase.add-selected": # "Add Selected"
-"general.phrase.changelog-not-enabled": # "The changelog is not enabled. If you enable it, any changes made to the content in all ContentTypes will be logged on this page, for reference. See the section <code>changelog:</code> in your <code>config.yml</code> to change this setting."
-"general.phrase.changelog-note": # "Note: The database table will continue to grow as the editors keep adding content. If you enable this functionality in a production environment the table may end up taking up a lot of space."
-"general.phrase.clashing-relation": # "In the ContentType for '%contenttype%', both a field and a relation are named '%relation%' which will prevent the relation from working. Please edit contenttypes.yml, and correct this."
-"general.phrase.clear-cache-complete": # "Cleared cache."
-"general.phrase.delete-set": # "Delete Set"
-"general.phrase.depublish": # "Depublish"
-"general.phrase.depublish-explanation": # "If set, the record will be automatically depublished on the given date."
-"general.phrase.duplicate-set": # "Duplicate Set"
-"general.phrase.error-cache-clear": # "Failed to clear cache. You should delete it manually."
-"general.phrase.error-mail-options-not-set": # "The email configuration setting 'mailoptions' hasn't been set. Bolt may be unable to send password reset."
-"general.phrase.error-session-data-login": # "Unable to retrieve login session data. Please check your system's PHP session settings."
-"general.phrase.extensions-overview": # "Extensions Overview"
-"general.phrase.file-not-exist": # "The file '%s' doesn't exist."
-"general.phrase.file-not-readable": # "The file '%s' is not readable."
-"general.phrase.folder": # "Folder"
-"general.phrase.id": # "Id"
-"general.phrase.info": # "Info"
-"general.phrase.invalid-taxonomy-slug": # "In the taxonomy '%taxonomy%' the slug for option '%option%' contains a slash. Please edit taxonomy.yml, and correct this."
-"general.phrase.live-edit": # "Live Edit"
-"general.phrase.login-password-hash-failure": #
-"general.phrase.login-password-legacy": #
-"general.phrase.missing-about-page-block": # "There currently is no Block with 'about-us' as its slug. If you create one, it will be shown here. Go to 'Configuration' > 'Check Database' and select 'Add sample Records' to automatically generate this Block."
-"general.phrase.move-down": # "Move Down"
-"general.phrase.move-up": # "Move Up"
-"general.phrase.no-preview": # "No Preview"
-"general.phrase.only-root-change-file-extensions": # "Only root can change file extensions."
-"general.phrase.order": # "Order"
-"general.phrase.publish": # "Publish"
-"general.phrase.record-related-to-variable": # "This record is related to the following %CTNAME%:"
-"general.phrase.redirect-detected": # "Redirect detected. Check if you are still logged on."
-"general.phrase.related-content": # "Related content"
-"general.phrase.search-results-for-variable": # "Search results for <b>%search%</b>."
-"general.phrase.selection": # "Selection"
-"general.phrase.show-proposed-alterations": # "Show proposed alterations"
-"general.phrase.slug-colon": # "Slug:"
-"general.phrase.something-went-wrong-after-first-user": # "Something went wrong with logging in after first user creation!"
-"general.phrase.status-explanation": # "The status defines whether or not this record is published. Select 'Timed publish' to automatically publish on the set Publication Date."
-"general.phrase.toggle-all": # "Check/Uncheck all"
-"general.visit-bolt": # "Visit Bolt.cm"
-"nut.greeting": # "Welcome to Bolt!"
-"nut.version": # "version"
-"page.checks.run-all": # "Run all checks"
-"page.checks.run-php-ext-checks": # "Run PHP extension checks"
-"page.edit-users.error.email-invalid": # "This email address is not valid."
-"page.edit-users.error.password-different-displayname": # "Password must not be a part of the display name."
-"page.edit-users.error.password-different-email": # "Password must not match the email address."
-"page.edit-users.error.password-long": # "This value is too long. It should have 128 characters or less."
-"page.extend.button.link-config": # "Edit configuration"
-"page.extend.button.link-marketplace": # "View on marketplace"
-"page.extend.button.link-readme": # "View README"
-"page.extend.button.link-repository": # "View source repository"
-"page.extend.button.link-uninstall": # "Uninstall extension"
-"page.extend.button.link-versions": # "Install different version"
-"page.extend.button.manage": # "Manage"
-"page.extend.button.package-dependencies": # "Identify installed packages requiring this"
-"page.extend.error-composer-json-not-readable": # "The Bolt extensions composer.json isn't readable."
-"page.extend.error-composer-json-not-writable": # "The Bolt extensions composer.json isn't writable."
-"page.extend.headline.bundled": # "Bundled Extensions"
-"page.extend.listheader.class": # "Class"
-"page.extend.listheader.name": # "Name"
-"page.extend.message.autoload-dump": # "This will rebuild both the autoload files and cache."
-"page.extend.message.autoloader-start": # "Loading Composer autoload dumper"
-"page.extend.message.autoloader-update": # "Updating Composer autoloader"
-"page.extend.message.ext-dir-missing": # "The extensions directory (<code>%DIRECTORY%</code>) does not exist, or it is not writable. This means that you cannot manage Bolt extensions through the backend; consider managing extensions manually, or changing file permissions to allow Bolt write access to (<code>%DIRECTORY%</code>)."
-"page.extend.message.installation-running": # "Installation running"
-"page.extend.message.invalid-theme-source-dir": # "Invalid theme source directory: %SOURCE%"
-"page.extend.message.latest-version": # "The version listed below is the latest stable release as marked by the developer, which is compatible with the version of Bolt you are currently using."
-"page.extend.message.loading-disabled": # "Extensions loading has been disabled by an administrator in the %CONFIG% file. You may install, update and uninstall extensions but they will not load until this setting has been changed."
-"page.extend.message.package-dependencies": # "Packages that depend on this"
-"page.extend.message.package-install-info-fail": # "Unable to get installation information for %PACKAGE% %VERSION%."
-"page.extend.message.running-update-all": # "Running updates"
-"page.file-management.message.upload-not-writable": # "Unable to write to upload destination. Check permissions on %TARGET%"
-"panel.latest-activity.change": # "Latest changes"
-"panel.latest-activity.created": # "Created"
-"panel.latest-activity.deleted": # "Deleted"
-"panel.latest-activity.system": # "Latest system activity"
-
-#--- 72 translations ----------------------------------------------------------
-=======
+"Written by <em>%name%</em> on %date%": #
+"You should set 'homepage:' in your 'app/config/config.yml' to an existing record.": #
+
 #--- Untranslated messages ----------------------------------------------------
 
-contenttypes.generic.invalid-hyphen: # "In the ContentType for '%contenttype%', you have used a hyphen in the definition which is not supported. Please edit contenttypes.yml and remove the hyphen or alternatively replace with an underscore."
-contenttypes.generic.invalid-relation: # "In the ContentType for '%contenttype%', the relation '%relation%' is defined, which is not a valid ContentType. Please edit contenttypes.yml, and correct this."
-contenttypes.generic.recent-changes-one: # "Recent changes to this %contenttype%"
-
-field.block.label.add-new: # "Add new..."
-field.block.label.add-set: # "Add new %label% set"
-
-field.geolocation.label.snap: # "Snap to nearest address"
-
-field.image.label.alt: # "Alt"
-
-field.repeater.label.add-set: # "Add new %label% set"
-
-field.slug.button.generate: # "Generate from:"
-field.slug.button.lock: # "Lock"
-field.slug.message.warning: # "Editing this field might break existing links to this record!"
-
-field.video.height: # "Height"
-field.video.pixel: # "pixel"
-field.video.width: # "Width"
-
-general.bolt-configuration-issues-detected: # "Bolt has detected one or more configuration issues. You should resolve these, for optimum performance:"
-
-general.phrase.access-denied-self-action: # "You cannot '%s' yourself."
-general.phrase.add-selected: # "Add Selected"
-general.phrase.changelog-not-enabled: # "The changelog is not enabled. If you enable it, any changes made to the content in all ContentTypes will be logged on this page, for reference. See the section <code>changelog:</code> in your <code>config.yml</code> to change this setting."
-general.phrase.changelog-note: # "Note: The database table will continue to grow as the editors keep adding content. If you enable this functionality in a production environment the table may end up taking up a lot of space."
-general.phrase.clashing-relation: # "In the ContentType for '%contenttype%', both a field and a relation are named '%relation%' which will prevent the relation from working. Please edit contenttypes.yml, and correct this."
-general.phrase.clear-cache-complete: # "Cleared cache."
-general.phrase.database-check: # "Check Database"
-general.phrase.database-update-required-post: # "to do this now."
-general.phrase.database-update-required-pre: # "The database needs to be updated/repaired. Go to 'Configuration'"
-general.phrase.delete-set: # "Delete Set"
-general.phrase.depublish: # "Depublish"
-general.phrase.depublish-explanation: # "If set, the record will be automatically depublished on the given date."
-general.phrase.duplicate-set: # "Duplicate Set"
-general.phrase.error-cache-clear: # "Failed to clear cache. You should delete it manually."
-general.phrase.error-mail-options-not-set: # "The email configuration setting 'mailoptions' hasn't been set. Bolt may be unable to send password reset."
-general.phrase.error-session-data-login: # "Unable to retrieve login session data. Please check your system's PHP session settings."
-general.phrase.extensions-overview: # "Extensions Overview"
-general.phrase.file-not-exist: # "The file '%s' doesn't exist."
-general.phrase.file-not-readable: # "The file '%s' is not readable."
-general.phrase.folder: # "Folder"
-general.phrase.id: # "Id"
-general.phrase.info: # "Info"
-general.phrase.invalid-taxonomy-slug: # "In the taxonomy '%taxonomy%' the slug for option '%option%' contains a slash. Please edit taxonomy.yml, and correct this."
-general.phrase.live-edit: # "Live Edit"
-general.phrase.missing-about-page-block: # "There currently is no Block with 'about-us' as its slug. If you create one, it will be shown here. Go to 'Configuration' > 'Check Database' and select 'Add sample Records' to automatically generate this Block."
-general.phrase.move-down: # "Move Down"
-general.phrase.move-up: # "Move Up"
-general.phrase.no-preview: # "No Preview"
-general.phrase.only-root-change-file-extensions: # "Only root can change file extensions."
-general.phrase.order: # "Order"
-general.phrase.publish: # "Publish"
-general.phrase.record-related-to-variable: # "This record is related to the following %CTNAME%:"
-general.phrase.redirect-detected: # "Redirect detected. Check if you are still logged on."
-general.phrase.related-content: # "Related content"
-general.phrase.search-results-for-variable: # "Search results for <b>%search%</b>."
-general.phrase.selection: # "Selection"
-general.phrase.show-proposed-alterations: # "Show proposed alterations"
-general.phrase.slug-colon: # "Slug:"
-general.phrase.something-went-wrong-after-first-user: # "Something went wrong with logging in after first user creation!"
-general.phrase.status-explanation: # "The status defines whether or not this record is published. Select 'Timed publish' to automatically publish on the set Publication Date."
-general.phrase.toggle-all: # "Check/Uncheck all"
-
-general.visit-bolt: # "Visit Bolt.cm"
-
-menu.configuration.checks: # "Set-up checks"
-
-nut.greeting: # "Welcome to Bolt!"
-
-nut.version: # "version"
-
-page.checks.php-pass: # "All PHP configuration checks pass!"
-page.checks.php-problem: # "PHP configuration check found problems!"
-page.checks.show-all: # "Show all checks"
-page.checks.show-failed: # "Show only failed checks"
-page.checks.system-pass: # "All system configuration checks pass!"
-page.checks.system-problem: # "System configuration check found problems!"
-
-page.edit-users.error.email-invalid: # "This email address is not valid."
-page.edit-users.error.password-different-displayname: # "Password must not be a part of the display name."
-page.edit-users.error.password-different-email: # "Password must not match the email address."
-page.edit-users.error.password-long: # "This value is too long. It should have 128 characters or less."
-
-page.extend.button.link-config: # "Edit configuration"
-page.extend.button.link-marketplace: # "View on marketplace"
-page.extend.button.link-readme: # "View README"
-page.extend.button.link-repository: # "View source repository"
-page.extend.button.link-uninstall: # "Uninstall extension"
-page.extend.button.link-versions: # "Install different version"
-page.extend.button.manage: # "Manage"
-page.extend.button.package-dependencies: # "Identify installed packages requiring this"
-page.extend.error-class-implement: # "Extension package %NAME% base class '%CLASS%' does not implement %TARGET% and has been skipped."
-page.extend.error-class-invalid: # "Extension package %NAME% has an invalid class '%CLASS%' and has been skipped."
-page.extend.error-composer-json-not-readable: # "The Bolt extensions composer.json isn't readable."
-page.extend.error-composer-json-not-writable: # "The Bolt extensions composer.json isn't writable."
-page.extend.headline.bundled: # "Bundled Extensions"
-page.extend.listheader.class: # "Class"
-page.extend.listheader.name: # "Name"
-page.extend.message.autoload-dump: # "This will rebuild both the autoload files and cache."
-page.extend.message.autoloader-start: # "Loading Composer autoload dumper"
-page.extend.message.autoloader-update: # "Updating Composer autoloader"
-page.extend.message.ext-dir-missing: # "The extensions directory (<code>%DIRECTORY%</code>) does not exist, or it is not writable. This means that you cannot manage Bolt extensions through the backend; consider managing extensions manually, or changing file permissions to allow Bolt write access to (<code>%DIRECTORY%</code>)."
-page.extend.message.installation-running: # "Installation running"
-page.extend.message.invalid-theme-source-dir: # "Invalid theme source directory: %SOURCE%"
-page.extend.message.latest-version: # "The version listed below is the latest stable release as marked by the developer, which is compatible with the version of Bolt you are currently using."
-page.extend.message.loading-disabled: # "Extensions loading has been disabled by an administrator in the %CONFIG% file. You may install, update and uninstall extensions but they will not load until this setting has been changed."
-page.extend.message.package-dependencies: # "Packages that depend on this"
-page.extend.message.package-install-info-fail: # "Unable to get installation information for %PACKAGE% %VERSION%."
-page.extend.message.running-update-all: # "Running updates"
-
-page.file-management.message.upload-not-writable: # "Unable to write to upload destination. Check permissions on %TARGET%"
-
-panel.latest-activity.change: # "Latest changes"
-panel.latest-activity.created: # "Created"
-panel.latest-activity.deleted: # "Deleted"
-panel.latest-activity.system: # "Latest system activity"
+contenttypes.generic.invalid-hyphen: #
+contenttypes.generic.invalid-relation: #
+contenttypes.generic.recent-changes-one: #
+
+field.block.label.add-new: #
+field.block.label.add-set: #
+
+field.geolocation.label.snap: #
+
+field.image.label.alt: #
+
+field.repeater.label.add-set: #
+
+field.slug.button.generate: #
+field.slug.button.lock: #
+field.slug.message.warning: #
+
+field.video.height: #
+field.video.pixel: #
+field.video.width: #
+
+general.bolt-configuration-issues-detected: #
+
+general.phrase.access-denied-self-action: #
+general.phrase.add-selected: #
+general.phrase.changelog-not-enabled: #
+general.phrase.changelog-note: #
+general.phrase.clashing-relation: #
+general.phrase.clear-cache-complete: #
+general.phrase.database-check: #
+general.phrase.database-update-required-post: #
+general.phrase.database-update-required-pre: #
+general.phrase.delete-set: #
+general.phrase.depublish: #
+general.phrase.depublish-explanation: #
+general.phrase.duplicate-set: #
+general.phrase.error-cache-clear: #
+general.phrase.error-mail-options-not-set: #
+general.phrase.error-session-data-login: #
+general.phrase.extensions-overview: #
+general.phrase.file-not-exist: #
+general.phrase.file-not-readable: #
+general.phrase.folder: #
+general.phrase.id: #
+general.phrase.info: #
+general.phrase.invalid-taxonomy-slug: #
+general.phrase.live-edit: #
+general.phrase.login-password-hash-failure: #
+general.phrase.login-password-legacy: #
+general.phrase.missing-about-page-block: #
+general.phrase.move-down: #
+general.phrase.move-up: #
+general.phrase.no-preview: #
+general.phrase.only-root-change-file-extensions: #
+general.phrase.order: #
+general.phrase.publish: #
+general.phrase.record-related-to-variable: #
+general.phrase.redirect-detected: #
+general.phrase.related-content: #
+general.phrase.search-results-for-variable: #
+general.phrase.selection: #
+general.phrase.show-proposed-alterations: #
+general.phrase.slug-colon: #
+general.phrase.something-went-wrong-after-first-user: #
+general.phrase.status-explanation: #
+general.phrase.toggle-all: #
+
+general.visit-bolt: #
+
+menu.configuration.checks: #
+
+nut.greeting: #
+
+nut.version: #
+
+page.checks.php-pass: #
+page.checks.php-problem: #
+page.checks.show-all: #
+page.checks.show-failed: #
+page.checks.system-pass: #
+page.checks.system-problem: #
+
+page.edit-users.error.email-invalid: #
+page.edit-users.error.password-different-displayname: #
+page.edit-users.error.password-different-email: #
+page.edit-users.error.password-long: #
+
+page.extend.button.link-config: #
+page.extend.button.link-marketplace: #
+page.extend.button.link-readme: #
+page.extend.button.link-repository: #
+page.extend.button.link-uninstall: #
+page.extend.button.link-versions: #
+page.extend.button.manage: #
+page.extend.button.package-dependencies: #
+page.extend.error-class-implement: #
+page.extend.error-class-invalid: #
+page.extend.error-composer-json-not-readable: #
+page.extend.error-composer-json-not-writable: #
+page.extend.headline.bundled: #
+page.extend.listheader.class: #
+page.extend.listheader.name: #
+page.extend.message.autoload-dump: #
+page.extend.message.autoloader-start: #
+page.extend.message.autoloader-update: #
+page.extend.message.ext-dir-missing: #
+page.extend.message.installation-running: #
+page.extend.message.invalid-theme-source-dir: #
+page.extend.message.latest-version: #
+page.extend.message.loading-disabled: #
+page.extend.message.package-dependencies: #
+page.extend.message.package-install-info-fail: #
+page.extend.message.running-update-all: #
+
+page.file-management.message.upload-not-writable: #
+
+panel.latest-activity.change: #
+panel.latest-activity.created: #
+panel.latest-activity.deleted: #
+panel.latest-activity.system: #
 
 #--- Legacy translation messages ----------------------------------------------
->>>>>>> 4bbf234d
 
 "(default template)": "(alapértelmezett sablon)"
 "(no category)": "(nincs kategória)"
