--- conflicted
+++ resolved
@@ -1,22 +1,5 @@
 # app/resources/translations/sv_SE/messages.sv_SE.yml
 
-<<<<<<< HEAD
-# Warning: Translations are in the process of being moved to a new keyword-based translation
-#          at the moment. This is an ongoing process. Translations currently in the
-#          repository are automatically mapped to the new scheme. Be aware that there
-#          can be a race condition between that process and your PR so that it's
-#          eventually necessary to remap your translations. If you're planning on
-#          updating your translations, it's best to ask on IRC to time your contribution
-#          in order to prevent merge conflicts.
-
-#  no unused messages
-#  17 untranslated messages
-#  62 untranslated keyword based messages
-#  75 translations
-# 470 keyword based translations
-
-#--- 17 untranslated messages -------------------------------------------------
-=======
 # Warning: Translations are in the process of being moved to a new keyword
 #          based translation messages. This is an ongoing process. Translations
 #          currently in the repository are automatically mapped to the new
@@ -25,187 +8,135 @@
 #          re-map your translations.
 
 #   0 Unused messages
-#  14 Legacy untranslated messages
-#  72 Untranslated messages
+#  30 Legacy untranslated messages
+#  74 Untranslated messages
 #  60 Legacy translation messages
 # 479 Translation messages
 
 #--- Legacy untranslated messages ---------------------------------------------
->>>>>>> 4bbf234d
-
+
+"%contenttypes% overview": #
 "Added records to the ContentType <tt>%CONTENTYPE%</tt> titled": #
+"Alas, no about!": #
+"Content for home not found!": #
 "Dependencies": #
 "Detected Bolt version change to <b>%VERSION%</b>, and the cache has been cleared. Please <a href=\"%URI%\">check the database</a>, if you haven't done so already.": #
 "Error reading extensions/composer.json file: %ERROR%": #
 "Finding packages that require this one…": #
 "Group": #
 "Groups": #
+"If there was a Page with 'about' for a slug, it would've been shown here. But there isn't one, so that's why you're seeing this placeholder.": #
+"Latest entries": #
 "Link": #
+"No recent %contenttype%.": #
+"No results found for '%search%'. Please try another search.": #
+"Overview for": #
+"Permalink": #
+"Read more": #
+"Recent %contenttypes%": #
+"Related content:": #
 "Repeater": #
+"Search results for <b> %search% </b>.": #
+"Search…": #
 "Table not found for ContentType %CONTENTTYPE%, a database update is probably required.": #
 "The field %field% has been changed to \"%newValue%\"": #
 "Timeout attempting connection to the 'Lorem Ipsum' generator. Unable to add dummy content.": #
 "Unable to duplicate file: %FILE%": #
 "Unfortunately, no content could be found. Try another page, or go to the <a href=\"%paths_root%\">homepage</a>.": #
-
-<<<<<<< HEAD
-#--- 62 untranslated keyword based messages -----------------------------------
-
-"contenttypes.generic.invalid-hyphen": # "In the ContentType for '%contenttype%', you have used a hyphen in the definition which is not supported. Please edit contenttypes.yml and remove the hyphen or alternatively replace with an underscore."
-"field.block.label.add-new": # "Add new..."
-"field.block.label.add-set": # "Add new %label% set"
-"field.repeater.label.add-set": # "Add new %label% set"
-"field.slug.button.generate": # "Generate from:"
-"field.video.height": # "Height"
-"field.video.width": # "Width"
-"general.bolt-configuration-issues-detected": # "Bolt has detected one or more configuration issues. You should resolve these, for optimum performance:"
-"general.phrase.add-selected": # "Add Selected"
-"general.phrase.changelog-not-enabled": # "The changelog is not enabled. If you enable it, any changes made to the content in all ContentTypes will be logged on this page, for reference. See the section <code>changelog:</code> in your <code>config.yml</code> to change this setting."
-"general.phrase.changelog-note": # "Note: The database table will continue to grow as the editors keep adding content. If you enable this functionality in a production environment the table may end up taking up a lot of space."
-"general.phrase.clashing-relation": # "In the ContentType for '%contenttype%', both a field and a relation are named '%relation%' which will prevent the relation from working. Please edit contenttypes.yml, and correct this."
-"general.phrase.clear-cache-complete": # "Cleared cache."
-"general.phrase.depublish-explanation": # "If set, the record will be automatically depublished on the given date."
-"general.phrase.error-cache-clear": # "Failed to clear cache. You should delete it manually."
-"general.phrase.extensions-overview": # "Extensions Overview"
-"general.phrase.folder": # "Folder"
-"general.phrase.invalid-taxonomy-slug": # "In the taxonomy '%taxonomy%' the slug for option '%option%' contains a slash. Please edit taxonomy.yml, and correct this."
-"general.phrase.login-password-hash-failure": #
-"general.phrase.login-password-legacy": #
-"general.phrase.missing-about-page-block": # "There currently is no Block with 'about-us' as its slug. If you create one, it will be shown here. Go to 'Configuration' > 'Check Database' and select 'Add sample Records' to automatically generate this Block."
-"general.phrase.move-down": # "Move Down"
-"general.phrase.move-up": # "Move Up"
-"general.phrase.no-preview": # "No Preview"
-"general.phrase.other-content": # "Other content"
-"general.phrase.record-related-to-variable": # "This record is related to the following %CTNAME%:"
-"general.phrase.redirect-detected": # "Redirect detected. Check if you are still logged on."
-"general.phrase.related-content": # "Related content"
-"general.phrase.search-results-for-variable": # "Search results for <b>%search%</b>."
-"general.phrase.selection": # "Selection"
-"general.phrase.show-proposed-alterations": # "Show proposed alterations"
-"general.phrase.status-explanation": # "The status defines whether or not this record is published. Select 'Timed publish' to automatically publish on the set Publication Date."
-"general.phrase.toggle-all": # "Check/Uncheck all"
-"general.phrase.value-maximum-variable": # "The value must not be greater than “%MAXVAL%”!"
-"general.phrase.value-minimum-variable": # "The value has to be at least “%MINVAL%”!"
-"nut.greeting": # "Welcome to Bolt!"
-"nut.version": # "version"
-"page.edit-users.error.email-invalid": # "This email address is not valid."
-"page.edit-users.error.password-different-email": # "Password must not match the email address."
-"page.edit-users.error.password-long": # "This value is too long. It should have 128 characters or less."
-"page.extend.button.link-config": # "Edit configuration"
-"page.extend.button.link-marketplace": # "View on marketplace"
-"page.extend.button.link-readme": # "View README"
-"page.extend.button.link-repository": # "View source repository"
-"page.extend.button.link-uninstall": # "Uninstall extension"
-"page.extend.button.link-versions": # "Install different version"
-"page.extend.button.manage": # "Manage"
-"page.extend.button.package-dependencies": # "Identify installed packages requiring this"
-"page.extend.error-composer-json-not-readable": # "The Bolt extensions composer.json isn't readable."
-"page.extend.error-composer-json-not-writable": # "The Bolt extensions composer.json isn't writable."
-"page.extend.headline.bundled": # "Bundled Extensions"
-"page.extend.listheader.class": # "Class"
-"page.extend.listheader.name": # "Name"
-"page.extend.message.autoloader-start": # "Loading Composer autoload dumper"
-"page.extend.message.autoloader-update": # "Updating Composer autoloader"
-"page.extend.message.installation-running": # "Installation running"
-"page.extend.message.invalid-theme-source-dir": # "Invalid theme source directory: %SOURCE%"
-"page.extend.message.package-dependencies": # "Packages that depend on this"
-"page.extend.message.package-install-info-fail": # "Unable to get installation information for %PACKAGE% %VERSION%."
-"page.extend.message.running-update-all": # "Running updates"
-"page.extend.options": # "Extension Options"
-"page.file-management.message.upload-not-writable": # "Unable to write to upload destination. Check permissions on %TARGET%"
-
-#--- 75 translations ----------------------------------------------------------
-=======
+"Written by <em>%name%</em> on %date%": #
+"You should set 'homepage:' in your 'app/config/config.yml' to an existing record.": #
+
 #--- Untranslated messages ----------------------------------------------------
 
-contenttypes.generic.invalid-hyphen: # "In the ContentType for '%contenttype%', you have used a hyphen in the definition which is not supported. Please edit contenttypes.yml and remove the hyphen or alternatively replace with an underscore."
-
-field.block.label.add-new: # "Add new..."
-field.block.label.add-set: # "Add new %label% set"
-
-field.repeater.label.add-set: # "Add new %label% set"
-
-field.slug.button.generate: # "Generate from:"
-
-field.video.height: # "Height"
-field.video.width: # "Width"
-
-general.bolt-configuration-issues-detected: # "Bolt has detected one or more configuration issues. You should resolve these, for optimum performance:"
-
-general.phrase.add-selected: # "Add Selected"
-general.phrase.changelog-not-enabled: # "The changelog is not enabled. If you enable it, any changes made to the content in all ContentTypes will be logged on this page, for reference. See the section <code>changelog:</code> in your <code>config.yml</code> to change this setting."
-general.phrase.changelog-note: # "Note: The database table will continue to grow as the editors keep adding content. If you enable this functionality in a production environment the table may end up taking up a lot of space."
-general.phrase.clashing-relation: # "In the ContentType for '%contenttype%', both a field and a relation are named '%relation%' which will prevent the relation from working. Please edit contenttypes.yml, and correct this."
-general.phrase.clear-cache-complete: # "Cleared cache."
-general.phrase.database-check: # "Check Database"
-general.phrase.database-update-required-post: # "to do this now."
-general.phrase.database-update-required-pre: # "The database needs to be updated/repaired. Go to 'Configuration'"
-general.phrase.depublish-explanation: # "If set, the record will be automatically depublished on the given date."
-general.phrase.error-cache-clear: # "Failed to clear cache. You should delete it manually."
-general.phrase.extensions-overview: # "Extensions Overview"
-general.phrase.folder: # "Folder"
-general.phrase.invalid-taxonomy-slug: # "In the taxonomy '%taxonomy%' the slug for option '%option%' contains a slash. Please edit taxonomy.yml, and correct this."
-general.phrase.missing-about-page-block: # "There currently is no Block with 'about-us' as its slug. If you create one, it will be shown here. Go to 'Configuration' > 'Check Database' and select 'Add sample Records' to automatically generate this Block."
-general.phrase.move-down: # "Move Down"
-general.phrase.move-up: # "Move Up"
-general.phrase.no-preview: # "No Preview"
-general.phrase.other-content: # "Other content"
-general.phrase.record-related-to-variable: # "This record is related to the following %CTNAME%:"
-general.phrase.redirect-detected: # "Redirect detected. Check if you are still logged on."
-general.phrase.related-content: # "Related content"
-general.phrase.search-results-for-variable: # "Search results for <b>%search%</b>."
-general.phrase.selection: # "Selection"
-general.phrase.show-proposed-alterations: # "Show proposed alterations"
-general.phrase.status-explanation: # "The status defines whether or not this record is published. Select 'Timed publish' to automatically publish on the set Publication Date."
-general.phrase.toggle-all: # "Check/Uncheck all"
-general.phrase.value-maximum-variable: # "The value must not be greater than “%MAXVAL%”!"
-general.phrase.value-minimum-variable: # "The value has to be at least “%MINVAL%”!"
-
-menu.configuration.checks: # "Set-up checks"
-
-nut.greeting: # "Welcome to Bolt!"
-
-nut.version: # "version"
-
-page.checks.php-pass: # "All PHP configuration checks pass!"
-page.checks.php-problem: # "PHP configuration check found problems!"
-page.checks.show-all: # "Show all checks"
-page.checks.show-failed: # "Show only failed checks"
-page.checks.system-pass: # "All system configuration checks pass!"
-page.checks.system-problem: # "System configuration check found problems!"
-
-page.edit-users.error.email-invalid: # "This email address is not valid."
-page.edit-users.error.password-different-email: # "Password must not match the email address."
-page.edit-users.error.password-long: # "This value is too long. It should have 128 characters or less."
-
-page.extend.button.link-config: # "Edit configuration"
-page.extend.button.link-marketplace: # "View on marketplace"
-page.extend.button.link-readme: # "View README"
-page.extend.button.link-repository: # "View source repository"
-page.extend.button.link-uninstall: # "Uninstall extension"
-page.extend.button.link-versions: # "Install different version"
-page.extend.button.manage: # "Manage"
-page.extend.button.package-dependencies: # "Identify installed packages requiring this"
-page.extend.error-class-implement: # "Extension package %NAME% base class '%CLASS%' does not implement %TARGET% and has been skipped."
-page.extend.error-class-invalid: # "Extension package %NAME% has an invalid class '%CLASS%' and has been skipped."
-page.extend.error-composer-json-not-readable: # "The Bolt extensions composer.json isn't readable."
-page.extend.error-composer-json-not-writable: # "The Bolt extensions composer.json isn't writable."
-page.extend.headline.bundled: # "Bundled Extensions"
-page.extend.listheader.class: # "Class"
-page.extend.listheader.name: # "Name"
-page.extend.message.autoloader-start: # "Loading Composer autoload dumper"
-page.extend.message.autoloader-update: # "Updating Composer autoloader"
-page.extend.message.installation-running: # "Installation running"
-page.extend.message.invalid-theme-source-dir: # "Invalid theme source directory: %SOURCE%"
-page.extend.message.package-dependencies: # "Packages that depend on this"
-page.extend.message.package-install-info-fail: # "Unable to get installation information for %PACKAGE% %VERSION%."
-page.extend.message.running-update-all: # "Running updates"
-page.extend.options: # "Extension Options"
-
-page.file-management.message.upload-not-writable: # "Unable to write to upload destination. Check permissions on %TARGET%"
+contenttypes.generic.invalid-hyphen: #
+
+field.block.label.add-new: #
+field.block.label.add-set: #
+
+field.repeater.label.add-set: #
+
+field.slug.button.generate: #
+
+field.video.height: #
+field.video.width: #
+
+general.bolt-configuration-issues-detected: #
+
+general.phrase.add-selected: #
+general.phrase.changelog-not-enabled: #
+general.phrase.changelog-note: #
+general.phrase.clashing-relation: #
+general.phrase.clear-cache-complete: #
+general.phrase.database-check: #
+general.phrase.database-update-required-post: #
+general.phrase.database-update-required-pre: #
+general.phrase.depublish-explanation: #
+general.phrase.error-cache-clear: #
+general.phrase.extensions-overview: #
+general.phrase.folder: #
+general.phrase.invalid-taxonomy-slug: #
+general.phrase.login-password-hash-failure: #
+general.phrase.login-password-legacy: #
+general.phrase.missing-about-page-block: #
+general.phrase.move-down: #
+general.phrase.move-up: #
+general.phrase.no-preview: #
+general.phrase.other-content: #
+general.phrase.record-related-to-variable: #
+general.phrase.redirect-detected: #
+general.phrase.related-content: #
+general.phrase.search-results-for-variable: #
+general.phrase.selection: #
+general.phrase.show-proposed-alterations: #
+general.phrase.status-explanation: #
+general.phrase.toggle-all: #
+general.phrase.value-maximum-variable: #
+general.phrase.value-minimum-variable: #
+
+menu.configuration.checks: #
+
+nut.greeting: #
+
+nut.version: #
+
+page.checks.php-pass: #
+page.checks.php-problem: #
+page.checks.show-all: #
+page.checks.show-failed: #
+page.checks.system-pass: #
+page.checks.system-problem: #
+
+page.edit-users.error.email-invalid: #
+page.edit-users.error.password-different-email: #
+page.edit-users.error.password-long: #
+
+page.extend.button.link-config: #
+page.extend.button.link-marketplace: #
+page.extend.button.link-readme: #
+page.extend.button.link-repository: #
+page.extend.button.link-uninstall: #
+page.extend.button.link-versions: #
+page.extend.button.manage: #
+page.extend.button.package-dependencies: #
+page.extend.error-class-implement: #
+page.extend.error-class-invalid: #
+page.extend.error-composer-json-not-readable: #
+page.extend.error-composer-json-not-writable: #
+page.extend.headline.bundled: #
+page.extend.listheader.class: #
+page.extend.listheader.name: #
+page.extend.message.autoloader-start: #
+page.extend.message.autoloader-update: #
+page.extend.message.installation-running: #
+page.extend.message.invalid-theme-source-dir: #
+page.extend.message.package-dependencies: #
+page.extend.message.package-install-info-fail: #
+page.extend.message.running-update-all: #
+page.extend.options: #
+
+page.file-management.message.upload-not-writable: #
 
 #--- Legacy translation messages ----------------------------------------------
->>>>>>> 4bbf234d
 
 "(default template)": "(standardmall)"
 "(no category)": "(ingen kategori)"
