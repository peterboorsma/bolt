--- conflicted
+++ resolved
@@ -22,11 +22,8 @@
 
 # The locale that'll be used by the application. If no locale is set the
 # fallback locale is 'en_GB'. For available options, see:
-<<<<<<< HEAD
-# https://docs.bolt.cm/other/locales#version-changer
-=======
 # https://docs.bolt.cm/other/locales
->>>>>>> 0c75f4ac
+
 #
 # In some cases it may be needed to specify (non-standard) variations of the
 # locale to get everything to work as desired.
