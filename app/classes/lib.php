--- conflicted
+++ resolved
@@ -848,7 +848,6 @@
 {
     global $app;
 
-<<<<<<< HEAD
     // Only set the 'retreat' when redirecting to 'login' but not FROM logout.
     if (($path == 'login') && ($app['request']->get('_route') !== 'logout') ) {
 
@@ -861,14 +860,6 @@
         );
     } else {
         $app['session']->set('retreat', '');
-=======
-    if ($path === 'login') {
-        $conf = array(
-            'route' => $app['request']->get('_route'),
-            'params' => $app['request']->get('_route_params'),
-        );
-        $app['session']->set('retreat', $conf);
->>>>>>> c5ffaa58
     }
 
     return $app->redirect(path($path, $param, $add));
