--- conflicted
+++ resolved
@@ -1,79 +1,50 @@
 <?php
 
-<<<<<<< HEAD
-defined('BOLT_PROJECT_ROOT_DIR') or define('BOLT_PROJECT_ROOT_DIR', realpath(__DIR__ . DIRECTORY_SEPARATOR . '..'));
+// Do bootstrapping within a new local scope to avoid polluting the global
+return call_user_func(
+  function () {
+    mb_internal_encoding('UTF-8');
+    mb_http_output('UTF-8');
+    
+    defined('BOLT_PROJECT_ROOT_DIR') or define('BOLT_PROJECT_ROOT_DIR', realpath(__DIR__ . DIRECTORY_SEPARATOR . '..'));
+    
+    // Ensure load.php was called right before bootstrap.php
+    $includes     = get_included_files();
+    $loaderPath   = __DIR__ . DIRECTORY_SEPARATOR . 'load.php';
+    $includeCount = count($includes);
+    // Should be at least 3 includes at this point:
+    //   invoker.php (usually entry point), load.php, bootstrap.php
+    // Second to last entry must be load.php
+    $isLoadChainOk = $includeCount >= 3 && $includes[$includeCount - 2] == $loaderPath;
+    if (!$isLoadChainOk) {
+        throw new \RuntimeException('Include load.php, not bootstrap.php');
+    }
+    
+    // First, do some low level checks, like whether autoload is present, the cache
+    // folder is writable, etc.
+    require_once __DIR__ . '/lib.php';
+    require_once __DIR__ . '/src/Bolt/Configuration/LowlevelChecks.php';
 
-mb_internal_encoding('UTF-8');
-mb_http_output('UTF-8');
-
-// Ensure load.php was called right before bootstrap.php
-$includes     = get_included_files();
-$loaderPath   = __DIR__ . DIRECTORY_SEPARATOR . 'load.php';
-$includeCount = count($includes);
-// Should be at least 3 includes at this point:
-//   invoker.php (usually entry point), load.php, bootstrap.php
-// Second to last entry must be load.php
-$isLoadChainOk = $includeCount >= 3 && $includes[$includeCount - 2] == $loaderPath;
-if (!$isLoadChainOk) {
-    throw new \RuntimeException('Include load.php, not bootstrap.php');
-}
-
-// First, do some low level checks, like whether autoload is present, the cache
-// folder is writable, etc.
-require_once __DIR__ . '/lib.php';
-require_once __DIR__ . '/src/Bolt/Configuration/LowlevelChecks.php';
-
-$checker = new Bolt\Configuration\LowlevelChecks;
-require_once $checker->autoloadCheck(BOLT_PROJECT_ROOT_DIR);
+    $checker = new Bolt\Configuration\LowlevelChecks;
+    require_once $checker->autoloadCheck(BOLT_PROJECT_ROOT_DIR);
 
 
-if (strpos(__DIR__, "/vendor/") !== false) {
-  $config = new Bolt\Configuration\Composer(BOLT_PROJECT_ROOT_DIR);
-} else {
-  $config = new Bolt\Configuration\Standard(BOLT_PROJECT_ROOT_DIR);
-}
-$config->verify();
-$config->compat();
-=======
-// Do bootstrapping within a new local scope to avoid polluting the global
-$app = call_user_func(
-  function () {
-      mb_internal_encoding('UTF-8');
-      mb_http_output('UTF-8');
-
-      // First, do some low level checks, like whether autoload is present, the cache
-      // folder is writable, etc.
-      require_once __DIR__ . '/classes/lib.php';
-      require_once __DIR__ . '/src/Bolt/Configuration/LowlevelChecks.php';
-
-      $checker = new Bolt\Configuration\LowlevelChecks;
-      require_once $checker->autoloadCheck(getcwd());
+    if (strpos(__DIR__, "/vendor/") !== false) {
+      $config = new Bolt\Configuration\Composer(BOLT_PROJECT_ROOT_DIR);
+    } else {
+      $config = new Bolt\Configuration\Standard(BOLT_PROJECT_ROOT_DIR);
+    }
+    $config->verify();
+    $config->compat();
 
 
-      if (strpos(__DIR__, "/vendor/") !== false) {
-          $config = new Bolt\Configuration\Composer(getcwd());
-      } else {
-          $config = new Bolt\Configuration\Standard(__DIR__ . "/../");
-      }
-      $config->verify();
-      $config->compat();
->>>>>>> b6b8e3ff
+    // Create the 'Bolt application'
+    $app = new Bolt\Application(array('resources' => $config));
 
 
-      // Create the 'Bolt application'
-      $app = new Bolt\Application(array('resources' => $config));
-
-
-<<<<<<< HEAD
-// Initialize the 'Bolt application': Set up all routes, providers, database, templating, etc..
-$app->initialize();
-
-return $app;
-=======
-      // Initialize the 'Bolt application': Set up all routes, providers, database, templating, etc..
-      $app->initialize();
-
-      return $app;
+    // Initialize the 'Bolt application': Set up all routes, providers, database, templating, etc..
+    $app->initialize();
+    
+    return $app;
   }
-);
->>>>>>> b6b8e3ff
+);