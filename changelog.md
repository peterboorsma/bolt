--- conflicted
+++ resolved
@@ -3,9 +3,7 @@
 
 Not yet released. Notable changes:
 
-<<<<<<< HEAD
 - nothing yet.
-=======
 - Changed: date-time format uses a more i18n-friendly format (See #4053)
 - Fixed: Fix the info text for imagelist fields (See #4051)
 
@@ -16,7 +14,6 @@
 Released 2015-09-01. Notable changes:
 
 - Updated: Updated Doctrine and it's components to the latest version. (version 2.5.1, see [here for details](http://www.doctrine-project.org/2015/08/31/doctrine_orm_2_5_1_and_2_4_8_released.html))
->>>>>>> 97a40773
 
 Bolt 2.2.9
 ----------
