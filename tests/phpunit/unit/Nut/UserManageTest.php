--- conflicted
+++ resolved
@@ -31,11 +31,7 @@
             ]
         );
         $result = $tester->getDisplay();
-<<<<<<< HEAD
-        $this->assertRegExp('#koala(\s*).*(\s*)koala@example\.com(\s*).*(\s*)Kenny Koala(\s*).*(\s*)\d*(\s*).*(\s*)true#', $result);
-=======
-        $this->assertRegExp('#koala(\s*)\|(\s*)koala@example\.com(\s*)\|(\s*)Kenny Koala(\s*)\|(\s*)editor, everyone(\s*)\|(\s*)true#', $result);
->>>>>>> 4228c1b8
+        $this->assertRegExp('#koala(\s*).*(\s*)koala@example\.com(\s*).*(\s*)Kenny Koala(\s*)editor(\s*)\d*(\s*).*(\s*)true#', $result);
     }
 
     public function testEnable()
