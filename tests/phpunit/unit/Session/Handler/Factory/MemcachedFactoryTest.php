<?php

namespace Bolt\Tests\Session\Handler\Factory;

use Bolt\Session\Handler\Factory\MemcachedFactory;
use Bolt\Session\OptionsBag;
use Bolt\Tests\Session\Handler\Factory\Mock\MockMemcached;
use Memcached;
use PHPUnit\Framework\TestCase;
use Symfony\Component\HttpFoundation\ParameterBag;

/**
 * @requires extension memcached
 * @requires extension memcached 3.0
 *
 * @author Carson Full <carsonfull@gmail.com>
 */
class MemcachedFactoryTest extends TestCase
{
    public function parseProvider()
    {
        return [
            'empty' => [
                [
                ],
                [
                    [
                        'host' => '127.0.0.1',
                        'port' => 11211,
                    ],
                ],
            ],

            'connection string - only host' => [
                [
                    'connection' => '10.0.0.1',
                ],
                [
                    [
                        'host' => '10.0.0.1',
                    ],
                ],
            ],

            'connection string - host and port' => [
                [
                    'connection' => '10.0.0.1:11212',
                ],
                [
                    [
                        'host' => '10.0.0.1',
                        'port' => 11212,
                    ],
                ],
            ],

            'connection string with scheme' => [
                [
                    'connection' => 'tcp://10.0.0.1:11212',
                ],
                [
                    [
                        'host' => '10.0.0.1',
                        'port' => 11212,
                    ],
                ],
            ],

            'connection array' => [
                [
                    'connection' => [
                        'host'   => '10.0.0.1',
                        'port'   => 11212,
                        'weight' => 3,
                    ],
                ],
                [
                    [
                        'host'   => '10.0.0.1',
                        'port'   => 11212,
                        'weight' => 3,
                    ],
                ],
            ],

            'connection unix socket string' => [
                [
                    'connection' => '/path/to/memcache.sock',
                ],
                [
                    [
                        'host' => '/path/to/memcache.sock',
                        'port' => 0,
                    ],
                ],
            ],

            'connection unix socket array' => [
                [
                    'connection' => [
                        'path' => '/path/to/memcache.sock',
                    ],
                ],
                [
                    [
                        'host' => '/path/to/memcache.sock',
                        'port' => 0,
                    ],
                ],
            ],

<<<<<<< HEAD
=======
            // deprecated
            'connection at root' => [
                [
                    'host' => '10.0.0.1',
                    'port' => 11212,
                ],
                [
                    [
                        'host' => '10.0.0.1',
                        'port' => 11212,
                    ],
                ],
            ],

>>>>>>> e16d3d06
            'connections strings' => [
                [
                    'connections' => [
                        '10.0.0.1:11212',
                        '10.0.0.2:11212',
                        '10.0.0.3',
                    ],
                ],
                [
                    [
                        'host' => '10.0.0.1',
                        'port' => 11212,
                    ],
                    [
                        'host' => '10.0.0.2',
                        'port' => 11212,
                    ],
                    [
                        'host' => '10.0.0.3',
                    ],
                ],
            ],

            'connections arrays' => [
                [
                    'connections' => [
                        [
                            'host'   => '10.0.0.1',
                            'port'   => 11212,
                            'weight' => 3,
                        ],
                        [
                            'host'   => '10.0.0.2',
                            'port'   => 11213,
                            'weight' => 3,
                        ],
                    ],
                ],
                [
                    [
                        'host'   => '10.0.0.1',
                        'port'   => 11212,
                        'weight' => 3,
                    ],
                    [
                        'host'   => '10.0.0.2',
                        'port'   => 11213,
                        'weight' => 3,
                    ],
                ],
            ],

            'save path host' => [
                [
                    'save_path' => 'host1:11212:2',
                ],
                [
                    [
                        'host'   => 'host1',
                        'port'   => 11212,
                        'weight' => 2,
                    ],
                ],
            ],

<<<<<<< HEAD
=======
            // for v2 of extension. support will be removed once PHP 5 support is dropped.
            'save path with persistent id' => [
                [
                    'save_path' => 'PERSISTENT=foo host1:11212:2',
                ],
                [
                    [
                        'host'   => 'host1',
                        'port'   => 11212,
                        'weight' => 2,
                    ],
                ],
            ],

>>>>>>> e16d3d06
            'save path unix path' => [
                [
                    'save_path' => '/var/run/memcache.sock',
                ],
                [
                    [
                        'host' => '/var/run/memcache.sock',
                        'port' => 0,
                    ],
                ],
            ],

            'save path unix path with weight' => [
                [
                    'save_path' => '/var/run/memcache.sock:0:2',
                ],
                [
                    [
                        'host'   => '/var/run/memcache.sock',
                        'port'   => 0,
                        'weight' => 2,
                    ],
                ],
            ],

            'save path multiple' => [
                [
                    'save_path' => 'host1:11212:2, /var/run/memcache.sock:0:4, host3:11211, host4',
                ],
                [
                    [
                        'host'   => 'host1',
                        'port'   => 11212,
                        'weight' => 2,
                    ],
                    [
                        'host'   => '/var/run/memcache.sock',
                        'port'   => 0,
                        'weight' => 4,
                    ],
                    [
                        'host' => 'host3',
                    ],
                    [
                        'host' => 'host4',
                    ],
                ],
            ],
        ];
    }

    /**
     * @dataProvider parseProvider
     *
     * @param array $sessionOptions
     * @param array $expectedConnections
     */
    public function testParse($sessionOptions, $expectedConnections)
    {
        $sessionOptions = new OptionsBag($sessionOptions);

        $factory = new MemcachedFactory();

        $connections = $factory->parse($sessionOptions);

        $this->assertConnections($expectedConnections, $connections);
    }

    /**
     * @param array        $expected
     * @param OptionsBag[] $actual
     */
    private function assertConnections($expected, $actual)
    {
        $expectedConnections = [];

        foreach ($expected as $item) {
            $expectedConnections[] = $item + [
                'host'   => '127.0.0.1',
                'port'   => 11211,
                'weight' => 1,
            ];
        }

        $actualConnections = [];

        foreach ($actual as $item) {
            $actualConnections[] = $item->all();
        }

        $this->assertEquals($expectedConnections, $actualConnections);
    }

    public function parseOptionsProvider()
    {
        return [
            'all options from user' => [
                [
                    'options' => [
                        'persistent'             => true,
                        'binary_protocol'        => true,
                        'consistent_hash'        => true,
                        'server_failure_limit'   => 5,
                        'remove_failed_servers'  => true,
                        'randomize_replica_read' => true,
                        'number_of_replicas'     => 5,
                        'connect_timeout'        => 50,
                        'username'               => 'admin',
                        'password'               => 'password',
                        'prefix'                 => 'sessions:',
                    ],
                ],
                [
                    'persistent'             => false,
                    'binary_protocol'        => false,
                    'consistent_hash'        => false,
                    'server_failure_limit'   => 0,
                    'remove_failed_servers'  => false,
                    'randomize_replica_read' => false,
                    'number_of_replicas'     => 0,
                    'connect_timeout'        => 0,
                    'sasl_username'          => 'herp',
                    'sasl_password'          => 'derp',
                ],
                [
                    'persistent'             => true,
                    'binary_protocol'        => true,
                    'consistent_hash'        => true,
                    'server_failure_limit'   => true,
                    'remove_failed_servers'  => true,
                    'randomize_replica_read' => true,
                    'number_of_replicas'     => 5,
                    'connect_timeout'        => 50,
                    'username'               => 'admin',
                    'password'               => 'password',
                    'prefix'                 => 'sessions:',
                ],
            ],

            'no options from user' => [
                [],
                [
                    'persistent'             => true,
                    'binary_protocol'        => true,
                    'consistent_hash'        => true,
                    'server_failure_limit'   => 5,
                    'remove_failed_servers'  => true,
                    'randomize_replica_read' => true,
                    'number_of_replicas'     => 5,
                    'connect_timeout'        => 50,
                    'sasl_username'          => 'admin',
                    'sasl_password'          => 'password',
                    'prefix'                 => 'sessions:',
                ],
                [
                    'persistent'             => true,
                    'binary_protocol'        => true,
                    'consistent_hash'        => true,
                    'server_failure_limit'   => 5,
                    'remove_failed_servers'  => true,
                    'randomize_replica_read' => true,
                    'number_of_replicas'     => 5,
                    'connect_timeout'        => 50,
                    'username'               => 'admin',
                    'password'               => 'password',
                    'prefix'                 => 'sessions:',
                ],
            ],
<<<<<<< HEAD
=======

            'v2 options from user are ignored if v3 are specified as well' => [
                [
                    'options' => [
                        'remove_failed'         => false,
                        'remove_failed_servers' => true,

                        'persistent'             => true,
                        'binary_protocol'        => true,
                        'consistent_hash'        => true,
                        'server_failure_limit'   => 5,
                        'randomize_replica_read' => true,
                        'number_of_replicas'     => 5,
                        'connect_timeout'        => 50,
                        'sasl_username'          => 'admin',
                        'sasl_password'          => 'password',
                    ],
                ],
                [
                ],
                [
                    'remove_failed_servers' => true,

                    'persistent'             => true,
                    'binary_protocol'        => true,
                    'consistent_hash'        => true,
                    'server_failure_limit'   => 5,
                    'randomize_replica_read' => true,
                    'number_of_replicas'     => 5,
                    'connect_timeout'        => 50,
                    'username'               => 'admin',
                    'password'               => 'password',
                ],
            ],

            'v2 options from user are replaced with v3 options' => [
                [
                    'options' => [
                        'remove_failed' => true,

                        'persistent'             => true,
                        'binary_protocol'        => true,
                        'consistent_hash'        => true,
                        'server_failure_limit'   => 5,
                        'randomize_replica_read' => true,
                        'number_of_replicas'     => 5,
                        'connect_timeout'        => 50,
                        'username'               => 'admin',
                        'password'               => 'password',
                    ],
                ],
                [
                ],
                [
                    'remove_failed_servers' => true,

                    'persistent'             => true,
                    'binary_protocol'        => true,
                    'consistent_hash'        => true,
                    'server_failure_limit'   => 5,
                    'randomize_replica_read' => true,
                    'number_of_replicas'     => 5,
                    'connect_timeout'        => 50,
                    'username'               => 'admin',
                    'password'               => 'password',
                ],
            ],

            'v2 options are defaulted from ini' => [
                [
                    'options' => [
                        'persistent'             => true,
                        'consistent_hash'        => true,
                        'server_failure_limit'   => 5,
                        'randomize_replica_read' => true,
                        'number_of_replicas'     => 5,
                        'connect_timeout'        => 50,
                        'sasl_username'          => 'admin',
                        'sasl_password'          => 'password',
                    ],
                ],
                [
                    'remove_failed' => true,
                    'binary'        => true,
                ],
                [
                    'remove_failed_servers' => true,
                    'binary_protocol'       => true,

                    'persistent'             => true,
                    'consistent_hash'        => true,
                    'server_failure_limit'   => 5,
                    'randomize_replica_read' => true,
                    'number_of_replicas'     => 5,
                    'connect_timeout'        => 50,
                    'username'               => 'admin',
                    'password'               => 'password',
                ],
            ],
>>>>>>> e16d3d06
        ];
    }

    /**
     * @dataProvider parseOptionsProvider
     *
     * @param $sessionOptions
     * @param $iniValues
     * @param $expected
     */
    public function testParseOptions($sessionOptions, $iniValues, $expected)
    {
        $sessionOptions = new OptionsBag($sessionOptions);
        $ini = new OptionsBag($iniValues);

        $factory = new MemcachedFactory($ini);

        $parseOptions = new \ReflectionMethod($factory, 'parseOptions');
        $parseOptions->setAccessible(true);

        /** @var OptionsBag $actual */
        $actual = $parseOptions->invoke($factory, $sessionOptions);

        $this->assertInstanceOf(OptionsBag::class, $actual);

        $this->assertEquals($expected, $actual->all());
    }

    public function parsePersistentIdProvider()
    {
        return [
            'save path' => [
                [
                    'save_path' => 'host1:11212:2',
                ],
<<<<<<< HEAD
                'memc-session:host1:11212:2'
=======
                'foo',
>>>>>>> e16d3d06
            ],

            'persistent_id option' => [
                [
                    'options' => [
                        'persistent_id' => 'foo',
                    ],
                ],
                'foo',
            ],

            'automatically - options #1' => [
                [
                    'connection' => '10.0.0.1',
                    'options'    => [
                        'username' => 'admin',
                        'password' => 'secret',
                    ],
                ],
                '46c7e1ddb20f90417c9afece27e3425de24925d3ef83948a71eee5d0ba1875ff',
            ],

            'automatically - options #2' => [
                [
                    'connection' => '10.0.0.1',
                    'options'    => [
                        'username' => 'admin2',
                        'password' => 'secret2',
                    ],
                ],
                'e9d327285e9884438896bbcce238504ac1d0116385ca0d5b7ce3d6f55b59fd35',
            ],

            'automatically - connection #1' => [
                [
                    'connection' => '10.0.0.1',
                ],
                '7008acbaf8ca22813791d882cfcc3bef3c4ddd98c211feea1ac6c16747f68061',
            ],

            'automatically - connection #2' => [
                [
                    'connection' => '10.0.0.2',
                ],
                'e387cfa01af95592ca93630442178c027a7b7d879cb1213316b3f801cf9b5d6c',
            ],
        ];
    }

    /**
     * @dataProvider parsePersistentIdProvider
     *
     * @param $sessionOptions
     * @param $expected
     */
    public function testPersistentIdFromSavePath($sessionOptions, $expected)
    {
        $sessionOptions = new OptionsBag($sessionOptions);

        $factory = new MemcachedFactory(new ParameterBag());

        $connections = $factory->parse($sessionOptions);

        $parseOptions = new \ReflectionMethod($factory, 'parseOptions');
        $parseOptions->setAccessible(true);

        /** @var OptionsBag $actual */
        $options = $parseOptions->invoke($factory, $sessionOptions);

        $parsePersistentId = new \ReflectionMethod($factory, 'parsePersistentId');
        $parsePersistentId->setAccessible(true);

        $id = $parsePersistentId->invoke($factory, $connections, $options, $sessionOptions);

        $this->assertEquals($expected, $id);
    }

    public function testCreate()
    {
        $sessionOptions = new OptionsBag([
            'connections' => [
                [
                    'host'   => '10.0.0.1',
                    'port'   => 11212,
                    'weight' => 4,
                ],
                '10.0.0.2',
                '/var/run/memcache.sock',
            ],
            'options' => [
                'persistent'             => true,
                'persistent_id'          => 'foo',
                'binary_protocol'        => false,
                'consistent_hash'        => true,
                'number_of_replicas'     => 5,
                'randomize_replica_read' => true,
                'server_failure_limit'   => 2,
                'remove_failed_servers'  => true,
                'connect_timeout'        => 10,
                'username'               => 'admin',
                'password'               => 'secret',
            ],
        ]);

        $factory = new MemcachedFactory(new ParameterBag(), MockMemcached::class);

        /** @var MockMemcached $memcached */
        $memcached = $factory->create($sessionOptions);

        $this->assertInstanceOf(MockMemcached::class, $memcached);

        $this->assertEquals('foo', $memcached->getPersistentId());

        $expectedServers = [
            ['10.0.0.1', 11212, 4],
            ['10.0.0.2', 11211, 1],
            ['/var/run/memcache.sock', 0, 1],
        ];
        $this->assertEquals($expectedServers, $memcached->getServerList());

        $expectedOptions = [
            Memcached::OPT_BINARY_PROTOCOL        => true, // enabled because username/password were given.
            Memcached::OPT_LIBKETAMA_COMPATIBLE   => true,
            Memcached::OPT_SERVER_FAILURE_LIMIT   => 2,
            Memcached::OPT_NUMBER_OF_REPLICAS     => 5,
            Memcached::OPT_RANDOMIZE_REPLICA_READ => true,
            Memcached::OPT_REMOVE_FAILED_SERVERS  => true,
            Memcached::OPT_CONNECT_TIMEOUT        => 10,
        ];
        $this->assertEquals($expectedOptions, $memcached->getOptions());

        $this->assertEquals(['admin', 'secret'], $memcached->getSaslAuthData());
    }
}<|MERGE_RESOLUTION|>--- conflicted
+++ resolved
@@ -109,23 +109,6 @@
                 ],
             ],
 
-<<<<<<< HEAD
-=======
-            // deprecated
-            'connection at root' => [
-                [
-                    'host' => '10.0.0.1',
-                    'port' => 11212,
-                ],
-                [
-                    [
-                        'host' => '10.0.0.1',
-                        'port' => 11212,
-                    ],
-                ],
-            ],
-
->>>>>>> e16d3d06
             'connections strings' => [
                 [
                     'connections' => [
@@ -191,23 +174,6 @@
                 ],
             ],
 
-<<<<<<< HEAD
-=======
-            // for v2 of extension. support will be removed once PHP 5 support is dropped.
-            'save path with persistent id' => [
-                [
-                    'save_path' => 'PERSISTENT=foo host1:11212:2',
-                ],
-                [
-                    [
-                        'host'   => 'host1',
-                        'port'   => 11212,
-                        'weight' => 2,
-                    ],
-                ],
-            ],
-
->>>>>>> e16d3d06
             'save path unix path' => [
                 [
                     'save_path' => '/var/run/memcache.sock',
@@ -376,108 +342,7 @@
                     'prefix'                 => 'sessions:',
                 ],
             ],
-<<<<<<< HEAD
-=======
-
-            'v2 options from user are ignored if v3 are specified as well' => [
-                [
-                    'options' => [
-                        'remove_failed'         => false,
-                        'remove_failed_servers' => true,
-
-                        'persistent'             => true,
-                        'binary_protocol'        => true,
-                        'consistent_hash'        => true,
-                        'server_failure_limit'   => 5,
-                        'randomize_replica_read' => true,
-                        'number_of_replicas'     => 5,
-                        'connect_timeout'        => 50,
-                        'sasl_username'          => 'admin',
-                        'sasl_password'          => 'password',
-                    ],
-                ],
-                [
-                ],
-                [
-                    'remove_failed_servers' => true,
-
-                    'persistent'             => true,
-                    'binary_protocol'        => true,
-                    'consistent_hash'        => true,
-                    'server_failure_limit'   => 5,
-                    'randomize_replica_read' => true,
-                    'number_of_replicas'     => 5,
-                    'connect_timeout'        => 50,
-                    'username'               => 'admin',
-                    'password'               => 'password',
-                ],
-            ],
-
-            'v2 options from user are replaced with v3 options' => [
-                [
-                    'options' => [
-                        'remove_failed' => true,
-
-                        'persistent'             => true,
-                        'binary_protocol'        => true,
-                        'consistent_hash'        => true,
-                        'server_failure_limit'   => 5,
-                        'randomize_replica_read' => true,
-                        'number_of_replicas'     => 5,
-                        'connect_timeout'        => 50,
-                        'username'               => 'admin',
-                        'password'               => 'password',
-                    ],
-                ],
-                [
-                ],
-                [
-                    'remove_failed_servers' => true,
-
-                    'persistent'             => true,
-                    'binary_protocol'        => true,
-                    'consistent_hash'        => true,
-                    'server_failure_limit'   => 5,
-                    'randomize_replica_read' => true,
-                    'number_of_replicas'     => 5,
-                    'connect_timeout'        => 50,
-                    'username'               => 'admin',
-                    'password'               => 'password',
-                ],
-            ],
-
-            'v2 options are defaulted from ini' => [
-                [
-                    'options' => [
-                        'persistent'             => true,
-                        'consistent_hash'        => true,
-                        'server_failure_limit'   => 5,
-                        'randomize_replica_read' => true,
-                        'number_of_replicas'     => 5,
-                        'connect_timeout'        => 50,
-                        'sasl_username'          => 'admin',
-                        'sasl_password'          => 'password',
-                    ],
-                ],
-                [
-                    'remove_failed' => true,
-                    'binary'        => true,
-                ],
-                [
-                    'remove_failed_servers' => true,
-                    'binary_protocol'       => true,
-
-                    'persistent'             => true,
-                    'consistent_hash'        => true,
-                    'server_failure_limit'   => 5,
-                    'randomize_replica_read' => true,
-                    'number_of_replicas'     => 5,
-                    'connect_timeout'        => 50,
-                    'username'               => 'admin',
-                    'password'               => 'password',
-                ],
-            ],
->>>>>>> e16d3d06
+
         ];
     }
 
@@ -513,11 +378,7 @@
                 [
                     'save_path' => 'host1:11212:2',
                 ],
-<<<<<<< HEAD
-                'memc-session:host1:11212:2'
-=======
-                'foo',
->>>>>>> e16d3d06
+                'memc-session:host1:11212:2',
             ],
 
             'persistent_id option' => [
