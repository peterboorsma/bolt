--- conflicted
+++ resolved
@@ -110,48 +110,6 @@
                     'prefix' => 'foo',
                 ],
             ],
-<<<<<<< HEAD
-=======
-
-            'with prefix at root' => [
-                [
-                    'connection' => [],
-                    'prefix'     => 'foo',
-                ],
-                [],
-                [
-                    'prefix' => 'foo',
-                ],
-            ],
-
-            // deprecated
-            'at root' => [
-                [
-                    'scheme'     => 'tcp',
-                    'host'       => 'redis.test',
-                    'port'       => 6380,
-                    'timeout'    => 34.0,
-                    'persistent' => true,
-                    'password'   => 'secret',
-                    'database'   => 4,
-                    'prefix'     => 'foo',
-                ],
-                [
-                    [
-                        'scheme'     => 'tcp',
-                        'host'       => 'redis.test',
-                        'port'       => 6380,
-                        'timeout'    => 34.0,
-                        'persistent' => true,
-                        'password'   => 'secret',
-                        'database'   => 4,
-                    ],
-                ],
-                [
-                    'prefix' => 'foo',
-                ],
-            ],
->>>>>>> e16d3d06
         ];
     }
 
