<?php

namespace Bolt\Tests\Provider;

use Bolt\Composer\Satis\StatService;
use \Bolt\Extension;
use Bolt\Provider\ExtensionServiceProvider;
use Bolt\Tests\BoltUnitTest;

/**
 * Class to test src/Provider/ExtensionServiceProvider.
 *
 * @author Ross Riley <riley.ross@gmail.com>
 */
class ExtensionServiceProviderTest extends BoltUnitTest
{
    public function testProvider()
    {
        $app = $this->getApp();
        $provider = new ExtensionServiceProvider($app);
        $app->register($provider);
<<<<<<< HEAD
        $this->assertInstanceOf('Bolt\Composer\Satis\StatService', $app['extensions.stats']);
=======
        $this->assertInstanceOf(Extension\Manager::class, $app['extensions']);
        $this->assertInstanceOf(StatService::class, $app['extensions.stats']);
>>>>>>> ffe86f1b
        $app->boot();
    }
}<|MERGE_RESOLUTION|>--- conflicted
+++ resolved
@@ -3,7 +3,6 @@
 namespace Bolt\Tests\Provider;
 
 use Bolt\Composer\Satis\StatService;
-use \Bolt\Extension;
 use Bolt\Provider\ExtensionServiceProvider;
 use Bolt\Tests\BoltUnitTest;
 
@@ -19,12 +18,7 @@
         $app = $this->getApp();
         $provider = new ExtensionServiceProvider($app);
         $app->register($provider);
-<<<<<<< HEAD
-        $this->assertInstanceOf('Bolt\Composer\Satis\StatService', $app['extensions.stats']);
-=======
-        $this->assertInstanceOf(Extension\Manager::class, $app['extensions']);
         $this->assertInstanceOf(StatService::class, $app['extensions.stats']);
->>>>>>> ffe86f1b
         $app->boot();
     }
 }