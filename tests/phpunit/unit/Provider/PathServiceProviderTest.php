--- conflicted
+++ resolved
@@ -2,9 +2,9 @@
 
 namespace Bolt\Tests\Provider;
 
+use Bolt\Configuration\PathResolver;
 use Bolt\Provider\PathServiceProvider;
 use Bolt\Tests\BoltUnitTest;
-use Eloquent\Pathogen\FileSystem\Factory\PlatformFileSystemPathFactory;
 
 /**
  * Class to test src/Provider/PathServiceProvider.
@@ -18,10 +18,8 @@
         $app = $this->getApp();
         $provider = new PathServiceProvider($app);
         $app->register($provider);
-<<<<<<< HEAD
-=======
-        $this->assertInstanceOf(PlatformFileSystemPathFactory::class, $app['pathmanager']);
->>>>>>> 2a02db9c
-        $app->boot();
+
+        $this->assertSame('', $app['path_resolver.root']);
+        $this->assertSame([], $app['path_resolver.paths']);
     }
 }