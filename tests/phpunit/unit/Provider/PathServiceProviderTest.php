<?php

namespace Bolt\Tests\Provider;

<<<<<<< HEAD
use Bolt\Configuration\PathResolver;
use Bolt\Provider\PathServiceProvider;
=======
>>>>>>> 4a245fc8
use Bolt\Tests\BoltUnitTest;

/**
 * @covers \Bolt\Provider\PathServiceProvider
 *
 * @author Ross Riley <riley.ross@gmail.com>
 */
class PathServiceProviderTest extends BoltUnitTest
{
    public function testProvider()
    {
        $app = $this->getApp();
<<<<<<< HEAD
        $provider = new PathServiceProvider($app);
        $app->register($provider);

        $this->assertSame('', $app['path_resolver.root']);
        $this->assertSame([], $app['path_resolver.paths']);
=======
        $this->assertInstanceOf(PlatformFileSystemPathFactory::class, $app['pathmanager']);
>>>>>>> 4a245fc8
    }
}<|MERGE_RESOLUTION|>--- conflicted
+++ resolved
@@ -2,11 +2,6 @@
 
 namespace Bolt\Tests\Provider;
 
-<<<<<<< HEAD
-use Bolt\Configuration\PathResolver;
-use Bolt\Provider\PathServiceProvider;
-=======
->>>>>>> 4a245fc8
 use Bolt\Tests\BoltUnitTest;
 
 /**
@@ -19,14 +14,7 @@
     public function testProvider()
     {
         $app = $this->getApp();
-<<<<<<< HEAD
-        $provider = new PathServiceProvider($app);
-        $app->register($provider);
-
-        $this->assertSame('', $app['path_resolver.root']);
-        $this->assertSame([], $app['path_resolver.paths']);
-=======
-        $this->assertInstanceOf(PlatformFileSystemPathFactory::class, $app['pathmanager']);
->>>>>>> 4a245fc8
+        $this->assertSame(PHPUNIT_WEBROOT, $app['path_resolver.root']);
+        $this->assertSame(['web' => '.'], $app['path_resolver.paths']);
     }
 }