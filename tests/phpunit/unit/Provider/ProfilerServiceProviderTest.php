--- conflicted
+++ resolved
@@ -6,11 +6,7 @@
 use Bolt\Profiler\DatabaseDataCollector;
 use Bolt\Provider\ProfilerServiceProvider;
 use Bolt\Tests\BoltUnitTest;
-<<<<<<< HEAD
-use Doctrine\DBAL;
-=======
 use Doctrine\DBAL\Logging\DebugStack;
->>>>>>> a0310a59
 
 /**
  * Class to test src/Provider/DatabaseProfilerServiceProvider.
@@ -41,11 +37,7 @@
         $this->assertNotEmpty($app['twig.loader.bolt_filesystem']->getPaths('BoltProfiler'));
 
         $logger = $app['db.logger'];
-<<<<<<< HEAD
-        $this->assertInstanceOf(DBAL\Logging\DebugStack::class, $logger);
-=======
         $this->assertInstanceOf(DebugStack::class, $logger);
->>>>>>> a0310a59
 
         $app->boot();
 
