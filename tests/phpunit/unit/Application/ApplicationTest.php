--- conflicted
+++ resolved
@@ -7,15 +7,6 @@
 {
     public function testConstructorSetBoltVersion()
     {
-<<<<<<< HEAD
-        $app = new Application(['rootpath' => TEST_ROOT]);
-=======
         $app = new Application();
-
-        $this->arrayHasKey($app, 'bolt_version');
-        $this->arrayHasKey($app, 'bolt_name');
-        $this->arrayHasKey($app, 'bolt_released');
-        $this->arrayHasKey($app, 'bolt_long_version');
->>>>>>> 2f4f5623
     }
 }