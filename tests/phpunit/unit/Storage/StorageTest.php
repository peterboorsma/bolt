--- conflicted
+++ resolved
@@ -227,17 +227,6 @@
         $this->assertEquals(0, $result['no_of_results']);
     }
 
-<<<<<<< HEAD
-    public function testSearchAllContentTypes()
-    {
-        $app = $this->getApp();
-        $app['request'] = Request::create('/');
-        $storage = new Storage($app);
-        $results = $storage->searchAllContentTypes(['title' => 'lorem']);
-    }
-
-=======
->>>>>>> 34153e6b
     public function testGetContentSortOrderFromContentType()
     {
         $app = $this->getApp();
