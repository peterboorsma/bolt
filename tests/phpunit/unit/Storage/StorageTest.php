--- conflicted
+++ resolved
@@ -39,11 +39,7 @@
         $app = $this->getApp();
         $storage = new Storage($app);
         $content = $storage->getContentObject('pages');
-<<<<<<< HEAD
         $this->assertInstanceOf(Legacy\Content::class, $content);
-=======
-        $this->assertInstanceOf(Content::class, $content);
->>>>>>> a0310a59
 
         // Fake it until we make it… to the end of the test suite.
         $contentType = $app['config']->get('contenttypes/pages');
@@ -64,11 +60,7 @@
         ;
         $content = $storage->getContentObject(['class' => 'Fakes', 'fields' => $fields]);
         $this->assertInstanceOf('Fakes', $content);
-<<<<<<< HEAD
         $this->assertInstanceOf(Legacy\Content::class, $content);
-=======
-        $this->assertInstanceOf(Content::class, $content);
->>>>>>> a0310a59
 
         // Test that a class not instanceof Bolt\Legacy\Content fails
         $mock = $this->getMockBuilder(\stdClass::class)
@@ -109,10 +101,6 @@
 
         // Test missing contenttype handled
         $content = new Content($app);
-<<<<<<< HEAD
-        $this->setExpectedException(StorageException::class, 'Contenttype is required for saveContent');
-        $this->assertFalse($storage->saveContent($content));
-=======
         $storage->saveContent($content);
     }
 
@@ -121,7 +109,6 @@
         $app = $this->getApp();
         $app['request'] = Request::create('/');
         $storage = new Storage($app);
->>>>>>> a0310a59
 
         // Test dispatcher is called pre-save and post-save
         $content = $storage->getEmptyContent('showcases');
@@ -171,10 +158,6 @@
         $storage = new Storage($app);
 
         // Test delete fails on missing params
-<<<<<<< HEAD
-        $this->setExpectedException(StorageException::class, 'Contenttype is required for deleteContent');
-=======
->>>>>>> a0310a59
         $this->assertFalse($storage->deleteContent('', 999));
     }
 
@@ -222,11 +205,7 @@
         $app = $this->getApp();
         $storage = new Storage($app);
         $showcase = $storage->getEmptyContent('showcase');
-<<<<<<< HEAD
         $this->assertInstanceOf(Legacy\Content::class, $showcase);
-=======
-        $this->assertInstanceOf(Content::class, $showcase);
->>>>>>> a0310a59
         $this->assertEquals('showcases', $showcase->contenttype['slug']);
     }
 
