--- conflicted
+++ resolved
@@ -3,7 +3,6 @@
 namespace Bolt\Tests\Storage\Query;
 
 use Bolt\Storage\Query\QueryParameterParser;
-use Bolt\Exception\QueryParseException;
 use Bolt\Tests\BoltUnitTest;
 
 /**
@@ -88,10 +87,6 @@
         $app = $this->getApp();
         $expr = $app['storage']->createExpressionBuilder();
 
-<<<<<<< HEAD
-        $this->setExpectedException(QueryParseException::class);
-=======
->>>>>>> a0310a59
         $p = new QueryParameterParser($expr);
         $p->getFilter('ownerid', '>1||<4 && <56');
     }
@@ -118,12 +113,7 @@
     public function testMissingBuilderError()
     {
         $p = new QueryParameterParser();
-<<<<<<< HEAD
-        $this->setExpectedException(QueryParseException::class);
-        $filter = $p->getFilter('username ||| email', 'tester');
-=======
         $p->getFilter('username ||| email', 'tester');
->>>>>>> a0310a59
     }
 
     public function testAddingCustomMatcher()
