<?php

namespace Bolt\Tests\Asset;

use Bolt\Asset\BoltVersionStrategy;
use Bolt\Asset\File\JavaScript;
use Bolt\Asset\File\Stylesheet;
use Bolt\Asset\Snippet\Snippet;
use Bolt\Asset\Target;
use Bolt\Controller\Zone;
use Symfony\Component\HttpFoundation\Request;
use Symfony\Component\HttpFoundation\Response;

/**
 * Class to test correct operation and locations of assets provider.
 *
 * @author Ross Riley <riley.ross@gmail.com>
 * @author Gawain Lynch <gawain.lynch@gmail.com>
 */
class AssetsProviderTest extends AbstractExtensionsUnitTest
{
    public $template = <<<HTML
<html>
<head>
<meta charset="utf-8" />
<link rel="stylesheet" href="existing.css" media="screen">
</head>
<body>
<script src="existing.js"></script>
</body>
</html>
HTML;

    public $expectedCss = <<<HTML
<html>
<head>
<meta charset="utf-8" />
<link rel="stylesheet" href="existing.css" media="screen">
<link rel="stylesheet" href="/testfile.css?5e544598b8d78644071a6f25fd8bba82" media="screen">
</head>
<body>
<script src="existing.js"></script>
</body>
</html>
HTML;

    public $expectedLateCss = <<<HTML
<html>
<head>
<meta charset="utf-8" />
<link rel="stylesheet" href="existing.css" media="screen">
</head>
<body>
<script src="existing.js"></script>
<link rel="stylesheet" href="/testfile.css?5e544598b8d78644071a6f25fd8bba82" media="screen">
</body>
</html>
HTML;

    public $expectedJs = <<<HTML
<html>
<head>
<meta charset="utf-8" />
<link rel="stylesheet" href="existing.css" media="screen">
<script src="/testfile.js?289fc946f38fee1a3e947eca1d6208b6"></script>
</head>
<body>
<script src="existing.js"></script>
</body>
</html>
HTML;

    public $expectedLateJs = <<<HTML
<html>
<head>
<meta charset="utf-8" />
<link rel="stylesheet" href="existing.css" media="screen">
</head>
<body>
<script src="existing.js"></script>
<script src="/testfile.js?289fc946f38fee1a3e947eca1d6208b6"></script>
</body>
</html>
HTML;

    public $expectedStartOfHead = <<<HTML
<html>
<head>
<meta name="test-snippet" />
<meta charset="utf-8" />
<link rel="stylesheet" href="existing.css" media="screen">
</head>
<body>
<script src="existing.js"></script>
</body>
</html>
HTML;

    public $expectedEndOfHead = <<<HTML
<html>
<head>
<meta charset="utf-8" />
<link rel="stylesheet" href="existing.css" media="screen">
<meta name="test-snippet" />
</head>
<body>
<script src="existing.js"></script>
</body>
</html>
HTML;

    public $expectedStartOfBody = <<<HTML
<html>
<head>
<meta charset="utf-8" />
<link rel="stylesheet" href="existing.css" media="screen">
</head>
<body>
<p class="test-snippet"></p>
<script src="existing.js"></script>
</body>
</html>
HTML;

    public $expectedEndOfHtml = <<<HTML
<html>
<head>
<meta charset="utf-8" />
<link rel="stylesheet" href="existing.css" media="screen">
</head>
<body>
<script src="existing.js"></script>
</body>
<p class="test-snippet"></p>
</html>
HTML;

    public $expectedBeforeCss = <<<HTML
<html>
<head>
<meta charset="utf-8" />
<meta name="test-snippet" />
<link rel="stylesheet" href="existing.css" media="screen">
</head>
<body>
<script src="existing.js"></script>
</body>
</html>
HTML;

    public $expectedAfterCss = <<<HTML
<html>
<head>
<meta charset="utf-8" />
<link rel="stylesheet" href="existing.css" media="screen">
<meta name="test-snippet" />
</head>
<body>
<script src="existing.js"></script>
</body>
</html>
HTML;

    public $expectedAfterMeta = <<<HTML
<html>
<head>
<meta charset="utf-8" />
<meta name="test-snippet" />
<link rel="stylesheet" href="existing.css" media="screen">
</head>
<body>
<script src="existing.js"></script>
</body>
</html>
HTML;

    public $snippetException = <<<HTML
<html>
<head>
<meta charset="utf-8" />
<link rel="stylesheet" href="existing.css" media="screen">
<!-- An exception occurred creating snippet -->
</head>
<body>
<script src="existing.js"></script>
</body>
</html>
HTML;

    protected function getApp($boot = true)
    {
        $app = parent::getApp(false);
        $mock = $this->getMockBuilder(BoltVersionStrategy::class)
            ->setMethods(['getVersion'])
            ->setConstructorArgs([$app['filesystem']->getFilesystem('extensions')->getDir(''), $app['asset.salt']])
            ->getMock()
        ;
        $mock->expects($this->any())
            ->method('getVersion')
            ->will($this->returnCallback(
                function ($fileName) {
                    return md5($fileName);
                }
            ))
        ;
        $app['asset.version_strategy'] = $app->protect(function () use ($mock) {
            return $mock;
        });
        $app->boot();

        return $app;
    }

    public function testAddCss()
    {
        $app = $this->getApp();
        $stylesheet = Stylesheet::create();
        /** @var Stylesheet $stylesheet */
        $stylesheet->setFileName('testfile.css');
        $app['asset.queue.file']->add($stylesheet);
        $assets = $app['asset.queue.file']->getQueue();
        $this->assertEquals(1, count($assets['stylesheet']));
    }

    public function testAddJs()
    {
        $app = $this->getApp();
        $javaScript = JavaScript::create();
        /** @var JavaScript $javaScript */
        $javaScript->setFileName('testfile.js');
        $app['asset.queue.file']->add($javaScript);
        $assets = $app['asset.queue.file']->getQueue();
        $this->assertEquals(1, count($assets['javascript']));
    }

    public function testEmptyProcessAssetsFile()
    {
        $app = $this->getApp();
        $response = new Response('html');

        $app['asset.queue.file']->process($this->getRequest(), $response);
        $this->assertEquals('html', $response->getContent());
    }

    public function testEmptyProcessAssetsSnippets()
    {
        $app = $this->getApp();
        $response = new Response('html');

        $app['asset.queue.snippet']->process($this->getRequest(), $response);
        $this->assertEquals('html', $response->getContent());
    }

    public function testJsProcessAssets()
    {
        $app = $this->getApp();
        $javaScript = JavaScript::create('testfile.js');
        $app['asset.queue.file']->add($javaScript);
        $app = $this->getApp();

        $response = new Response($this->template);

        $app['asset.queue.file']->process($this->getRequest(), $response);
        $this->assertEquals($this->html($this->expectedJs), $this->html($response->getContent()));
    }

    public function testLateJs()
    {
        $app = $this->getApp();
        $javaScript = JavaScript::create('testfile.js')
            ->setLate(true)
        ;
        $app['asset.queue.file']->add($javaScript);
        $response = new Response($this->template);

        $app['asset.queue.file']->process($this->getRequest(), $response);
        $this->assertEquals($this->html($this->expectedLateJs),  $this->html($response->getContent()));
    }

    public function testCssProcessAssets()
    {
        $app = $this->getApp();
        $stylesheet = Stylesheet::create('testfile.css');
        $app['asset.queue.file']->add($stylesheet);
        $response = new Response($this->template);

        $app['asset.queue.file']->process($this->getRequest(), $response);
        $this->assertEquals($this->html($this->expectedCss), $this->html($response->getContent()));
    }

    public function testLateCss()
    {
        $app = $this->getApp();
        $stylesheet = Stylesheet::create('testfile.css')
            ->setLate(true)
        ;
        $app['asset.queue.file']->add($stylesheet);
        $response = new Response($this->template);

        $app['asset.queue.file']->process($this->getRequest(), $response);
        $this->assertEquals($this->html($this->expectedLateCss), $this->html($response->getContent()));
    }

    // This method normalises the html so that differeing whitespace doesn't effect the strings.
    protected function html($string)
    {
        $doc = new \DOMDocument();

        // Here for PHP 5.3 compatibility where the constants aren't available
        if (!defined('LIBXML_HTML_NOIMPLIED')) {
            $doc->loadHTML($string);
        } else {
            $doc->loadHTML($string, LIBXML_HTML_NOIMPLIED | LIBXML_HTML_NODEFDTD);
        }
        $doc->preserveWhiteSpace = false;
        $html = $doc->saveHTML();
        $html = str_replace("\t", '', $html);
        $html = str_replace("\n", '', $html);

        return $html;
    }

    public function testSnippet()
    {
        $app = $this->getApp();

        // Test snippet inserts at top of <head>
        $response = new Response($this->template);
        $app['asset.queue.snippet']->add($this->getSnippet(Target::START_OF_HEAD, '<meta name="test-snippet" />'));
        $app['asset.queue.snippet']->process($this->getRequest(), $response);
        $this->assertEquals($this->html($this->expectedStartOfHead), $this->html($response->getContent()));

        // Test snippet inserts at end of <head>
        $response = new Response($this->template);
        $app['asset.queue.snippet']->clear();
        $app['asset.queue.snippet']->add($this->getSnippet(Target::END_OF_HEAD, '<meta name="test-snippet" />'));
        $app['asset.queue.snippet']->process($this->getRequest(), $response);
        $this->assertEquals($this->html($this->expectedEndOfHead), $this->html($response->getContent()));

        // Test snippet inserts at end of body
        $response = new Response($this->template);
        $app['asset.queue.snippet']->clear();
        $app['asset.queue.snippet']->add($this->getSnippet(Target::START_OF_BODY, '<p class="test-snippet"></p>'));
        $app['asset.queue.snippet']->process($this->getRequest(), $response);
        $this->assertEquals($this->html($this->expectedStartOfBody), $this->html($response->getContent()));

        // Test snippet inserts at end of </html>
        $response = new Response($this->template);
        $app['asset.queue.snippet']->clear();
        $app['asset.queue.snippet']->add($this->getSnippet(Target::END_OF_HTML, '<p class="test-snippet"></p>'));
        $app['asset.queue.snippet']->process($this->getRequest(), $response);
        $this->assertEquals($this->html($this->expectedEndOfHtml), $this->html($response->getContent()));

        // Test snippet inserts before existing css
        $response = new Response($this->template);
        $app['asset.queue.snippet']->clear();
        $app['asset.queue.snippet']->add($this->getSnippet(Target::BEFORE_CSS, '<meta name="test-snippet" />'));
        $app['asset.queue.snippet']->process($this->getRequest(), $response);
        $this->assertEquals($this->html($this->expectedBeforeCss), $this->html($response->getContent()));

        // Test snippet inserts after existing css
        $response = new Response($this->template);
        $app['asset.queue.snippet']->clear();
        $app['asset.queue.snippet']->add($this->getSnippet(Target::AFTER_CSS, '<meta name="test-snippet" />'));
        $app['asset.queue.snippet']->process($this->getRequest(), $response);
        $this->assertEquals($this->html($this->expectedAfterCss), $this->html($response->getContent()));

        // Test snippet inserts after existing meta tags
        $response = new Response($this->template);
        $app['asset.queue.snippet']->clear();
        $app['asset.queue.snippet']->add($this->getSnippet(Target::AFTER_META, '<meta name="test-snippet" />'));
        $app['asset.queue.snippet']->process($this->getRequest(), $response);
        $this->assertEquals($this->html($this->expectedAfterMeta), $this->html($response->getContent()));
    }

    public function testAddJquery()
    {
        $app = $this->getApp();
        $app['config']->set('general/add_jquery', true);
        $response = new Response($this->template);
        $app['asset.queue.file']->process($this->getRequest(), $response);
        $this->assertContains('js/jquery', $response->getContent());
    }

    public function testDoNotAddJquery()
    {
        $app = $this->getApp();
        $app['config']->set('general/add_jquery', false);
        $response = new Response($this->template);
        $app['asset.queue.file']->process($this->getRequest(), $response);
        $this->assertNotContains('js/jquery', $response->getContent());
    }

<<<<<<< HEAD
    public function testAddJqueryOnlyOnce()
    {
        $app = $this->getApp();
        $app['config']->set('general/add_jquery', true);
        $response = new Response($this->template);
        $app['asset.queue.file']->process($this->getRequest(), $response);
        $app['asset.queue.file']->process($this->getRequest(), $response);
    }

=======
>>>>>>> 34153e6b
    public function testSnippetsWorkWithBadHtml()
    {
        $locations = [
            Target::START_OF_HEAD,
            Target::START_OF_BODY,
            Target::END_OF_BODY,
            Target::END_OF_HTML,
            Target::AFTER_META,
            Target::AFTER_CSS,
            Target::BEFORE_CSS,
            Target::BEFORE_JS,
            Target::AFTER_CSS,
            Target::AFTER_JS,
            'madeuplocation',
        ];
        foreach ($locations as $location) {
            $app = $this->getApp();
            $template = '<invalid></invalid>';
            $snip = '<meta name="test-snippet" />';
            $app['asset.queue.snippet']->add($this->getSnippet($location, $snip));

            $response = new Response($template);
            $app['asset.queue.snippet']->process($this->getRequest(), $response);
            //$html = $app['asset.queue.snippet']->process($template);
            $this->assertEquals($template . $snip . PHP_EOL, $response->getContent());
        }
    }

    /**
     * @return Request
     */
    protected function getRequest()
    {
        $request = Request::createFromGlobals();
        $request->attributes->set(Zone::KEY, Zone::FRONTEND);

        return $request;
    }

    /**
     * @param string $location
     * @param mixed  $callback
     * @param string $extensionName
     * @param array  $callbackArguments
     *
     * @return Snippet
     */
    private function getSnippet($location, $callback, $extensionName = 'core', $callbackArguments = [])
    {
        $snippet = (new Snippet())
            ->setLocation($location)
            ->setCallback($callback)
            ->setCallbackArguments($callbackArguments)
        ;

        return $snippet;
    }
}

function globalAssetsSnippet($string)
{
    return nl2br($string);
}<|MERGE_RESOLUTION|>--- conflicted
+++ resolved
@@ -391,18 +391,6 @@
         $this->assertNotContains('js/jquery', $response->getContent());
     }
 
-<<<<<<< HEAD
-    public function testAddJqueryOnlyOnce()
-    {
-        $app = $this->getApp();
-        $app['config']->set('general/add_jquery', true);
-        $response = new Response($this->template);
-        $app['asset.queue.file']->process($this->getRequest(), $response);
-        $app['asset.queue.file']->process($this->getRequest(), $response);
-    }
-
-=======
->>>>>>> 34153e6b
     public function testSnippetsWorkWithBadHtml()
     {
         $locations = [
