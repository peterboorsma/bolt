<?php

namespace Bolt\Tests\Extension;

use Bolt\Filesystem\Exception\ParseException;
use Bolt\Filesystem\Handler\YamlFile;
use Bolt\Tests\BoltUnitTest;
use Bolt\Tests\Extension\Mock\ConfigExtension;
use Bolt\Tests\Extension\Mock\NormalExtension;

/**
 * Class to test Bolt\Extension\ConfigTrait
 *
 * @author Gawain Lynch <gawain.lynch@gmail.com>
 */
class ConfigTraitTest extends BoltUnitTest
{
    protected function setUp()
    {
        parent::setUp();
        $this->resetDirs();

        $app = $this->getApp();
        $filesystem = $app['filesystem'];
        $filesystem->createDir('extensions://local/bolt/config/config');
        $filesystem->createDir('config://extensions');
        $file = new YamlFile();
        $filesystem->getFile('extensions://local/bolt/config/config/config.yml.dist', $file);
        $file->dump(['blame' => 'drop bear']);
    }

    protected function tearDown()
    {
        parent::tearDown();
        $this->resetDirs();
    }

    private function resetDirs()
    {
        $app = $this->getApp();
        $filesystem = $app['filesystem'];
        if ($filesystem->has('extensions://local/bolt/config/config')) {
            $filesystem->deleteDir('extensions://local/bolt/config/config');
        }
        if ($filesystem->has('config://extensions')) {
            $filesystem->deleteDir('config://extensions');
        }
    }

    public function testDefaultConfigNoOverride()
    {
        $app = $this->getApp();

        $ext = new NormalExtension();
        $ext->setContainer($app);
        $refObj = new \ReflectionObject($ext);
        $method = $refObj->getMethod('getDefaultConfig');
        $method->setAccessible(true);

        $this->assertSame([], $method->invoke($ext));
    }

    public function testDefaultConfig()
    {
        $app = $this->getApp();

        $ext = new ConfigExtension();
        $ext->setContainer($app);
        $refObj = new \ReflectionObject($ext);
        $method = $refObj->getMethod('getDefaultConfig');
        $method->setAccessible(true);

        $this->assertSame(['blame' => 'koala'], $method->invoke($ext));
    }

    public function testInstallConfigFile()
    {
        $app = $this->getApp();
        $ext = new ConfigExtension();
        $baseDir = $app['filesystem']->getDir('extensions://');
        $baseDir->setPath('local/bolt/config');
        $ext->setBaseDirectory($baseDir);
        $webDir = $app['filesystem']->getDir('extensions://');
        $ext->setWebDirectory($webDir);

        $refObj = new \ReflectionObject($ext);
        $method = $refObj->getMethod('getConfig');
        $method->setAccessible(true);

        $ext->setContainer($app);

        $conf = $method->invoke($ext);
        $this->assertSame(['blame' => 'drop bear'], $conf);

        // Second call should match
        $conf = $method->invoke($ext);
        $this->assertSame(['blame' => 'drop bear'], $conf);
    }

    public function testInstallConfigFileFailure()
    {
        $app = $this->getApp();
        $ext = new ConfigExtension();
        $baseDir = $app['filesystem']->getDir('extensions://');
        $baseDir->setPath('local/bolt/config');
        $ext->setBaseDirectory($baseDir);
        $webDir = $app['filesystem']->getDir('extensions://');
        $ext->setWebDirectory($webDir);

        $refObj = new \ReflectionObject($ext);
        $method = $refObj->getMethod('getConfig');
        $method->setAccessible(true);

        $ext->setContainer($app);
        $ext->register($app);
        $filesystem = $app['filesystem'];
        $filesystem->delete('extensions://local/bolt/config/config/config.yml.dist');

        $conf = $method->invoke($ext);
        $this->assertSame(['blame' => 'koala'], $conf);
    }

    public function testConfigFileLocalOverRide()
    {
        $app = $this->getApp();
        $ext = new ConfigExtension();
        $baseDir = $app['filesystem']->getDir('extensions://');
        $baseDir->setPath('local/bolt/config');
        $ext->setBaseDirectory($baseDir);
        $webDir = $app['filesystem']->getDir('extensions://');
        $ext->setWebDirectory($webDir);

        $refObj = new \ReflectionObject($ext);
        $method = $refObj->getMethod('getConfig');
        $method->setAccessible(true);

        $ext->setContainer($app);
        $filesystem = $app['filesystem'];
        $file = new YamlFile();
        $filesystem->getFile('config://extensions/config.bolt_local.yml', $file);
        $file->dump(['blame' => 'gnomes']);

        $conf = $method->invoke($ext);
        $this->assertSame(['blame' => 'gnomes'], $conf);
    }

    /**
     * @expectedException \Bolt\Filesystem\Exception\ParseException
     * @expectedExceptionMessage A YAML file cannot contain tabs as indentation
     */
    public function testConfigFileInvalidYaml()
    {
        $app = $this->getApp();
        $filesystem = $app['filesystem'];
        $file = new YamlFile();
        $filesystem->getFile('config://extensions/config.bolt.yml', $file);
        $file->put("\tever so slightly invalid yaml");

        $ext = new ConfigExtension();
        $dir = $app['filesystem']->getDir('extensions://');
        $dir->setPath('local/bolt/config');
        $ext->setBaseDirectory($dir);

        $refObj = new \ReflectionObject($ext);
        $method = $refObj->getMethod('getConfig');
        $method->setAccessible(true);

        $ext->setContainer($app);

<<<<<<< HEAD
        $this->setExpectedException(ParseException::class, 'A YAML file cannot contain tabs as indentation');

=======
>>>>>>> a0310a59
        $conf = $method->invoke($ext);
        $this->assertSame(['blame' => 'gnomes'], $conf);
    }
}<|MERGE_RESOLUTION|>--- conflicted
+++ resolved
@@ -2,7 +2,6 @@
 
 namespace Bolt\Tests\Extension;
 
-use Bolt\Filesystem\Exception\ParseException;
 use Bolt\Filesystem\Handler\YamlFile;
 use Bolt\Tests\BoltUnitTest;
 use Bolt\Tests\Extension\Mock\ConfigExtension;
@@ -167,11 +166,6 @@
 
         $ext->setContainer($app);
 
-<<<<<<< HEAD
-        $this->setExpectedException(ParseException::class, 'A YAML file cannot contain tabs as indentation');
-
-=======
->>>>>>> a0310a59
         $conf = $method->invoke($ext);
         $this->assertSame(['blame' => 'gnomes'], $conf);
     }
