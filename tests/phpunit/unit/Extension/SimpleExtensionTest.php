--- conflicted
+++ resolved
@@ -42,11 +42,7 @@
         $ext->boot($app);
 
         $listeners = $app['dispatcher']->getListeners('dropbear.sighting');
-<<<<<<< HEAD
-        $this->assertInstanceOf(Mock\NormalExtension::class, $listeners[0][0]);
-=======
         $this->assertInstanceOf(NormalExtension::class, $listeners[0][0]);
->>>>>>> a0310a59
 
         $app['dispatcher']->dispatch('dropbear.sighting');
     }
