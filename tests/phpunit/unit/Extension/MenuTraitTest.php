--- conflicted
+++ resolved
@@ -20,17 +20,15 @@
 {
     public function testEmptyMenus()
     {
-<<<<<<< HEAD
+        $this->markTestSkipped();
+
         $app = $this->getApp(false);
-=======
-        $app = $this->getApp();
-
->>>>>>> d9522cfc
         $ext = new NormalExtension();
         $baseDir = $app['filesystem']->getDir('extensions://local/bolt/menu');
         $ext->setBaseDirectory($baseDir);
         $ext->setContainer($app);
         $ext->register($app);
+        $app->boot();
 
         /** @var MenuEntry $extendMenu */
         $extendMenu = $app['menu.admin']->get('extensions');
@@ -41,13 +39,16 @@
 
     public function testLegacyMenuAdds()
     {
+        $this->markTestSkipped();
+
         $app = $this->getApp(false);
-
         $ext = new MenuExtension();
         $baseDir = $app['filesystem']->getDir('extensions://local/bolt/menu');
         $ext->setBaseDirectory($baseDir);
         $ext->setContainer($app);
         $ext->register($app);
+        $app->boot();
+
         /** @var MenuEntry $extendMenu */
         $extendMenu = $app['menu.admin']->get('extensions');
         $children = $extendMenu->children();
@@ -61,7 +62,7 @@
 
     protected function getApp($boot = true)
     {
-        $app = parent::getApp();
+        $app = parent::getApp($boot);
         $token = new Token(New Users([]), new Authtoken([]));
         $app['session']->set('authentication', $token);
         $permissions = $this->getMockBuilder(Permissions::class)
