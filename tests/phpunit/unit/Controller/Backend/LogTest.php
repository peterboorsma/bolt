<?php

namespace Bolt\Tests\Controller\Backend;

use Bolt\Logger\Manager;
use Bolt\Storage\Entity;
use Bolt\Tests\Controller\ControllerUnitTest;
use Symfony\Component\HttpFoundation\Request;

/**
 * Class to test correct operation of src/Controller/Backend/Log.
 *
 * @author Ross Riley <riley.ross@gmail.com>
 * @author Gawain Lynch <gawain.lynch@gmail.com>
 **/
class LogTest extends ControllerUnitTest
{
    public function setUp()
    {
        $this->resetConfig();
        $this->resetDb();
        $this->addSomeContent();

        $content = $this->getService('storage')->getContentObject('pages');
        $content['contentid'] = 1;
        $this->getService('storage')->saveContent($content, 'pages');
    }

    public function testChangeOverview()
    {
        $this->allowLogin($this->getApp());

        $log = $this->getMockLoggerManager();
        $log->expects($this->once())
            ->method('clear')
            ->will($this->returnValue(true));
        $log->expects($this->once())
            ->method('trim')
            ->will($this->returnValue(true));
        $this->setService('logger.manager', $log);

        $this->setRequest(Request::create('/bolt/changelog', 'GET', ['action' => 'trim']));
        $this->controller()->changeOverview($this->getRequest());
        $this->assertNotEmpty($this->getFlashBag()->get('success'));

        $this->setRequest(Request::create('/bolt/changelog', 'GET', ['action' => 'clear']));
        $response = $this->controller()->changeOverview($this->getRequest());
        $this->assertNotEmpty($this->getFlashBag()->get('success'));

        $this->assertEquals('/bolt/changelog', $response->getTargetUrl());

        $this->setRequest(Request::create('/bolt/changelog'));
        $response = $this->controller()->changeOverview($this->getRequest());
        $this->assertEquals('@bolt/activity/changelog.twig', $response->getTemplateName());
    }

    public function testChangeRecord()
    {
        $this->getService('config')->set('general/changelog/enabled', true);

        $this->setRequest(Request::create('/bolt/editcontent/pages/1'));
        /** @var \Bolt\Legacy\Content $record */
        $record = $this->getService('storage')->getContent('pages/1');
        $record->setValue('title', 'Clippy was here!');
        $this->getService('storage')->saveContent($record, 'Saving');

        // Test valid entry
        $this->setRequest(Request::create('/bolt/changelog/pages/1/1'));
        $response = $this->controller()->changeRecord($this->getRequest(), 'pages', 1, 1);

        $context = $response->getContext();
        $this->assertInstanceOf(Entity\LogChange::class, $context['context']['entry']);
<<<<<<< HEAD
=======
    }

    /**
     * @expectedException \Symfony\Component\HttpKernel\Exception\HttpException
     */
    public function testChangeRecordNonExisting()
    {
        $this->getService('config')->set('general/changelog/enabled', true);
>>>>>>> a0310a59

        // Test non-existing entry
        $this->setRequest(Request::create('/bolt/changelog/pages/1/100'));
        $response = $this->controller()->changeRecord($this->getRequest(), 'pages', 1, 100);
        $response->getContext();
    }

    public function testChangeRecordListing()
    {
        $this->getService('config')->set('general/changelog/enabled', true);

        // First test tests without any changelogs available
        $this->setRequest(Request::create('/bolt/changelog/pages'));
        $response = $this->controller()->changeRecordListing($this->getRequest(), 'pages', null);

        $context = $response->getContext();

        $this->assertEmpty($context['context']['entries']);
        $this->assertNull($context['context']['content']);
        $this->assertEquals('Pages', $context['context']['title']);
        $this->assertEquals('pages', $context['context']['contenttype']['slug']);

        // Search for a specific record where the content object doesn't exist
        $this->setRequest(Request::create('/bolt/changelog/pages/1'));
        $response = $this->controller()->changeRecordListing($this->getRequest(), 'pages', 200);

        $context = $response->getContext();
        $this->assertEquals('Page #200', $context['context']['title']);

        // This block generates a changelog on the page in question so we have something to test.
        $this->setRequest(Request::create('/'));
        /** @var \Bolt\Legacy\Content $content */
        $content = $this->getService('storage')->getContent('pages/1');
        $content->setValues(['status' => 'draft', 'ownerid' => 99]);
        $this->getService('storage')->saveContent($content, 'Test Suite Update');

        // Now handle all the other request variations
        $this->setRequest(Request::create('/bolt/changelog'));
        $response = $this->controller()->changeRecordListing($this->getRequest(), null, null);

        $context = $response->getContext();
        $this->assertEquals('All ContentTypes', $context['context']['title']);
        $this->assertEquals(1, count($context['context']['entries']));
        $this->assertEquals(1, $context['context']['pagecount']);

        $this->setRequest(Request::create('/bolt/changelog/pages'));
        $response = $this->controller()->changeRecordListing($this->getRequest(), 'pages', null);

        $context = $response->getContext();
        $this->assertEquals('Pages', $context['context']['title']);
        $this->assertEquals(1, count($context['context']['entries']));
        $this->assertEquals(1, $context['context']['pagecount']);

        $this->setRequest(Request::create('/bolt/changelog/pages/1'));
        $response = $this->controller()->changeRecordListing($this->getRequest(), 'pages', '1');

        $context = $response->getContext();
        $this->assertEquals($content['title'], $context['context']['title']);
        $this->assertEquals(1, count($context['context']['entries']));
        $this->assertEquals(1, $context['context']['pagecount']);

        // Test pagination
        $this->setRequest(Request::create('/bolt/changelog/pages', 'GET', ['page' => 'all']));
        $response = $this->controller()->changeRecordListing($this->getRequest(), 'pages', null);

        $context = $response->getContext();
        $this->assertNull($context['context']['currentpage']);
        $this->assertNull($context['context']['pagecount']);

        $this->setRequest(Request::create('/bolt/changelog/pages', 'GET', ['page' => '1']));
        $response = $this->controller()->changeRecordListing($this->getRequest(), 'pages', null);
        $context = $response->getContext();
        $this->assertEquals(1, $context['context']['currentpage']);

        // Finally we delete the original content record, but make sure the logs still show
        $originalTitle = $content['title'];
        $this->getService('storage')->deleteContent('pages', 1);
        $this->setRequest(Request::create('/bolt/changelog/pages/1'));
        $response = $this->controller()->changeRecordListing($this->getRequest(), 'pages', '1');

        $context = $response->getContext();
        $this->assertEquals($originalTitle, $context['context']['title']);
        // Note the delete generates an extra log, hence the extra count
        $this->assertEquals(2, count($context['context']['entries']));
    }

    public function testSystemOverview()
    {
        $this->allowLogin($this->getApp());

        $changeRepository = $this->getService('storage')->getRepository(Entity\LogChange::class);
        $systemRepository = $this->getService('storage')->getRepository(Entity\LogSystem::class);
        $log = $this->getMockBuilder(Manager::class)
            ->setMethods(['clear', 'trim'])
            ->setConstructorArgs([$this->getApp(), $changeRepository, $systemRepository])
            ->getMock()
        ;
        $log->expects($this->once())
            ->method('clear')
            ->will($this->returnValue(true));
        $log->expects($this->once())
            ->method('trim')
            ->will($this->returnValue(true));
        $this->setService('logger.manager', $log);

        $this->setRequest(Request::create('/bolt/systemlog', 'GET', ['action' => 'trim']));
        $this->controller()->systemOverview($this->getRequest());
        $this->assertNotEmpty($this->getFlashBag()->get('success'));

        $this->setRequest(Request::create('/bolt/systemlog', 'GET', ['action' => 'clear']));
        $response = $this->controller()->systemOverview($this->getRequest());
        $this->assertNotEmpty($this->getFlashBag()->get('success'));

        $this->assertEquals('/bolt/systemlog', $response->getTargetUrl());

        $this->setRequest(Request::create('/bolt/systemlog'));
        $response = $this->controller()->systemOverview($this->getRequest());
        $this->assertEquals('@bolt/activity/systemlog.twig', $response->getTemplateName());
    }

    /**
     * @return \Bolt\Controller\Backend\Log
     */
    protected function controller()
    {
        return $this->getService('controller.backend.log');
    }
}<|MERGE_RESOLUTION|>--- conflicted
+++ resolved
@@ -70,8 +70,6 @@
 
         $context = $response->getContext();
         $this->assertInstanceOf(Entity\LogChange::class, $context['context']['entry']);
-<<<<<<< HEAD
-=======
     }
 
     /**
@@ -80,7 +78,6 @@
     public function testChangeRecordNonExisting()
     {
         $this->getService('config')->set('general/changelog/enabled', true);
->>>>>>> a0310a59
 
         // Test non-existing entry
         $this->setRequest(Request::create('/bolt/changelog/pages/1/100'));
