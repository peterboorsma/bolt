--- conflicted
+++ resolved
@@ -87,25 +87,7 @@
 
     public function testDashboard()
     {
-<<<<<<< HEAD
-        $render = $this->getMockRender($this->getApp());
-        $phpunit = $this;
-        $testHandler = function ($template, $context) use ($phpunit) {
-            $phpunit->assertEquals('@bolt/dashboard/dashboard.twig', $template);
-            $phpunit->assertNotEmpty($context['context']);
-            $phpunit->assertArrayHasKey('latest', $context['context']);
-            $phpunit->assertArrayHasKey('suggestloripsum', $context['context']);
-
-            return new Response();
-        };
-
-        $render->expects($this->atLeastOnce())
-            ->method('render')
-            ->will($this->returnCallback($testHandler));
-        $this->allowLogin($this->getApp());
-=======
         $this->setRequest(Request::create('/bolt'));
->>>>>>> 701bac69
 
         $response = $this->controller()->dashboard();
 
