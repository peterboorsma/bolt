<?php

namespace Bolt\Tests\Controller\Async;

use Bolt\Controller\Zone;
use Bolt\Logger\Manager;
use Bolt\Response\TemplateResponse;
use Bolt\Tests\Controller\ControllerUnitTest;
use GuzzleHttp\Client;
use GuzzleHttp\Exception\RequestException;
use Psr\Http\Message\RequestInterface;
use Symfony\Component\HttpFoundation\JsonResponse;
use Symfony\Component\HttpFoundation\Request;
use Symfony\Component\HttpFoundation\Response;
use Symfony\Component\HttpKernel\Event\GetResponseEvent;
use Symfony\Component\HttpKernel\HttpKernelInterface;
use Symfony\Component\HttpKernel\KernelEvents;

/**
 * Class to test correct operation of src/Controller/Async/General.
 *
 * @author Gawain Lynch <gawain.lynch@gmail.com>
 **/
class GeneralTest extends ControllerUnitTest
{
    /**
     * @covers \Bolt\Controller\Zone::get
     * @covers \Bolt\Controller\Zone::isAsync
     */
    public function testControllerZone()
    {
        $app = $this->getApp();
        $this->allowLogin($app);
        $this->setRequest(Request::create('/async'));
        $request = $this->getRequest();
        $request->cookies->set($app['token.authentication.name'], 'dropbear');

<<<<<<< HEAD
        $kernel = $this->createMock('Symfony\\Component\\HttpKernel\\HttpKernelInterface');
=======
        $kernel = $this->createMock(HttpKernelInterface::class);
>>>>>>> 96af98c0
        $app['dispatcher']->dispatch(KernelEvents::REQUEST, new GetResponseEvent($kernel, $request, HttpKernelInterface::MASTER_REQUEST));

        $this->assertEquals('async', Zone::get($request));
        $this->assertTrue(Zone::isAsync($request));
    }

    public function testAsyncBaseRoute()
    {
        $app = $this->getApp();
        $this->allowLogin($app);
        $this->setRequest(Request::create('/async'));

        $response = $this->controller()->async();

        $this->assertJson($response->getContent());
        $this->assertEquals('["OK"]', $response->getContent());
    }

    public function testChangeLogRecord()
    {
        $this->setRequest(Request::create('/async/changelog/page/1'));

        $response = $this->controller()->changeLogRecord('pages', 1);

        $this->assertTrue($response instanceof TemplateResponse);
        $this->assertSame('@bolt/components/panel-change-record.twig', $response->getTemplateName());
        $this->assertSame(Response::HTTP_OK, $response->getStatusCode());
    }

    public function testDashboardNewsWithInvalidRequest()
    {
        $this->setRequest(Request::create('/async/dashboardnews'));
        $app = $this->getApp();
        $testGuzzle = $this->getMockGuzzleClient();
        $requestInterface = $this->createMock(RequestInterface::class);
        $testGuzzle->expects($this->at(0))->method('get')->will($this->throwException(new RequestException('Mock Fail', $requestInterface)));

        $app['guzzle.client'] = $testGuzzle;

        $logger = $this->getMockLoggerManager();
        $logger->expects($this->at(1))
            ->method('error')
            ->with($this->stringContains('Error occurred'));
        $app['logger.system'] = $logger;
        $this->controller()->dashboardNews($this->getRequest());
    }

    public function testDashboardNewsWithInvalidJson()
    {
        $this->setRequest(Request::create('/async/dashboardnews'));
        $app = $this->getApp();
        $app['cache']->flushAll();
        $testGuzzle = $this->getMockGuzzleClient();
        $testRequest = $this->createMock(RequestInterface::class);
        $testGuzzle->expects($this->any())
                    ->method('get')
                    ->will($this->returnValue($testRequest));
        $app['guzzle.client'] = $testGuzzle;

        $logger = $this->getMockLoggerManager();
        $logger->expects($this->at(1))
            ->method('error')
            ->with($this->stringContains('Invalid JSON'));
        $app['logger.system'] = $logger;
        $this->controller()->dashboardNews($this->getRequest());
    }

    public function testDashboardNewsWithVariable()
    {
        $app = $this->getApp();
        $app['cache']->flushAll();
        $this->setRequest(Request::create('/async/dashboardnews'));
        $app['config']->set('general/branding/news_variable', 'testing');

        $testGuzzle = $this->getMockGuzzleClient();
        $requestInterface = $this->createMock(RequestInterface::class);
        $requestInterface
            ->method('getBody')
            ->will($this->returnValue('{"testing":[{"item":"one"},{"item":"two"},{"item":"three"}]}'))
        ;
        $testGuzzle->expects($this->any())
                    ->method('get')
                    ->will($this->returnValue($requestInterface));
        $app['guzzle.client'] = $testGuzzle;

        $response = $this->controller()->dashboardNews($this->getRequest());

        $context = $response->getContext();
        $this->assertEquals(['item' => 'one'], (array) $context['context']['information']);
    }

    public function testDashboardNews()
    {
        $this->setRequest(Request::create('/async/dashboardnews'));

        $response = $this->controller()->dashboardNews($this->getRequest());
        $this->assertTrue($response instanceof TemplateResponse);
        $this->assertSame('@bolt/components/panel-news.twig', $response->getTemplateName());
        $this->assertSame(Response::HTTP_OK, $response->getStatusCode());
    }

    public function testLastModified()
    {
        $this->setRequest(Request::create('/async/lastmodified/page/1'));

        $response = $this->controller()->lastModified('page', 1);

        $this->assertTrue($response instanceof TemplateResponse);
        $this->assertSame('@bolt/components/panel-lastmodified.twig', $response->getTemplateName());
        $this->assertSame(Response::HTTP_OK, $response->getStatusCode());
    }

    public function testLatestactivity()
    {
        $this->setRequest(Request::create('/async/latestactivity'));

        $response = $this->controller()->latestActivity();

        $this->assertTrue($response instanceof TemplateResponse);
        $this->assertSame('@bolt/components/panel-activity.twig', $response->getTemplateName());
        $this->assertSame(Response::HTTP_OK, $response->getStatusCode());
    }

    /**
     * @covers \Bolt\Storage::getUri
     * @covers \Bolt\Controller\Async\General::makeUri
     */
    public function testMakeUri()
    {
        // Set up a fake request for getContent()'s sake
        $this->setRequest(Request::create('/'));
        $record = $this->getService('storage')->getContent('pages/1');
        $this->setRequest(Request::create('/async/makeuri', 'GET', [
            'title'           => $record->values['title'],
            'id'              => $record->values['id'],
            'contenttypeslug' => 'pages',
            'fulluri'         => true,
        ]));

        $response = $this->controller()->makeUri($this->getRequest());

        $this->assertSame('/page/' . $record->values['slug'], $response);
    }

    public function testOmnisearch()
    {
        $this->setRequest(Request::create('/async/omnisearch', 'GET', [
            'q' => 'sho',
        ]));

        $response = $this->controller()->omnisearch($this->getRequest());

        $this->assertTrue($response instanceof JsonResponse);
        $this->assertSame(Response::HTTP_OK, $response->getStatusCode());

        $json = json_decode($response->getContent());

        $this->assertSame('Omnisearch', $json[0]->label);
        $this->assertSame('New Showcase', $json[1]->label);
        $this->assertSame('View Showcases', $json[2]->label);
    }

    public function testPopularTags()
    {
        $this->setRequest(Request::create('/async/populartags'));

        $response = $this->controller()->popularTags($this->getRequest(), 'tags');

        $this->assertTrue($response instanceof JsonResponse);
        $this->assertSame(Response::HTTP_OK, $response->getStatusCode());

        $json = json_decode($response->getContent());
        $tags = $this->getDefaultTags();

        $this->assertCount(20, $json);
        $this->assertTrue(in_array($json[0]->name, $tags));
    }

    public function testReadme()
    {
    }

    public function testTags()
    {
        //         $this->setRequest(Request::create('/async/tags/tags'));
//         $response = $this->controller()->tags($this->getRequest(), 'tags');

//         $this->assertTrue($response instanceof JsonResponse);
//         $this->assertSame(Response::HTTP_OK, $response->getStatusCode());

//         $json = json_decode($response->getContent());
//         $tags = $this->getDefaultTags();

//         $this->assertCount(20, $json);
//         $this->assertTrue(in_array($json[0]->name, $tags));
    }

    public function testWidget()
    {
    }

    /**
     * @return \Bolt\Controller\Async\General
     */
    protected function controller()
    {
        return $this->getService('controller.async.general');
    }

    private function getDefaultTags()
    {
        return ['action', 'adult', 'adventure', 'alpha', 'animals', 'animation', 'anime', 'architecture', 'art',
            'astronomy', 'baby', 'batshitinsane', 'biography', 'biology', 'book', 'books', 'business', 'business',
            'camera', 'cars', 'cats', 'cinema', 'classic', 'comedy', 'comics', 'computers', 'cookbook', 'cooking',
            'crime', 'culture', 'dark', 'design', 'digital', 'documentary', 'dogs', 'drama', 'drugs', 'education',
            'environment', 'evolution', 'family', 'fantasy', 'fashion', 'fiction', 'film', 'fitness', 'food',
            'football', 'fun', 'gaming', 'gift', 'health', 'hip', 'historical', 'history', 'horror', 'humor',
            'illustration', 'inspirational', 'internet', 'journalism', 'kids', 'language', 'law', 'literature', 'love',
            'magic', 'math', 'media', 'medicine', 'military', 'money', 'movies', 'mp3', 'murder', 'music', 'mystery',
            'news', 'nonfiction', 'nsfw', 'paranormal', 'parody', 'philosophy', 'photography', 'photos', 'physics',
            'poetry', 'politics', 'post-apocalyptic', 'privacy', 'psychology', 'radio', 'relationships', 'research',
            'rock', 'romance', 'rpg', 'satire', 'science', 'sciencefiction', 'scifi', 'security', 'self-help',
            'series', 'software', 'space', 'spirituality', 'sports', 'story', 'suspense', 'technology', 'teen',
            'television', 'terrorism', 'thriller', 'travel', 'tv', 'uk', 'urban', 'us', 'usa', 'vampire', 'video',
            'videogames', 'war', 'web', 'women', 'world', 'writing', 'wtf', 'zombies', ];
    }
}<|MERGE_RESOLUTION|>--- conflicted
+++ resolved
@@ -3,10 +3,8 @@
 namespace Bolt\Tests\Controller\Async;
 
 use Bolt\Controller\Zone;
-use Bolt\Logger\Manager;
 use Bolt\Response\TemplateResponse;
 use Bolt\Tests\Controller\ControllerUnitTest;
-use GuzzleHttp\Client;
 use GuzzleHttp\Exception\RequestException;
 use Psr\Http\Message\RequestInterface;
 use Symfony\Component\HttpFoundation\JsonResponse;
@@ -35,11 +33,7 @@
         $request = $this->getRequest();
         $request->cookies->set($app['token.authentication.name'], 'dropbear');
 
-<<<<<<< HEAD
-        $kernel = $this->createMock('Symfony\\Component\\HttpKernel\\HttpKernelInterface');
-=======
         $kernel = $this->createMock(HttpKernelInterface::class);
->>>>>>> 96af98c0
         $app['dispatcher']->dispatch(KernelEvents::REQUEST, new GetResponseEvent($kernel, $request, HttpKernelInterface::MASTER_REQUEST));
 
         $this->assertEquals('async', Zone::get($request));
