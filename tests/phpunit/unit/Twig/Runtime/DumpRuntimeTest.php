<?php

namespace Bolt\Tests\Twig\Runtime;

use Bolt\Tests\BoltUnitTest;
use Bolt\Twig\Runtime\DumpRuntime;
use Bolt\Users;
use PHPUnit_Framework_MockObject_MockObject as MockObject;
use Symfony\Component\VarDumper\Cloner\VarCloner;
use Symfony\Component\VarDumper\Dumper\HtmlDumper;

/**
 * Class to test Bolt\Twig\Runtime\DumpRuntime
 *
 * @author Carson Full <carsonfull@gmail.com>
 */
class DumpRuntimeTest extends BoltUnitTest
{
    public function dumpBacktraceProvider()
    {
        return [
            'debug off, logged off, no debug while logged off' => [false, false, false, false],
            'debug off, logged off, debug while logged off'    => [false, false, true,  false],
            'debug off, logged on,  no debug while logged off' => [false, true,  false, false],
            'debug off, logged on,  debug while logged off'    => [false, true,  true,  false],
            'debug on,  logged off, no debug while logged off' => [true,  false, false, false],
            'debug on,  logged off, debug while logged off'    => [true,  false, true,  true],
            'debug on,  logged on,  no debug while logged off' => [true,  true,  false, true],
            'debug on,  logged on,  debug while logged off'    => [true,  true,  true,  true],
        ];
    }

    /**
     * @dataProvider dumpBacktraceProvider
     *
     * @param $debug
     * @param $hasUser
     * @param $debugWhileLoggedOff
     * @param $expectOutput
     */
    public function testDumpBacktrace($debug, $hasUser, $debugWhileLoggedOff, $expectOutput)
    {
        $twig = new \Twig_Environment(new \Twig_Loader_Array(), [
            'debug' => $debug,
        ]);

        $users = $this->getMockBuilder(Users::class)
            ->setMethods(['getCurrentUser'])
            ->disableOriginalConstructor()
            ->getMock()
        ;
        $users->expects($this->any())
            ->method('getCurrentUser')
            ->willReturn($hasUser ? true : null);

<<<<<<< HEAD
        /** @var DumpRuntime|\PHPUnit_Framework_MockObject_MockObject $runtime */
        $runtime = $this->getMockBuilder(DumpRuntime::class)
            ->setMethods(['dump'])
            ->setConstructorArgs([
                new VarCloner(),
                new HtmlDumper(),
                $users,
                $debugWhileLoggedOff
            ])
            ->getMock()
        ;
=======
        /** @var DumpRuntime|MockObject $runtime */
        $runtime = $this->getMock(DumpRuntime::class, ['dump'], [
            new VarCloner(),
            new HtmlDumper(),
            $users,
            $debugWhileLoggedOff
        ]);
>>>>>>> 2a02db9c
        $runtime->expects($expectOutput ? $this->once() : $this->never())
            ->method('dump')
            ->willReturnArgument(2);

        $actual = $runtime->dumpBacktrace($twig, [], 5);

        if (!$expectOutput) {
            $this->assertNull($actual);
            return;
        }

        $this->assertCount(5, $actual);
        $this->assertArrayHasKey('file', $actual[0]);
        $this->assertArrayHasKey('line', $actual[0]);
        $this->assertArrayHasKey('function', $actual[0]);
        $this->assertArrayHasKey('class', $actual[0]);
        $this->assertArrayHasKey('object', $actual[0]);
    }
}<|MERGE_RESOLUTION|>--- conflicted
+++ resolved
@@ -53,8 +53,7 @@
             ->method('getCurrentUser')
             ->willReturn($hasUser ? true : null);
 
-<<<<<<< HEAD
-        /** @var DumpRuntime|\PHPUnit_Framework_MockObject_MockObject $runtime */
+        /** @var DumpRuntime|MockObject $runtime */
         $runtime = $this->getMockBuilder(DumpRuntime::class)
             ->setMethods(['dump'])
             ->setConstructorArgs([
@@ -65,15 +64,6 @@
             ])
             ->getMock()
         ;
-=======
-        /** @var DumpRuntime|MockObject $runtime */
-        $runtime = $this->getMock(DumpRuntime::class, ['dump'], [
-            new VarCloner(),
-            new HtmlDumper(),
-            $users,
-            $debugWhileLoggedOff
-        ]);
->>>>>>> 2a02db9c
         $runtime->expects($expectOutput ? $this->once() : $this->never())
             ->method('dump')
             ->willReturnArgument(2);
