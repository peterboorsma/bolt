<?php

namespace Bolt\Tests\Twig\Runtime;

use Bolt\Tests\BoltUnitTest;
use Bolt\Twig\Runtime\DumpRuntime;
use Bolt\Users;
use PHPUnit_Framework_MockObject_MockObject as MockObject;
use Twig_Environment as Environment;
use Twig_Loader_Array as ArrayLoader;
use Symfony\Component\VarDumper\Cloner\VarCloner;
use Symfony\Component\VarDumper\Dumper\HtmlDumper;

/**
 * Class to test Bolt\Twig\Runtime\DumpRuntime.
 *
 * @author Carson Full <carsonfull@gmail.com>
 */
class DumpRuntimeTest extends BoltUnitTest
{
    public function dumpBacktraceProvider()
    {
        return [
            'debug off, logged off, no debug while logged off' => [false, false, false, false],
            'debug off, logged off, debug while logged off'    => [false, false, true,  false],
            'debug off, logged on,  no debug while logged off' => [false, true,  false, false],
            'debug off, logged on,  debug while logged off'    => [false, true,  true,  false],
            'debug on,  logged off, no debug while logged off' => [true,  false, false, false],
            'debug on,  logged off, debug while logged off'    => [true,  false, true,  true],
            'debug on,  logged on,  no debug while logged off' => [true,  true,  false, true],
            'debug on,  logged on,  debug while logged off'    => [true,  true,  true,  true],
        ];
    }

    /**
     * @dataProvider dumpBacktraceProvider
     *
     * @param $debug
     * @param $hasUser
     * @param $debugWhileLoggedOff
     * @param $expectOutput
     */
    public function testDumpBacktrace($debug, $hasUser, $debugWhileLoggedOff, $expectOutput)
    {
        $twig = new Environment(new ArrayLoader(), [
            'debug' => $debug,
        ]);

        $users = $this->getMockBuilder(Users::class)
            ->setMethods(['getCurrentUser'])
            ->disableOriginalConstructor()
            ->getMock()
        ;
        $users->expects($this->any())
            ->method('getCurrentUser')
            ->willReturn($hasUser ? true : null);

        /** @var DumpRuntime|MockObject $runtime */
<<<<<<< HEAD
        $runtime = $this->getMockBuilder(DumpRuntime::class)
            ->setMethods(['dump'])
            ->setConstructorArgs([
                new VarCloner(),
                new HtmlDumper(),
                $users,
                $debugWhileLoggedOff
            ])
            ->getMock()
        ;
=======
        $runtime = $this->getMock(DumpRuntime::class, ['dump'], [
            new VarCloner(),
            new HtmlDumper(),
            $users,
            $debugWhileLoggedOff,
        ]);
>>>>>>> e16d3d06
        $runtime->expects($expectOutput ? $this->once() : $this->never())
            ->method('dump')
            ->willReturnArgument(2);

        $actual = $runtime->dumpBacktrace($twig, [], 5);

        if (!$expectOutput) {
            $this->assertNull($actual);

            return;
        }

        $this->assertCount(5, $actual);
        $this->assertArrayHasKey('file', $actual[0]);
        $this->assertArrayHasKey('line', $actual[0]);
        $this->assertArrayHasKey('function', $actual[0]);
        $this->assertArrayHasKey('class', $actual[0]);
        $this->assertArrayHasKey('object', $actual[0]);
    }
}<|MERGE_RESOLUTION|>--- conflicted
+++ resolved
@@ -56,7 +56,6 @@
             ->willReturn($hasUser ? true : null);
 
         /** @var DumpRuntime|MockObject $runtime */
-<<<<<<< HEAD
         $runtime = $this->getMockBuilder(DumpRuntime::class)
             ->setMethods(['dump'])
             ->setConstructorArgs([
@@ -67,14 +66,6 @@
             ])
             ->getMock()
         ;
-=======
-        $runtime = $this->getMock(DumpRuntime::class, ['dump'], [
-            new VarCloner(),
-            new HtmlDumper(),
-            $users,
-            $debugWhileLoggedOff,
-        ]);
->>>>>>> e16d3d06
         $runtime->expects($expectOutput ? $this->once() : $this->never())
             ->method('dump')
             ->willReturnArgument(2);
