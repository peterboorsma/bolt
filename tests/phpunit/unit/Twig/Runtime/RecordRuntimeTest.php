--- conflicted
+++ resolved
@@ -172,15 +172,7 @@
         $app['request_stack']->push($request);
 
         $handler = $this->getRecordRuntime();
-<<<<<<< HEAD
-        $content = $this->createMock(\Bolt\Legacy\Content::class)
-            ->expects($this->atLeastOnce())
-            ->method('link')
-            ->will($this->returnValue('/pages/koala'))
-        ;
-=======
         $content = new Content($app, 'pages', ['id' => 42, 'slug' => 'koala']);
->>>>>>> e76f9d86
 
         $result = $handler->current($content);
         $this->assertTrue($result);
