--- conflicted
+++ resolved
@@ -333,38 +333,6 @@
         $packageManager->initJson('composer.json', []);
     }
 
-<<<<<<< HEAD
-    public function testUseSsl()
-    {
-        $app = new Application();
-        $app['extend.writeable'] = false;
-        $app['guzzle.api_version'] = 6;
-
-        $app['extend.site'] = 'http://example.com';
-        $packageManager = new PackageManager($app);
-        $this->assertFalse($packageManager->useSsl());
-
-        $app['extend.site'] = 'https://example.com';
-        $packageManager = new PackageManager($app);
-        $this->assertTrue($packageManager->useSsl());
-        // Test early return
-        $this->assertTrue($packageManager->useSsl());
-    }
-
-    public function testUseInvalidCa()
-    {
-        $app = new Application();
-        $app['extend.writeable'] = false;
-
-        $app['extend.site'] = 'https://example.com';
-        $packageManager = new PackageManager($app);
-
-        //$this->assertFalse($packageManager->useSsl());
-        //$this->assertSame(['Drop bear alert'], $packageManager->getMessages());
-    }
-
-=======
->>>>>>> 251147a5
     /**
      * @param string $action
      * @param mixed  $returnValue
