--- conflicted
+++ resolved
@@ -431,24 +431,4 @@
             ->getMock()
         ;
     }
-<<<<<<< HEAD
-=======
-
-    /**
-     * @deprecated Remove in v4 as PHPUnit 5 includes this.
-     *
-     * @param mixed $originalClassName
-     *
-     * @return MockObject
-     */
-    protected function createMock($originalClassName)
-    {
-        return $this->getMockBuilder($originalClassName)
-            ->disableOriginalConstructor()
-            ->disableOriginalClone()
-            ->disableArgumentCloning()
-            ->getMock()
-        ;
-    }
->>>>>>> 029c27d2
 }