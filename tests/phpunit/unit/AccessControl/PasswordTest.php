--- conflicted
+++ resolved
@@ -27,10 +27,6 @@
     {
         $app = $this->getApp();
         $this->addDefaultUser($app);
-<<<<<<< HEAD
-        $entityName = Entity\Users::class;
-=======
->>>>>>> a0310a59
         /** @var Repository\UsersRepository $repo */
         $repo = $app['storage']->getRepository(Entity\Users::class);
 
