<?php

namespace Bolt\Tests\AccessControl;

use Bolt\AccessControl\Login;
use Bolt\AccessControl\Token;
use Bolt\Events\AccessControlEvent;
use Bolt\Storage\Entity;
use Bolt\Storage\Repository\UsersRepository;
use Bolt\Tests\BoltUnitTest;
use Carbon\Carbon;
use Symfony\Component\HttpFoundation\Request;

/**
 * Test for AccessControl\Login
 *
 * @author Gawain Lynch <gawain.lynch@gmail.com>
 */
class LoginTest extends BoltUnitTest
{
    public function tearDown()
    {
        $this->resetDb();
    }

    /**
     * @expectedException        \Bolt\Exception\AccessControlException
     * @expectedExceptionMessage Invalid login parameters.
     */
    public function testLoginNoCredentials()
    {
        $app = $this->getApp();

        $app['request_stack']->push(new Request());
        $this->addDefaultUser($app);

        $logger = $this->getMockMonolog();
        $logger->expects($this->atLeastOnce())
            ->method('error')
            ->with($this->equalTo('Login function called with empty username/password combination, or no authentication token.'));
        $app['logger.system'] = $logger;

        $login = new Login($app);
        $login->login(null, null, new AccessControlEvent(new Request()));
    }

    public function testLoginInvalidUsername()
    {
        $app = $this->getApp();
        $app['request_stack']->push(new Request());
        $this->addDefaultUser($app);

        $logger = $this->getMockFlashLogger();
        $logger->expects($this->atLeastOnce())
            ->method('error')
            ->with($this->equalTo('Username or password not correct. Please check your input.'));
        $app['logger.flash'] = $logger;

        $login = new Login($app);

        $response = $login->login('koala', 'sneaky', new AccessControlEvent(new Request()));
        $this->assertFalse($response);
    }

    public function testLoginDisabledUsername()
    {
        $app = $this->getApp();
        $app['request_stack']->push(new Request());
        $this->addDefaultUser($app);

        $logger = $this->getMockMonolog();
        $logger->expects($this->atLeastOnce())
            ->method('alert')
            ->with($this->equalTo("Attempt to login with disabled account by 'admin'"));
        $app['logger.system'] = $logger;

        $logger = $this->getMockFlashLogger();
        $logger->expects($this->atLeastOnce())
            ->method('error')
            ->with($this->equalTo('Your account is disabled. Sorry about that.'));
        $app['logger.flash'] = $logger;

        /** @var UsersRepository $repo */
        $repo = $app['storage']->getRepository(Entity\Users::class);
        $userEntity = $repo->getUser('admin');
        $userEntity->setEnabled(false);
        $repo->save($userEntity);

        $login = new Login($app);

        $response = $login->login('admin', 'sneaky', new AccessControlEvent(new Request()));
        $this->assertFalse($response);
    }

    public function testLoginDisabledUsernameWithCorrectPassword()
    {
        $app = $this->getApp();
        $app['request_stack']->push(new Request());
        $this->addDefaultUser($app);
        $this->addNewUser($app, 'koala', 'Koala', 'editor', false);

        $logger = $this->getMockFlashLogger();
        $logger->expects($this->atLeastOnce())
            ->method('error')
            ->with($this->equalTo('Your account is disabled. Sorry about that.'));
        $app['logger.flash'] = $logger;

        $login = new Login($app);

        $response = $login->login('koala', 'password', new AccessControlEvent(new Request()));
        $this->assertFalse($response);
    }

    public function testLoginWrongPassword()
    {
        $app = $this->getApp();
        $this->addDefaultUser($app);

        $logger = $this->getMockMonolog();
        $logger->expects($this->atLeastOnce())
            ->method('info')
            ->with($this->equalTo("Failed login attempt for 'Admin'."));
        $app['logger.system'] = $logger;

        $logger = $this->getMockFlashLogger();
        $logger->expects($this->atLeastOnce())
            ->method('error')
            ->with($this->equalTo('Username or password not correct. Please check your input.'));
        $app['logger.flash'] = $logger;

        $app['request_stack']->push(new Request());

        $login = new Login($app);

        $response = $login->login('admin', 'sneaky', new AccessControlEvent(new Request()));
        $this->assertFalse($response);
    }

    public function testLoginSuccessPassword()
    {
        $app = $this->getApp();
        $this->addDefaultUser($app);

        $logger = $this->getMockMonolog(['debug']);
        $logger->expects($this->at(0))
            ->method('debug')
            ->with($this->matchesRegularExpression('#Generating authentication cookie#'));
        $logger->expects($this->at(1))
            ->method('debug')
            ->with($this->matchesRegularExpression('#Saving new login token#'));
        $app['logger.system'] = $logger;

        $request = Request::createFromGlobals();
        $request->server->set('HTTP_USER_AGENT', 'Bolt PHPUnit tests');
        $app['request_stack']->push($request);

        $login = new Login($app);

        $response = $login->login('admin', 'password', new AccessControlEvent($request));
        $this->assertTrue($response);
    }

    public function testLoginInvalidToken()
    {
        $app = $this->getApp();
        $this->addDefaultUser($app);

        $logger = $this->getMockFlashLogger();
        $logger->expects($this->atLeastOnce())
            ->method('error')
            ->with($this->equalTo('Invalid login parameters.'));
        $app['logger.flash'] = $logger;

        $request = Request::createFromGlobals();
        $request->server->set('REMOTE_ADDR', '1.2.3.4');
        $request->cookies->set($app['token.authentication.name'], 'abc123');
        $app['request_stack']->push($request);

        $login = new Login($app);

        $response = $login->login(null, null, new AccessControlEvent(new Request()));
        $this->assertFalse($response);
    }

    public function testLoginExpiredToken()
    {
        $app = $this->getApp();
        $this->addDefaultUser($app);

        $logger = $this->getMockFlashLogger();
        $logger->expects($this->atLeastOnce())
            ->method('error')
            ->with($this->equalTo('Invalid login parameters.'));
        $app['logger.flash'] = $logger;

        $repo = $app['storage']->getRepository(Entity\Authtoken::class);
<<<<<<< HEAD
        $entityAuthtoken = new \Bolt\Storage\Entity\Authtoken();
=======
        $entityAuthtoken = new Entity\Authtoken();
>>>>>>> 15854a1e
        $entityAuthtoken->setUsername('admin');
        $entityAuthtoken->setToken('abc123');
        $entityAuthtoken->setSalt('vinagre');
        $entityAuthtoken->setLastseen(Carbon::now());
        $entityAuthtoken->setIp('1.2.3.4');
        $entityAuthtoken->setUseragent('Bolt PHPUnit tests');
        $entityAuthtoken->setValidity(Carbon::create()->addHours(-1));
        $repo->save($entityAuthtoken);

        $request = Request::createFromGlobals();
        $request->server->set('REMOTE_ADDR', '1.2.3.4');
        $request->server->set('HTTP_USER_AGENT', 'Bolt PHPUnit tests');
        $request->cookies->set($app['token.authentication.name'], 'abc123');
        $app['request_stack']->push($request);

        $login = new Login($app);

        $response = $login->login(null, null, new AccessControlEvent(new Request()));
        $this->assertFalse($response);
    }

    public function testLoginUnsaltedToken()
    {
        $app = $this->getApp();
        $this->addDefaultUser($app);

        $logger = $this->getMockMonolog();
        $logger->expects($this->atLeastOnce())
            ->method('alert')
            ->with($this->equalTo('Attempt to login with an invalid token from 1.2.3.4'));
        $logger->expects($this->atLeastOnce())
            ->method('debug')
            ->with($this->matchesRegularExpression('#Generating authentication cookie#'));
        $app['logger.system'] = $logger;

        $repo = $app['storage']->getRepository(Entity\Authtoken::class);
<<<<<<< HEAD
        $entityAuthtoken = new \Bolt\Storage\Entity\Authtoken();
=======
        $entityAuthtoken = new Entity\Authtoken();
>>>>>>> 15854a1e
        $entityAuthtoken->setUsername('admin');
        $entityAuthtoken->setToken('abc123');
        $entityAuthtoken->setSalt('vinagre');
        $entityAuthtoken->setLastseen(Carbon::now());
        $entityAuthtoken->setIp('1.2.3.4');
        $entityAuthtoken->setUseragent('Bolt PHPUnit tests');
        $entityAuthtoken->setValidity(Carbon::create()->addHours(2));
        $repo->save($entityAuthtoken);

        $request = Request::createFromGlobals();
        $request->server->set('REMOTE_ADDR', '1.2.3.4');
        $request->server->set('HTTP_USER_AGENT', 'Bolt PHPUnit tests');
        $request->cookies->set($app['token.authentication.name'], 'abc123');
        $app['request_stack']->push($request);

        $login = new Login($app);

        $response = $login->login(null, null, new AccessControlEvent(new Request()));
        $this->assertFalse($response);
    }

    public function testLoginSuccessToken()
    {
        $app = $this->getApp();
        $this->addDefaultUser($app);

        $logger = $this->getMockMonolog();
        $logger->expects($this->at(0))
            ->method('debug')
            ->with($this->matchesRegularExpression('#Generating authentication cookie#'));
        $logger->expects($this->at(1))
            ->method('debug')
            ->with($this->matchesRegularExpression('#Saving new login token#'));
        $app['logger.system'] = $logger;

        $logger = $this->getMockFlashLogger();
        $logger->expects($this->at(0))
            ->method('success')
            ->with($this->equalTo('Session resumed.'));
        $logger->expects($this->at(1))
            ->method('success')
            ->with($this->equalTo("You've been logged on successfully."));
        $app['logger.flash'] = $logger;

        $userName = 'admin';
        $salt = 'vinagre';
        $ipAddress = '1.2.3.4';
        $hostName = 'bolt.test';
        $userAgent = 'Bolt PHPUnit tests';
        $cookieOptions = [
            'remoteaddr'   => true,
            'httphost'     => true,
            'browseragent' => false,
        ];

        $token = (string) new Token\Generator($userName, $salt, $ipAddress, $hostName, $userAgent, $cookieOptions);

        $repo = $app['storage']->getRepository(Entity\Authtoken::class);
<<<<<<< HEAD
        $entityAuthtoken = new \Bolt\Storage\Entity\Authtoken();
=======
        $entityAuthtoken = new Entity\Authtoken();
>>>>>>> 15854a1e
        $entityAuthtoken->setUsername($userName);
        $entityAuthtoken->setToken($token);
        $entityAuthtoken->setSalt($salt);
        $entityAuthtoken->setLastseen(Carbon::now());
        $entityAuthtoken->setIp('1.2.3.4');
        $entityAuthtoken->setUseragent('Bolt PHPUnit tests');
        $entityAuthtoken->setValidity(Carbon::create()->addHours(2));
        $repo->save($entityAuthtoken);

        $request = Request::createFromGlobals();

        $request->server->set('REMOTE_ADDR', $ipAddress);
        $request->server->set('HTTP_USER_AGENT', $userAgent);
        $request->cookies->set($app['token.authentication.name'], $token);
        $app['request_stack']->push($request);

        $login = new Login($app);

        $response = $login->login(null, null, new AccessControlEvent(new Request()));
        $this->assertTrue($response);
    }
}<|MERGE_RESOLUTION|>--- conflicted
+++ resolved
@@ -194,11 +194,7 @@
         $app['logger.flash'] = $logger;
 
         $repo = $app['storage']->getRepository(Entity\Authtoken::class);
-<<<<<<< HEAD
-        $entityAuthtoken = new \Bolt\Storage\Entity\Authtoken();
-=======
         $entityAuthtoken = new Entity\Authtoken();
->>>>>>> 15854a1e
         $entityAuthtoken->setUsername('admin');
         $entityAuthtoken->setToken('abc123');
         $entityAuthtoken->setSalt('vinagre');
@@ -235,11 +231,7 @@
         $app['logger.system'] = $logger;
 
         $repo = $app['storage']->getRepository(Entity\Authtoken::class);
-<<<<<<< HEAD
-        $entityAuthtoken = new \Bolt\Storage\Entity\Authtoken();
-=======
         $entityAuthtoken = new Entity\Authtoken();
->>>>>>> 15854a1e
         $entityAuthtoken->setUsername('admin');
         $entityAuthtoken->setToken('abc123');
         $entityAuthtoken->setSalt('vinagre');
@@ -298,11 +290,7 @@
         $token = (string) new Token\Generator($userName, $salt, $ipAddress, $hostName, $userAgent, $cookieOptions);
 
         $repo = $app['storage']->getRepository(Entity\Authtoken::class);
-<<<<<<< HEAD
-        $entityAuthtoken = new \Bolt\Storage\Entity\Authtoken();
-=======
         $entityAuthtoken = new Entity\Authtoken();
->>>>>>> 15854a1e
         $entityAuthtoken->setUsername($userName);
         $entityAuthtoken->setToken($token);
         $entityAuthtoken->setSalt($salt);
