<?php

namespace Bolt\Tests\AccessControl;

use Bolt\AccessControl\Login;
use Bolt\AccessControl\Token;
use Bolt\Events\AccessControlEvent;
<<<<<<< HEAD
use Bolt\Exception\AccessControlException;
use Bolt\Storage\Entity;
=======
use Bolt\Storage\Entity;
use Bolt\Storage\Repository\UsersRepository;
use Bolt\Tests\BoltUnitTest;
>>>>>>> a0310a59
use Carbon\Carbon;
use Symfony\Component\HttpFoundation\Request;

/**
 * Test for AccessControl\Login
 *
 * @author Gawain Lynch <gawain.lynch@gmail.com>
 */
class LoginTest extends BoltUnitTest
{
    public function tearDown()
    {
        $this->resetDb();
    }

    /**
     * @expectedException        \Bolt\Exception\AccessControlException
     * @expectedExceptionMessage Invalid login parameters.
     */
    public function testLoginNoCredentials()
    {
        $app = $this->getApp();

        $app['request_stack']->push(new Request());
        $this->addDefaultUser($app);

        $logger = $this->getMockMonolog();
        $logger->expects($this->atLeastOnce())
            ->method('error')
            ->with($this->equalTo('Login function called with empty username/password combination, or no authentication token.'));
        $app['logger.system'] = $logger;

        $login = new Login($app);
<<<<<<< HEAD

        $this->setExpectedException(AccessControlException::class, 'Invalid login parameters.');
=======
>>>>>>> a0310a59
        $login->login(null, null, new AccessControlEvent(new Request()));
    }

    public function testLoginInvalidUsername()
    {
        $app = $this->getApp();
        $app['request_stack']->push(new Request());
        $this->addDefaultUser($app);

        $logger = $this->getMockFlashLogger();
        $logger->expects($this->atLeastOnce())
            ->method('error')
            ->with($this->equalTo('Username or password not correct. Please check your input.'));
        $app['logger.flash'] = $logger;

        $login = new Login($app);

        $response = $login->login('koala', 'sneaky', new AccessControlEvent(new Request()));
        $this->assertFalse($response);
    }

    public function testLoginDisabledUsername()
    {
        $app = $this->getApp();
        $app['request_stack']->push(new Request());
        $this->addDefaultUser($app);

        $logger = $this->getMockMonolog();
        $logger->expects($this->atLeastOnce())
            ->method('alert')
            ->with($this->equalTo("Attempt to login with disabled account by 'admin'"));
        $app['logger.system'] = $logger;

        $logger = $this->getMockFlashLogger();
        $logger->expects($this->atLeastOnce())
            ->method('error')
            ->with($this->equalTo('Your account is disabled. Sorry about that.'));
        $app['logger.flash'] = $logger;

<<<<<<< HEAD
        $entityName = Entity\Users::class;
        $repo = $app['storage']->getRepository($entityName);
=======
        /** @var UsersRepository $repo */
        $repo = $app['storage']->getRepository(Entity\Users::class);
>>>>>>> a0310a59
        $userEntity = $repo->getUser('admin');
        $userEntity->setEnabled(false);
        $repo->save($userEntity);

        $login = new Login($app);

        $response = $login->login('admin', 'sneaky', new AccessControlEvent(new Request()));
        $this->assertFalse($response);
    }

    public function testLoginDisabledUsernameWithCorrectPassword()
    {
        $app = $this->getApp();
        $app['request_stack']->push(new Request());
        $this->addDefaultUser($app);
        $this->addNewUser($app, 'koala', 'Koala', 'editor', false);

        $logger = $this->getMockFlashLogger();
        $logger->expects($this->atLeastOnce())
            ->method('error')
            ->with($this->equalTo('Your account is disabled. Sorry about that.'));
        $app['logger.flash'] = $logger;

        $login = new Login($app);

        $response = $login->login('koala', 'password', new AccessControlEvent(new Request()));
        $this->assertFalse($response);
    }

    public function testLoginWrongPassword()
    {
        $app = $this->getApp();
        $this->addDefaultUser($app);

        $logger = $this->getMockMonolog();
        $logger->expects($this->atLeastOnce())
            ->method('info')
            ->with($this->equalTo("Failed login attempt for 'Admin'."));
        $app['logger.system'] = $logger;

        $logger = $this->getMockFlashLogger();
        $logger->expects($this->atLeastOnce())
            ->method('error')
            ->with($this->equalTo('Username or password not correct. Please check your input.'));
        $app['logger.flash'] = $logger;

        $app['request_stack']->push(new Request());

        $login = new Login($app);

        $response = $login->login('admin', 'sneaky', new AccessControlEvent(new Request()));
        $this->assertFalse($response);
    }

    public function testLoginSuccessPassword()
    {
        $app = $this->getApp();
        $this->addDefaultUser($app);

        $logger = $this->getMockMonolog(['debug']);
        $logger->expects($this->at(0))
            ->method('debug')
            ->with($this->matchesRegularExpression('#Generating authentication cookie#'));
        $logger->expects($this->at(1))
            ->method('debug')
            ->with($this->matchesRegularExpression('#Saving new login token#'));
        $app['logger.system'] = $logger;

        $request = Request::createFromGlobals();
        $request->server->set('HTTP_USER_AGENT', 'Bolt PHPUnit tests');
        $app['request_stack']->push($request);

        $login = new Login($app);

        $response = $login->login('admin', 'password', new AccessControlEvent($request));
        $this->assertTrue($response);
    }

    public function testLoginInvalidToken()
    {
        $app = $this->getApp();
        $this->addDefaultUser($app);

        $logger = $this->getMockFlashLogger();
        $logger->expects($this->atLeastOnce())
            ->method('error')
            ->with($this->equalTo('Invalid login parameters.'));
        $app['logger.flash'] = $logger;

        $request = Request::createFromGlobals();
        $request->server->set('REMOTE_ADDR', '1.2.3.4');
        $request->cookies->set($app['token.authentication.name'], 'abc123');
        $app['request_stack']->push($request);

        $login = new Login($app);

        $response = $login->login(null, null, new AccessControlEvent(new Request()));
        $this->assertFalse($response);
    }

    public function testLoginExpiredToken()
    {
        $app = $this->getApp();
        $this->addDefaultUser($app);

        $logger = $this->getMockFlashLogger();
        $logger->expects($this->atLeastOnce())
            ->method('error')
            ->with($this->equalTo('Invalid login parameters.'));
        $app['logger.flash'] = $logger;

        $repo = $app['storage']->getRepository(Entity\Authtoken::class);
        $entityAuthtoken = new \Bolt\Storage\Entity\Authtoken();
        $entityAuthtoken->setUsername('admin');
        $entityAuthtoken->setToken('abc123');
        $entityAuthtoken->setSalt('vinagre');
        $entityAuthtoken->setLastseen(Carbon::now());
        $entityAuthtoken->setIp('1.2.3.4');
        $entityAuthtoken->setUseragent('Bolt PHPUnit tests');
        $entityAuthtoken->setValidity(Carbon::create()->addHours(-1));
        $repo->save($entityAuthtoken);

        $request = Request::createFromGlobals();
        $request->server->set('REMOTE_ADDR', '1.2.3.4');
        $request->server->set('HTTP_USER_AGENT', 'Bolt PHPUnit tests');
        $request->cookies->set($app['token.authentication.name'], 'abc123');
        $app['request_stack']->push($request);

        $login = new Login($app);

        $response = $login->login(null, null, new AccessControlEvent(new Request()));
        $this->assertFalse($response);
    }

    public function testLoginUnsaltedToken()
    {
        $app = $this->getApp();
        $this->addDefaultUser($app);

        $logger = $this->getMockMonolog();
        $logger->expects($this->atLeastOnce())
            ->method('alert')
            ->with($this->equalTo('Attempt to login with an invalid token from 1.2.3.4'));
        $logger->expects($this->atLeastOnce())
            ->method('debug')
            ->with($this->matchesRegularExpression('#Generating authentication cookie#'));
        $app['logger.system'] = $logger;

        $repo = $app['storage']->getRepository(Entity\Authtoken::class);
        $entityAuthtoken = new \Bolt\Storage\Entity\Authtoken();
        $entityAuthtoken->setUsername('admin');
        $entityAuthtoken->setToken('abc123');
        $entityAuthtoken->setSalt('vinagre');
        $entityAuthtoken->setLastseen(Carbon::now());
        $entityAuthtoken->setIp('1.2.3.4');
        $entityAuthtoken->setUseragent('Bolt PHPUnit tests');
        $entityAuthtoken->setValidity(Carbon::create()->addHours(2));
        $repo->save($entityAuthtoken);

        $request = Request::createFromGlobals();
        $request->server->set('REMOTE_ADDR', '1.2.3.4');
        $request->server->set('HTTP_USER_AGENT', 'Bolt PHPUnit tests');
        $request->cookies->set($app['token.authentication.name'], 'abc123');
        $app['request_stack']->push($request);

        $login = new Login($app);

        $response = $login->login(null, null, new AccessControlEvent(new Request()));
        $this->assertFalse($response);
    }

    public function testLoginSuccessToken()
    {
        $app = $this->getApp();
        $this->addDefaultUser($app);

        $logger = $this->getMockMonolog();
        $logger->expects($this->at(0))
            ->method('debug')
            ->with($this->matchesRegularExpression('#Generating authentication cookie#'));
        $logger->expects($this->at(1))
            ->method('debug')
            ->with($this->matchesRegularExpression('#Saving new login token#'));
        $app['logger.system'] = $logger;

        $logger = $this->getMockFlashLogger();
        $logger->expects($this->at(0))
            ->method('success')
            ->with($this->equalTo('Session resumed.'));
        $logger->expects($this->at(1))
            ->method('success')
            ->with($this->equalTo("You've been logged on successfully."));
        $app['logger.flash'] = $logger;

        $userName = 'admin';
        $salt = 'vinagre';
        $ipAddress = '1.2.3.4';
        $hostName = 'bolt.test';
        $userAgent = 'Bolt PHPUnit tests';
        $cookieOptions = [
            'remoteaddr'   => true,
            'httphost'     => true,
            'browseragent' => false,
        ];

        $token = (string) new Token\Generator($userName, $salt, $ipAddress, $hostName, $userAgent, $cookieOptions);

        $repo = $app['storage']->getRepository(Entity\Authtoken::class);
        $entityAuthtoken = new \Bolt\Storage\Entity\Authtoken();
        $entityAuthtoken->setUsername($userName);
        $entityAuthtoken->setToken($token);
        $entityAuthtoken->setSalt($salt);
        $entityAuthtoken->setLastseen(Carbon::now());
        $entityAuthtoken->setIp('1.2.3.4');
        $entityAuthtoken->setUseragent('Bolt PHPUnit tests');
        $entityAuthtoken->setValidity(Carbon::create()->addHours(2));
        $repo->save($entityAuthtoken);

        $request = Request::createFromGlobals();

        $request->server->set('REMOTE_ADDR', $ipAddress);
        $request->server->set('HTTP_USER_AGENT', $userAgent);
        $request->cookies->set($app['token.authentication.name'], $token);
        $app['request_stack']->push($request);

        $login = new Login($app);

        $response = $login->login(null, null, new AccessControlEvent(new Request()));
        $this->assertTrue($response);
    }
}<|MERGE_RESOLUTION|>--- conflicted
+++ resolved
@@ -5,14 +5,9 @@
 use Bolt\AccessControl\Login;
 use Bolt\AccessControl\Token;
 use Bolt\Events\AccessControlEvent;
-<<<<<<< HEAD
-use Bolt\Exception\AccessControlException;
-use Bolt\Storage\Entity;
-=======
 use Bolt\Storage\Entity;
 use Bolt\Storage\Repository\UsersRepository;
 use Bolt\Tests\BoltUnitTest;
->>>>>>> a0310a59
 use Carbon\Carbon;
 use Symfony\Component\HttpFoundation\Request;
 
@@ -46,11 +41,6 @@
         $app['logger.system'] = $logger;
 
         $login = new Login($app);
-<<<<<<< HEAD
-
-        $this->setExpectedException(AccessControlException::class, 'Invalid login parameters.');
-=======
->>>>>>> a0310a59
         $login->login(null, null, new AccessControlEvent(new Request()));
     }
 
@@ -90,13 +80,8 @@
             ->with($this->equalTo('Your account is disabled. Sorry about that.'));
         $app['logger.flash'] = $logger;
 
-<<<<<<< HEAD
-        $entityName = Entity\Users::class;
-        $repo = $app['storage']->getRepository($entityName);
-=======
         /** @var UsersRepository $repo */
         $repo = $app['storage']->getRepository(Entity\Users::class);
->>>>>>> a0310a59
         $userEntity = $repo->getUser('admin');
         $userEntity->setEnabled(false);
         $repo->save($userEntity);
