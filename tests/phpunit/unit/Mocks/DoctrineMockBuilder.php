--- conflicted
+++ resolved
@@ -2,12 +2,9 @@
 
 namespace Bolt\Tests\Mocks;
 
-<<<<<<< HEAD
 use Doctrine\DBAL;
-=======
 use Doctrine\DBAL\Query\Expression\ExpressionBuilder;
 use Doctrine\DBAL\Query\QueryBuilder;
->>>>>>> 2ab44b89
 use PHPUnit\Framework\TestCase;
 use PHPUnit_Framework_MockObject_MockObject as MockObject;
 
@@ -94,27 +91,15 @@
      */
     public function getQueryBuilderMock($connection)
     {
-<<<<<<< HEAD
-        $exprmock = $this->getMockBuilder(DBAL\Query\Expression\ExpressionBuilder::class)
-            ->setConstructorArgs([$connection])
-            ->getMock()
-        ;
-        $mock = $this->getMockBuilder(DBAL\Query\QueryBuilder::class)
-=======
         $exprMock = $this->getMockBuilder(ExpressionBuilder::class)
             ->setConstructorArgs([$connection])
             ->getMock()
         ;
         $mock = $this->getMockBuilder(QueryBuilder::class)
->>>>>>> 2ab44b89
             ->setConstructorArgs([$connection])
             ->setMethods(['expr'])
             ->getMock()
         ;
-<<<<<<< HEAD
-=======
-
->>>>>>> 2ab44b89
         $mock->expects($this->any())
             ->method('expr')
             ->will($this->returnValue($exprMock));
