--- conflicted
+++ resolved
@@ -2,12 +2,9 @@
 
 namespace Bolt\Tests\Mocks;
 
-<<<<<<< HEAD
 use Doctrine\DBAL;
-=======
 use PHPUnit\Framework\TestCase;
 use PHPUnit_Framework_MockObject_MockObject as MockObject;
->>>>>>> a0310a59
 
 /**
  * Mock Builder for Doctrine objects
