--- conflicted
+++ resolved
@@ -91,14 +91,9 @@
         $this->nut('cache:clear -q');
 
         $fs = new Filesystem();
-<<<<<<< HEAD
-        $rundir = INSTALL_ROOT . '/var/cache/codeception-run-' . time() . '/';
-        $fs->mkdir($rundir);
-=======
-        $runDir = INSTALL_ROOT . '/app/cache/codeception-run-' . time() . '/';
+        $runDir = INSTALL_ROOT . '/var/cache/codeception-run-' . time() . '/';
         $fs->mkdir($runDir);
         $fs->mirror(INSTALL_ROOT . '/tests/codeception/_output/', $runDir . '_output/');
->>>>>>> 054f8033
 
         // Restore our backed up files, and make copies of them in var/cache/ for review
         $backups = Fixtures::get('backups');
