--- conflicted
+++ resolved
@@ -69,15 +69,9 @@
 
 // Session and authentication tokens
 Fixtures::add('tokenNames', [
-<<<<<<< HEAD
-    'session'   => 'bolt_session_' . md5('localhost:8123'),
-    'authtoken' => 'bolt_authtoken_' . md5('localhost:8123'),
+    'session'   => 'bolt_session_' . md5('localhost'),
+    'authtoken' => 'bolt_authtoken_' . md5('localhost'),
 ]);
 
 // Temporary hack
-restore_error_handler();
-=======
-    'session'   => 'bolt_session_' . md5('localhost'),
-    'authtoken' => 'bolt_authtoken_' . md5('localhost'),
-]);
->>>>>>> f4ca640e
+restore_error_handler();