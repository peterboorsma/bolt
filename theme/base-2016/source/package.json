{
  "name": "foundation-sites-template",
  "version": "1.0.0",
  "description": "Basic template for a new Bolt theme based on Zurb Foundation for Sites project.",
  "main": "gulpfile.js",
  "scripts": {
    "start": "gulp",
    "build": "gulp build --production",
    "preinstall": "npm cache clean",
    "postinstall": "bower install"
  },
  "repository": {
    "type": "git",
    "url": "https://github.com/bobdenotter/bolt-foundation-theme"
  },
  "bugs": {
    "url": "https://github.com/bobdenotter/bolt-foundation-theme/issues",
    "email": "bob@bolt.cm"
  },
  "author": "Bob den Otter <bob@bolt.cm>",
  "license": "MIT",
  "private": false,
  "engineStrict": true,
  "engines" : {
    "node": ">5.8",
    "npm": ">3.7"
  },
  "dependencies": {
<<<<<<< HEAD
    "babel-preset-es2015": "^6.18.0",
=======
    "babel-preset-es2015": "^6.22.0",
>>>>>>> 2dfd183e
    "bower": "^1.8.0",
    "gulp": "^3.9.1",
    "gulp-autoprefixer": "^3.1.1",
    "gulp-babel": "^6.1.2",
    "gulp-concat": "^2.6.1",
    "gulp-if": "^2.0.2",
    "gulp-load-plugins": "^1.4.0",
    "gulp-minify-css": "^1.2.4",
<<<<<<< HEAD
    "gulp-sass": "^3.0.0",
    "gulp-sourcemaps": "^2.2.0",
    "gulp-uglify": "^2.0.0",
    "js-yaml": "^3.7.0",
    "yargs": "^6.5.0"
=======
    "gulp-sass": "^3.1.0",
    "gulp-sourcemaps": "^2.4.0",
    "gulp-uglify": "^2.0.0",
    "js-yaml": "^3.7.0",
    "yargs": "^6.6.0"
>>>>>>> 2dfd183e
  }
}<|MERGE_RESOLUTION|>--- conflicted
+++ resolved
@@ -26,11 +26,7 @@
     "npm": ">3.7"
   },
   "dependencies": {
-<<<<<<< HEAD
-    "babel-preset-es2015": "^6.18.0",
-=======
     "babel-preset-es2015": "^6.22.0",
->>>>>>> 2dfd183e
     "bower": "^1.8.0",
     "gulp": "^3.9.1",
     "gulp-autoprefixer": "^3.1.1",
@@ -39,18 +35,10 @@
     "gulp-if": "^2.0.2",
     "gulp-load-plugins": "^1.4.0",
     "gulp-minify-css": "^1.2.4",
-<<<<<<< HEAD
-    "gulp-sass": "^3.0.0",
-    "gulp-sourcemaps": "^2.2.0",
-    "gulp-uglify": "^2.0.0",
-    "js-yaml": "^3.7.0",
-    "yargs": "^6.5.0"
-=======
     "gulp-sass": "^3.1.0",
     "gulp-sourcemaps": "^2.4.0",
     "gulp-uglify": "^2.0.0",
     "js-yaml": "^3.7.0",
     "yargs": "^6.6.0"
->>>>>>> 2dfd183e
   }
 }