{
  "name": "foundation-sites-template",
  "version": "1.0.0",
  "authors": [
    "ZURB <foundation@zurb.com>"
  ],
  "description": "Basic template for a new Foundation for Sites project.",
  "main": "index.html",
  "license": "MIT",
  "homepage": "http://foundation.zurb.com",
  "dependencies": {
    "foundation-sites": "~6.3.0",
    "motion-ui": "~1.2.2",
<<<<<<< HEAD
    "what-input": "~4.0.4",
=======
    "what-input": "~4.0.6",
>>>>>>> 2dfd183e
    "magnific-popup": "^1.1.0",
    "jquery": "~2.2.4"
  },
  "ignore": [
    "**/.*",
    "node_modules",
    "bower_components",
    "test",
    "tests"
  ],
  "private": true,
  "resolutions": {
<<<<<<< HEAD
    "what-input": "~4.0.4"
=======
    "what-input": "~4.0.6"
>>>>>>> 2dfd183e
  }
}<|MERGE_RESOLUTION|>--- conflicted
+++ resolved
@@ -11,11 +11,7 @@
   "dependencies": {
     "foundation-sites": "~6.3.0",
     "motion-ui": "~1.2.2",
-<<<<<<< HEAD
-    "what-input": "~4.0.4",
-=======
     "what-input": "~4.0.6",
->>>>>>> 2dfd183e
     "magnific-popup": "^1.1.0",
     "jquery": "~2.2.4"
   },
@@ -28,10 +24,6 @@
   ],
   "private": true,
   "resolutions": {
-<<<<<<< HEAD
-    "what-input": "~4.0.4"
-=======
     "what-input": "~4.0.6"
->>>>>>> 2dfd183e
   }
 }